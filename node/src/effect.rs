--- conflicted
+++ resolved
@@ -114,28 +114,15 @@
 use tokio::{sync::Semaphore, time};
 use tracing::{debug, error, warn};
 
-<<<<<<< HEAD
 use casper_storage::{
     block_store::types::ApprovalsHashes,
     data_access_layer::{
-        get_all_values::{AllValuesRequest, AllValuesResult},
+        tagged_values::{TaggedValuesRequest, TaggedValuesResult},
         AddressableEntityResult, BalanceRequest, BalanceResult, EraValidatorsRequest,
         EraValidatorsResult, ExecutionResultsChecksumResult, PutTrieRequest, PutTrieResult,
         QueryRequest, QueryResult, RoundSeigniorageRateRequest, RoundSeigniorageRateResult,
         TotalSupplyRequest, TotalSupplyResult, TrieRequest, TrieResult,
     },
-=======
-use casper_execution_engine::engine_state::{self};
-use casper_storage::data_access_layer::{
-    tagged_values::{TaggedValuesRequest, TaggedValuesResult},
-    BalanceRequest, BalanceResult, QueryRequest, QueryResult,
-};
-
-use casper_storage::data_access_layer::{
-    AddressableEntityResult, EraValidatorsRequest, EraValidatorsResult,
-    ExecutionResultsChecksumResult, PutTrieRequest, PutTrieResult, RoundSeigniorageRateRequest,
-    RoundSeigniorageRateResult, TotalSupplyRequest, TotalSupplyResult, TrieRequest, TrieResult,
->>>>>>> 7af9475a
 };
 use casper_types::{
     binary_port::{
