--- conflicted
+++ resolved
@@ -1358,29 +1358,6 @@
         .await
     }
 
-<<<<<<< HEAD
-=======
-    /// Synchronize global state under the given root hash.
-    pub(crate) async fn sync_global_state(
-        self,
-        block_hash: BlockHash,
-        state_root_hash: Digest,
-    ) -> Result<GlobalStateSynchronizerResponse, GlobalStateSynchronizerError>
-    where
-        REv: From<SyncGlobalStateRequest>,
-    {
-        self.make_request(
-            |responder| SyncGlobalStateRequest {
-                block_hash,
-                state_root_hash,
-                responder,
-            },
-            QueueKind::SyncGlobalState,
-        )
-        .await
-    }
-
->>>>>>> 58e51fc9
     /// Get a trie or chunk by its ID.
     pub(crate) async fn get_trie(
         self,
