--- conflicted
+++ resolved
@@ -90,12 +90,8 @@
 
 use crate::{
     components::{
-<<<<<<< HEAD
-        consensus::BlockContext,
-=======
         chainspec_loader::ChainspecInfo,
         consensus::{BlockContext, EraId},
->>>>>>> 9d66d404
         fetcher::FetchResult,
         small_network::GossipedAddress,
         storage::{
