//! Announcements of incoming network messages.
//!
//! Any event suffixed -`Incoming` is usually the arrival of a specific network message.

use std::{
    fmt::{self, Display, Formatter},
    sync::Arc,
};

use datasize::DataSize;
use muxink::backpressured::Ticket;
use serde::Serialize;

use crate::{
    components::{consensus, fetcher::Tag, gossiper},
    protocol::Message,
    types::{FinalitySignature, NodeId, TrieOrChunkIdDisplay},
};

use super::AutoClosingResponder;

/// An envelope for an incoming message, attaching a sender address and a backpressure ticket.
#[derive(DataSize, Debug, Serialize)]
pub struct MessageIncoming<M> {
    pub(crate) sender: NodeId,
<<<<<<< HEAD
    pub(crate) message: M,
    #[serde(skip)]
    pub(crate) ticket: Arc<Ticket>,
=======
    pub(crate) message: Box<M>,
>>>>>>> af9fa99c
}

impl<M> Display for MessageIncoming<M>
where
    M: Display,
{
    fn fmt(&self, f: &mut Formatter<'_>) -> fmt::Result {
        write!(f, "incoming from {}: {}", self.sender, self.message)
    }
}

/// An envelope for an incoming demand, attaching a sender address and responder.
#[derive(DataSize, Debug, Serialize)]
pub struct DemandIncoming<M> {
    /// The sender from which the demand originated.
    pub(crate) sender: NodeId,
    /// The wrapped demand.
    pub(crate) request_msg: Box<M>,
    /// Responder to send the answer down through.
    pub(crate) auto_closing_responder: AutoClosingResponder<Message>,
}

impl<M> Display for DemandIncoming<M>
where
    M: Display,
{
    fn fmt(&self, f: &mut Formatter<'_>) -> fmt::Result {
        write!(f, "demand from {}: {}", self.sender, self.request_msg)
    }
}

/// A new consensus message arrived.
pub(crate) type ConsensusMessageIncoming = MessageIncoming<consensus::ConsensusMessage>;

/// A new message from a gossiper arrived.
pub(crate) type GossiperIncoming<T> = MessageIncoming<gossiper::Message<T>>;

/// A new message requesting various objects arrived.
pub(crate) type NetRequestIncoming = MessageIncoming<NetRequest>;

/// A new message responding to a request arrived.
pub(crate) type NetResponseIncoming = MessageIncoming<NetResponse>;

/// A new message requesting a trie arrived.
pub(crate) type TrieRequestIncoming = MessageIncoming<TrieRequest>;

/// A demand for a trie that should be answered.
pub(crate) type TrieDemand = DemandIncoming<TrieRequest>;

/// A demand for consensus protocol data that should be answered.
pub(crate) type ConsensusDemand = DemandIncoming<consensus::ConsensusRequestMessage>;

/// A new message responding to a trie request arrived.
pub(crate) type TrieResponseIncoming = MessageIncoming<TrieResponse>;

/// A new finality signature arrived over the network.
pub(crate) type FinalitySignatureIncoming = MessageIncoming<FinalitySignature>;

/// A request for an object out of storage arrived.
///
/// Note: The variants here are grouped under a common enum, since they are usually handled by the
///       same component. If this changes, split up this type (see `TrieRequestIncoming` for an
///       example).
#[derive(DataSize, Debug, Serialize)]
#[repr(u8)]
pub(crate) enum NetRequest {
    Deploy(Vec<u8>),
    LegacyDeploy(Vec<u8>),
    Block(Vec<u8>),
    BlockHeader(Vec<u8>),
    FinalitySignature(Vec<u8>),
    SyncLeap(Vec<u8>),
    ApprovalsHashes(Vec<u8>),
    BlockExecutionResults(Vec<u8>),
}

impl Display for NetRequest {
    fn fmt(&self, f: &mut Formatter<'_>) -> fmt::Result {
        match self {
            NetRequest::Deploy(_) => f.write_str("request for deploy"),
            NetRequest::LegacyDeploy(_) => f.write_str("request for legacy deploy"),
            NetRequest::Block(_) => f.write_str("request for block"),
            NetRequest::BlockHeader(_) => f.write_str("request for block header"),
            NetRequest::FinalitySignature(_) => {
                f.write_str("request for gossiped finality signature")
            }
            NetRequest::SyncLeap(_) => f.write_str("request for sync leap"),
            NetRequest::ApprovalsHashes(_) => f.write_str("request for approvals hashes"),
            NetRequest::BlockExecutionResults(_) => {
                f.write_str("request for block execution results")
            }
        }
    }
}

impl NetRequest {
    /// Returns a unique identifier of the requested object.
    pub(crate) fn unique_id(&self) -> Vec<u8> {
        let id = match self {
            NetRequest::Deploy(ref id)
            | NetRequest::LegacyDeploy(ref id)
            | NetRequest::Block(ref id)
            | NetRequest::BlockHeader(ref id)
            | NetRequest::FinalitySignature(ref id)
            | NetRequest::SyncLeap(ref id)
            | NetRequest::ApprovalsHashes(ref id)
            | NetRequest::BlockExecutionResults(ref id) => id,
        };
        let mut unique_id = Vec::with_capacity(id.len() + 1);
        unique_id.push(self.tag() as u8);
        unique_id.extend(id);

        unique_id
    }

    /// Returns the tag associated with the request.
    pub(crate) fn tag(&self) -> Tag {
        match self {
            NetRequest::Deploy(_) => Tag::Deploy,
            NetRequest::LegacyDeploy(_) => Tag::LegacyDeploy,
            NetRequest::Block(_) => Tag::Block,
            NetRequest::BlockHeader(_) => Tag::BlockHeader,
            NetRequest::FinalitySignature(_) => Tag::FinalitySignature,
            NetRequest::SyncLeap(_) => Tag::SyncLeap,
            NetRequest::ApprovalsHashes(_) => Tag::ApprovalsHashes,
            NetRequest::BlockExecutionResults(_) => Tag::BlockExecutionResults,
        }
    }
}

/// A response for a net request.
///
/// See `NetRequest` for notes.
#[derive(Debug, Serialize)]
pub(crate) enum NetResponse {
    Deploy(Arc<[u8]>),
    LegacyDeploy(Arc<[u8]>),
    Block(Arc<[u8]>),
    BlockHeader(Arc<[u8]>),
    FinalitySignature(Arc<[u8]>),
    SyncLeap(Arc<[u8]>),
    ApprovalsHashes(Arc<[u8]>),
    BlockExecutionResults(Arc<[u8]>),
}

// `NetResponse` uses `Arcs`, so we count all data as 0.
impl DataSize for NetResponse {
    const IS_DYNAMIC: bool = false;

    const STATIC_HEAP_SIZE: usize = 0;

    fn estimate_heap_size(&self) -> usize {
        0
    }
}

impl Display for NetResponse {
    fn fmt(&self, f: &mut Formatter<'_>) -> fmt::Result {
        match self {
            NetResponse::Deploy(_) => f.write_str("response, deploy"),
            NetResponse::LegacyDeploy(_) => f.write_str("response, legacy deploy"),
            NetResponse::Block(_) => f.write_str("response, block"),
            NetResponse::BlockHeader(_) => f.write_str("response, block header"),
            NetResponse::FinalitySignature(_) => f.write_str("response, finality signature"),
            NetResponse::SyncLeap(_) => f.write_str("response for sync leap"),
            NetResponse::ApprovalsHashes(_) => f.write_str("response for approvals hashes"),
            NetResponse::BlockExecutionResults(_) => {
                f.write_str("response for block execution results")
            }
        }
    }
}

/// A request for a trie.
#[derive(DataSize, Debug, Serialize)]
pub(crate) struct TrieRequest(pub(crate) Vec<u8>);

impl Display for TrieRequest {
    fn fmt(&self, f: &mut Formatter<'_>) -> fmt::Result {
        write!(f, "request for trie {}", TrieOrChunkIdDisplay(&self.0))
    }
}

/// A response to a request for a trie.
#[derive(DataSize, Debug, Serialize)]
pub(crate) struct TrieResponse(pub(crate) Vec<u8>);

impl Display for TrieResponse {
    fn fmt(&self, f: &mut Formatter<'_>) -> fmt::Result {
        f.write_str("response, trie")
    }
}

#[cfg(test)]
mod tests {
    use super::NetRequest;

    #[test]
    fn unique_id_is_unique_across_variants() {
        let inner_id = b"example".to_vec();

        let a = NetRequest::Deploy(inner_id.clone());
        let b = NetRequest::Block(inner_id);

        assert_ne!(a.unique_id(), b.unique_id());
    }
}<|MERGE_RESOLUTION|>--- conflicted
+++ resolved
@@ -23,13 +23,9 @@
 #[derive(DataSize, Debug, Serialize)]
 pub struct MessageIncoming<M> {
     pub(crate) sender: NodeId,
-<<<<<<< HEAD
-    pub(crate) message: M,
+    pub(crate) message: Box<M>,
     #[serde(skip)]
     pub(crate) ticket: Arc<Ticket>,
-=======
-    pub(crate) message: Box<M>,
->>>>>>> af9fa99c
 }
 
 impl<M> Display for MessageIncoming<M>
