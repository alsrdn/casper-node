//! Announcement effects.
//!
//! Announcements indicate new incoming data or events from various sources. See the top-level
//! module documentation for details.

use std::{
    collections::BTreeMap,
    fmt::{self, Debug, Display, Formatter},
    fs::File,
    sync::Arc,
};

use datasize::DataSize;
use itertools::Itertools;
use serde::Serialize;

use casper_types::{
    execution::Effects, Block, DeployHash, EraId, FinalitySignature, PublicKey, Timestamp,
    Transaction, U512,
};

use crate::{
    components::{
        consensus::{ClContext, ProposedBlock},
        diagnostics_port::FileSerializer,
        fetcher::FetchItem,
        gossiper::GossipItem,
        network::blocklist::BlocklistJustification,
        upgrade_watcher::NextUpgrade,
    },
    effect::Responder,
<<<<<<< HEAD
    types::{FinalizedBlock, MetaBlock, NodeId},
=======
    failpoints::FailpointActivation,
    types::{Block, Deploy, DeployHash, FinalitySignature, FinalizedBlock, MetaBlock, NodeId},
>>>>>>> 29466f90
    utils::Source,
};

/// Control announcements are special announcements handled directly by the runtime/runner.
///
/// Reactors are never passed control announcements back in and every reactor event must be able to
/// be constructed from a `ControlAnnouncement` to be run.
///
/// Control announcements also use a priority queue to ensure that a component that reports a fatal
/// error is given as few follow-up events as possible. However, there currently is no guarantee
/// that this happens.
#[derive(Serialize)]
#[must_use]
pub(crate) enum ControlAnnouncement {
    /// A shutdown has been requested by the user.
    ShutdownDueToUserRequest,

    /// The node should shut down with exit code 0 in readiness for the next binary to start.
    ShutdownForUpgrade,

    /// The component has encountered a fatal error and cannot continue.
    ///
    /// This usually triggers a shutdown of the application.
    FatalError {
        file: &'static str,
        line: u32,
        msg: String,
    },
    /// An external event queue dump has been requested.
    QueueDumpRequest {
        /// The format to dump the queue in.
        #[serde(skip)]
        dump_format: QueueDumpFormat,
        /// Responder called when the dump has been finished.
        finished: Responder<()>,
    },
    /// Activates/deactivates a failpoint.
    ActivateFailpoint {
        /// The failpoint activation to process.
        activation: FailpointActivation,
    },
}

impl Debug for ControlAnnouncement {
    fn fmt(&self, f: &mut Formatter<'_>) -> fmt::Result {
        match self {
            ControlAnnouncement::ShutdownDueToUserRequest => write!(f, "ShutdownDueToUserRequest"),
            ControlAnnouncement::ShutdownForUpgrade => write!(f, "ShutdownForUpgrade"),
            ControlAnnouncement::FatalError { file, line, msg } => f
                .debug_struct("FatalError")
                .field("file", file)
                .field("line", line)
                .field("msg", msg)
                .finish(),
            ControlAnnouncement::QueueDumpRequest { .. } => {
                f.debug_struct("QueueDump").finish_non_exhaustive()
            }
            ControlAnnouncement::ActivateFailpoint { activation } => f
                .debug_struct("ActivateFailpoint")
                .field("activation", activation)
                .finish(),
        }
    }
}

impl Display for ControlAnnouncement {
    fn fmt(&self, f: &mut Formatter<'_>) -> fmt::Result {
        match self {
            ControlAnnouncement::ShutdownDueToUserRequest => {
                write!(f, "shutdown due to user request")
            }
            ControlAnnouncement::ShutdownForUpgrade => write!(f, "shutdown for upgrade"),
            ControlAnnouncement::FatalError { file, line, msg } => {
                write!(f, "fatal error [{}:{}]: {}", file, line, msg)
            }
            ControlAnnouncement::QueueDumpRequest { .. } => {
                write!(f, "dump event queue")
            }
            ControlAnnouncement::ActivateFailpoint { activation } => {
                write!(f, "failpoint activation: {}", activation)
            }
        }
    }
}

/// A component has encountered a fatal error and cannot continue.
///
/// This usually triggers a shutdown of the application.
#[derive(Serialize, Debug)]
#[must_use]
pub(crate) struct FatalAnnouncement {
    pub(crate) file: &'static str,
    pub(crate) line: u32,
    pub(crate) msg: String,
}

impl Display for FatalAnnouncement {
    fn fmt(&self, f: &mut Formatter<'_>) -> fmt::Result {
        write!(f, "fatal error [{}:{}]: {}", self.file, self.line, self.msg)
    }
}

#[derive(DataSize, Serialize, Debug)]
pub(crate) struct MetaBlockAnnouncement(pub(crate) MetaBlock);

impl Display for MetaBlockAnnouncement {
    fn fmt(&self, f: &mut Formatter<'_>) -> fmt::Result {
        write!(
            f,
            "announcement for meta block {} at height {}",
            self.0.hash(),
            self.0.height(),
        )
    }
}

#[derive(DataSize, Serialize, Debug)]
pub(crate) struct UnexecutedBlockAnnouncement(pub(crate) u64);

impl Display for UnexecutedBlockAnnouncement {
    fn fmt(&self, f: &mut Formatter<'_>) -> fmt::Result {
        write!(
            f,
            "announcement for unexecuted finalized block at height {}",
            self.0,
        )
    }
}

/// Queue dump format with handler.
#[derive(Serialize)]
pub(crate) enum QueueDumpFormat {
    /// Dump using given serde serializer.
    Serde(#[serde(skip)] FileSerializer),
    /// Dump writing debug output to file.
    Debug(#[serde(skip)] File),
}

impl QueueDumpFormat {
    /// Creates a new queue dump serde format.
    pub(crate) fn serde(serializer: FileSerializer) -> Self {
        QueueDumpFormat::Serde(serializer)
    }

    /// Creates a new queue dump debug format.
    pub(crate) fn debug(file: File) -> Self {
        QueueDumpFormat::Debug(file)
    }
}

/// A `TransactionAcceptor` announcement.
#[derive(Debug, Serialize)]
pub(crate) enum TransactionAcceptorAnnouncement {
    /// A transaction which wasn't previously stored on this node has been accepted and stored.
    AcceptedNewTransaction {
        /// The new transaction.
        transaction: Arc<Transaction>,
        /// The source (peer or client) of the transaction.
        source: Source,
    },

    /// An invalid transaction was received.
    InvalidTransaction {
        /// The invalid transaction.
        transaction: Transaction,
        /// The source (peer or client) of the transaction.
        source: Source,
    },
}

impl Display for TransactionAcceptorAnnouncement {
    fn fmt(&self, formatter: &mut Formatter<'_>) -> fmt::Result {
        match self {
            TransactionAcceptorAnnouncement::AcceptedNewTransaction {
                transaction,
                source,
            } => write!(
                formatter,
                "accepted new transaction {} from {}",
                transaction.hash(),
                source
            ),
            TransactionAcceptorAnnouncement::InvalidTransaction {
                transaction,
                source,
            } => {
                write!(
                    formatter,
                    "invalid transaction {} from {}",
                    transaction.hash(),
                    source
                )
            }
        }
    }
}

#[derive(Debug, Serialize)]
pub(crate) enum DeployBufferAnnouncement {
    /// Hashes of the deploys that expired.
    DeploysExpired(Vec<DeployHash>),
}

impl Display for DeployBufferAnnouncement {
    fn fmt(&self, f: &mut Formatter<'_>) -> fmt::Result {
        match self {
            DeployBufferAnnouncement::DeploysExpired(hashes) => {
                write!(f, "pruned hashes: {}", hashes.iter().join(", "))
            }
        }
    }
}

/// A consensus announcement.
#[derive(Debug)]
pub(crate) enum ConsensusAnnouncement {
    /// A block was proposed.
    Proposed(Box<ProposedBlock<ClContext>>),
    /// A block was finalized.
    Finalized(Box<FinalizedBlock>),
    /// An equivocation has been detected.
    Fault {
        /// The Id of the era in which the equivocation was detected
        era_id: EraId,
        /// The public key of the equivocator.
        public_key: Box<PublicKey>,
        /// The timestamp when the evidence of the equivocation was detected.
        timestamp: Timestamp,
    },
}

impl Display for ConsensusAnnouncement {
    fn fmt(&self, formatter: &mut Formatter<'_>) -> fmt::Result {
        match self {
            ConsensusAnnouncement::Proposed(block) => {
                write!(formatter, "proposed block payload {}", block)
            }
            ConsensusAnnouncement::Finalized(block) => {
                write!(formatter, "finalized block payload {}", block)
            }
            ConsensusAnnouncement::Fault {
                era_id,
                public_key,
                timestamp,
            } => write!(
                formatter,
                "Validator fault with public key: {} has been identified at time: {} in {}",
                public_key, timestamp, era_id,
            ),
        }
    }
}

/// Notable / unexpected peer behavior has been detected by some part of the system.
#[derive(Debug, Serialize)]
pub(crate) enum PeerBehaviorAnnouncement {
    /// A given peer committed a blockable offense.
    OffenseCommitted {
        /// The peer ID of the offending node.
        offender: Box<NodeId>,
        /// Justification for blocking the peer.
        justification: Box<BlocklistJustification>,
    },
}

impl Display for PeerBehaviorAnnouncement {
    fn fmt(&self, f: &mut Formatter<'_>) -> fmt::Result {
        match self {
            PeerBehaviorAnnouncement::OffenseCommitted {
                offender,
                justification,
            } => {
                write!(f, "peer {} committed offense: {}", offender, justification)
            }
        }
    }
}

/// A Gossiper announcement.
#[derive(Debug)]
pub(crate) enum GossiperAnnouncement<T: GossipItem> {
    /// A new gossip has been received, but not necessarily the full item.
    GossipReceived { item_id: T::Id, sender: NodeId },

    /// A new item has been received, where the item's ID is the complete item.
    NewCompleteItem(T::Id),

    /// A new item has been received where the item's ID is NOT the complete item.
    NewItemBody { item: Box<T>, sender: NodeId },

    /// Finished gossiping about the indicated item.
    FinishedGossiping(T::Id),
}

impl<T: GossipItem> Display for GossiperAnnouncement<T> {
    fn fmt(&self, f: &mut Formatter<'_>) -> fmt::Result {
        match self {
            GossiperAnnouncement::GossipReceived { item_id, sender } => {
                write!(f, "new gossiped item {} from sender {}", item_id, sender)
            }
            GossiperAnnouncement::NewCompleteItem(item) => write!(f, "new complete item {}", item),
            GossiperAnnouncement::NewItemBody { item, sender } => {
                write!(f, "new item body {} from {}", item.gossip_id(), sender)
            }
            GossiperAnnouncement::FinishedGossiping(item_id) => {
                write!(f, "finished gossiping {}", item_id)
            }
        }
    }
}

/// A chainspec loader announcement.
#[derive(Debug, Serialize)]
pub(crate) enum UpgradeWatcherAnnouncement {
    /// New upgrade recognized.
    UpgradeActivationPointRead(NextUpgrade),
}

impl Display for UpgradeWatcherAnnouncement {
    fn fmt(&self, f: &mut Formatter<'_>) -> fmt::Result {
        match self {
            UpgradeWatcherAnnouncement::UpgradeActivationPointRead(next_upgrade) => {
                write!(f, "read {}", next_upgrade)
            }
        }
    }
}

/// A ContractRuntime announcement.
#[derive(Debug, Serialize)]
pub(crate) enum ContractRuntimeAnnouncement {
    /// A step was committed successfully and has altered global state.
    CommitStepSuccess {
        /// The era id in which the step was committed to global state.
        era_id: EraId,
        /// The operations and transforms committed to global state.
        effects: Effects,
    },
    /// New era validators.
    UpcomingEraValidators {
        /// The era id in which the step was committed to global state.
        era_that_is_ending: EraId,
        /// The validators for the eras after the `era_that_is_ending` era.
        upcoming_era_validators: BTreeMap<EraId, BTreeMap<PublicKey, U512>>,
    },
}

impl Display for ContractRuntimeAnnouncement {
    fn fmt(&self, f: &mut Formatter<'_>) -> fmt::Result {
        match self {
            ContractRuntimeAnnouncement::CommitStepSuccess { era_id, .. } => {
                write!(f, "commit step completed for {}", era_id)
            }
            ContractRuntimeAnnouncement::UpcomingEraValidators {
                era_that_is_ending, ..
            } => {
                write!(
                    f,
                    "upcoming era validators after current {}.",
                    era_that_is_ending,
                )
            }
        }
    }
}

#[derive(Debug, Serialize)]
pub(crate) enum BlockAccumulatorAnnouncement {
    /// A finality signature which wasn't previously stored on this node has been accepted and
    /// stored.
    AcceptedNewFinalitySignature {
        finality_signature: Box<FinalitySignature>,
    },
}

impl Display for BlockAccumulatorAnnouncement {
    fn fmt(&self, f: &mut Formatter<'_>) -> fmt::Result {
        match self {
            BlockAccumulatorAnnouncement::AcceptedNewFinalitySignature { finality_signature } => {
                write!(
                    f,
                    "finality signature {} accepted",
                    finality_signature.gossip_id()
                )
            }
        }
    }
}

/// A block which wasn't previously stored on this node has been fetched and stored.
#[derive(Debug, Serialize)]
pub(crate) struct FetchedNewBlockAnnouncement {
    pub(crate) block: Arc<Block>,
    pub(crate) peer: NodeId,
}

impl Display for FetchedNewBlockAnnouncement {
    fn fmt(&self, f: &mut Formatter<'_>) -> fmt::Result {
        write!(
            f,
            "new block {} fetched from {}",
            self.block.fetch_id(),
            self.peer
        )
    }
}

/// A finality signature which wasn't previously stored on this node has been fetched and stored.
#[derive(Debug, Serialize)]
pub(crate) struct FetchedNewFinalitySignatureAnnouncement {
    pub(crate) finality_signature: Box<FinalitySignature>,
    pub(crate) peer: NodeId,
}

impl Display for FetchedNewFinalitySignatureAnnouncement {
    fn fmt(&self, f: &mut Formatter<'_>) -> fmt::Result {
        write!(
            f,
            "new finality signature {} fetched from {}",
            self.finality_signature.fetch_id(),
            self.peer
        )
    }
}<|MERGE_RESOLUTION|>--- conflicted
+++ resolved
@@ -29,12 +29,8 @@
         upgrade_watcher::NextUpgrade,
     },
     effect::Responder,
-<<<<<<< HEAD
+    failpoints::FailpointActivation,
     types::{FinalizedBlock, MetaBlock, NodeId},
-=======
-    failpoints::FailpointActivation,
-    types::{Block, Deploy, DeployHash, FinalitySignature, FinalizedBlock, MetaBlock, NodeId},
->>>>>>> 29466f90
     utils::Source,
 };
 
