//! Request effects.
//!
//! Requests typically ask other components to perform a service and report back the result. See the
//! top-level module documentation for details.

use std::{
    collections::{BTreeMap, BTreeSet, HashMap, HashSet},
    fmt::{self, Display, Formatter},
    mem,
    sync::Arc,
};

use datasize::DataSize;
use serde::Serialize;
use smallvec::SmallVec;
use static_assertions::const_assert;

use casper_binary_port::{
    ConsensusStatus, ConsensusValidatorChanges, LastProgress, NetworkName, RecordId, Uptime,
};
use casper_storage::{
    block_store::types::ApprovalsHashes,
    data_access_layer::{
        tagged_values::{TaggedValuesRequest, TaggedValuesResult},
<<<<<<< HEAD
        AddressableEntityResult, BalanceRequest, BalanceResult, EntryPointsResult,
        EraValidatorsRequest, EraValidatorsResult, ExecutionResultsChecksumResult, PutTrieRequest,
        PutTrieResult, QueryRequest, QueryResult, RoundSeigniorageRateRequest,
        RoundSeigniorageRateResult, TotalSupplyRequest, TotalSupplyResult, TrieRequest, TrieResult,
=======
        AddressableEntityResult, BalanceRequest, BalanceResult, EraValidatorsRequest,
        EraValidatorsResult, ExecutionResultsChecksumResult, PutTrieRequest, PutTrieResult,
        QueryRequest, QueryResult, TrieRequest, TrieResult,
>>>>>>> fe996ee6
    },
    DbRawBytesSpec,
};
use casper_types::{
    execution::ExecutionResult, Approval, AvailableBlockRange, Block, BlockHash, BlockHeader,
    BlockSignatures, BlockSynchronizerStatus, BlockV2, ChainspecRawBytes, DeployHash, Digest,
    DisplayIter, EraId, ExecutionInfo, FinalitySignature, FinalitySignatureId, Key, NextUpgrade,
    ProtocolVersion, PublicKey, TimeDiff, Timestamp, Transaction, TransactionHash,
    TransactionHeader, TransactionId, Transfer,
};

use super::{AutoClosingResponder, GossipTarget, Responder};
use crate::{
    components::{
        block_synchronizer::{
            GlobalStateSynchronizerError, GlobalStateSynchronizerResponse, TrieAccumulatorError,
            TrieAccumulatorResponse,
        },
        consensus::{ClContext, ProposedBlock},
        contract_runtime::SpeculativeExecutionResult,
        diagnostics_port::StopAtSpec,
        fetcher::{FetchItem, FetchResult},
        gossiper::GossipItem,
        network::NetworkInsights,
        transaction_acceptor,
    },
    reactor::main_reactor::ReactorState,
    types::{
        appendable_block::AppendableBlock, BlockExecutionResultsOrChunk,
        BlockExecutionResultsOrChunkId, BlockWithMetadata, ExecutableBlock, LegacyDeploy,
        MetaBlockState, NodeId, StatusFeed,
    },
    utils::Source,
};

const _STORAGE_REQUEST_SIZE: usize = mem::size_of::<StorageRequest>();
const_assert!(_STORAGE_REQUEST_SIZE < 129);

/// A metrics request.
#[derive(Debug)]
pub(crate) enum MetricsRequest {
    /// Render current node metrics as prometheus-formatted string.
    RenderNodeMetricsText {
        /// Responder returning the rendered metrics or `None`, if an internal error occurred.
        responder: Responder<Option<String>>,
    },
}

impl Display for MetricsRequest {
    fn fmt(&self, formatter: &mut Formatter<'_>) -> fmt::Result {
        match self {
            MetricsRequest::RenderNodeMetricsText { .. } => write!(formatter, "get metrics text"),
        }
    }
}

const _NETWORK_EVENT_SIZE: usize = mem::size_of::<NetworkRequest<String>>();
const_assert!(_NETWORK_EVENT_SIZE < 105);

/// A networking request.
#[derive(Debug, Serialize)]
#[must_use]
pub(crate) enum NetworkRequest<P> {
    /// Send a message on the network to a specific peer.
    SendMessage {
        /// Message destination.
        dest: Box<NodeId>,
        /// Message payload.
        payload: Box<P>,
        /// If `true`, the responder will be called early after the message has been queued, not
        /// waiting until it has passed to the kernel.
        respond_after_queueing: bool,
        /// Responder to be called when the message has been *buffered for sending*.
        #[serde(skip_serializing)]
        auto_closing_responder: AutoClosingResponder<()>,
    },
    /// Send a message on the network to validator peers in the given era.
    ValidatorBroadcast {
        /// Message payload.
        payload: Box<P>,
        /// Era whose validators are recipients.
        era_id: EraId,
        /// Responder to be called when all messages are queued.
        #[serde(skip_serializing)]
        auto_closing_responder: AutoClosingResponder<()>,
    },
    /// Gossip a message to a random subset of peers.
    Gossip {
        /// Payload to gossip.
        payload: Box<P>,
        /// Type of peers that should receive the gossip message.
        gossip_target: GossipTarget,
        /// Number of peers to gossip to. This is an upper bound, otherwise best-effort.
        count: usize,
        /// Node IDs of nodes to exclude from gossiping to.
        #[serde(skip_serializing)]
        exclude: HashSet<NodeId>,
        /// Responder to be called when all messages are queued.
        #[serde(skip_serializing)]
        auto_closing_responder: AutoClosingResponder<HashSet<NodeId>>,
    },
}

impl<P> NetworkRequest<P> {
    /// Transform a network request by mapping the contained payload.
    ///
    /// This is a replacement for a `From` conversion that is not possible without specialization.
    pub(crate) fn map_payload<F, P2>(self, wrap_payload: F) -> NetworkRequest<P2>
    where
        F: FnOnce(P) -> P2,
    {
        match self {
            NetworkRequest::SendMessage {
                dest,
                payload,
                respond_after_queueing,
                auto_closing_responder,
            } => NetworkRequest::SendMessage {
                dest,
                payload: Box::new(wrap_payload(*payload)),
                respond_after_queueing,
                auto_closing_responder,
            },
            NetworkRequest::ValidatorBroadcast {
                payload,
                era_id,
                auto_closing_responder,
            } => NetworkRequest::ValidatorBroadcast {
                payload: Box::new(wrap_payload(*payload)),
                era_id,
                auto_closing_responder,
            },
            NetworkRequest::Gossip {
                payload,
                gossip_target,
                count,
                exclude,
                auto_closing_responder,
            } => NetworkRequest::Gossip {
                payload: Box::new(wrap_payload(*payload)),
                gossip_target,
                count,
                exclude,
                auto_closing_responder,
            },
        }
    }
}

impl<P> Display for NetworkRequest<P>
where
    P: Display,
{
    fn fmt(&self, formatter: &mut Formatter<'_>) -> fmt::Result {
        match self {
            NetworkRequest::SendMessage { dest, payload, .. } => {
                write!(formatter, "send to {}: {}", dest, payload)
            }
            NetworkRequest::ValidatorBroadcast { payload, .. } => {
                write!(formatter, "broadcast: {}", payload)
            }
            NetworkRequest::Gossip { payload, .. } => write!(formatter, "gossip: {}", payload),
        }
    }
}

/// A networking info request.
#[derive(Debug, Serialize)]
pub(crate) enum NetworkInfoRequest {
    /// Get incoming and outgoing peers.
    Peers {
        /// Responder to be called with all connected peers.
        /// Responds with a map from [NodeId]s to a socket address, represented as a string.
        responder: Responder<BTreeMap<NodeId, String>>,
    },
    /// Get up to `count` fully-connected peers in random order.
    FullyConnectedPeers {
        count: usize,
        /// Responder to be called with the peers.
        responder: Responder<Vec<NodeId>>,
    },
    /// Get detailed insights into the nodes networking.
    Insight {
        responder: Responder<NetworkInsights>,
    },
}

impl Display for NetworkInfoRequest {
    fn fmt(&self, formatter: &mut Formatter<'_>) -> fmt::Result {
        match self {
            NetworkInfoRequest::Peers { responder: _ } => {
                formatter.write_str("get peers-to-socket-address map")
            }
            NetworkInfoRequest::FullyConnectedPeers {
                count,
                responder: _,
            } => {
                write!(formatter, "get up to {} fully connected peers", count)
            }
            NetworkInfoRequest::Insight { responder: _ } => {
                formatter.write_str("get networking insights")
            }
        }
    }
}

/// A gossip request.
///
/// This request usually initiates gossiping process of the specified item. Note that the gossiper
/// will fetch the item itself, so only the ID is needed.
///
/// The responder will be called as soon as the gossiper has initiated the process.
// Note: This request should eventually entirely replace `ItemReceived`.
#[derive(Debug, Serialize)]
#[must_use]
pub(crate) struct BeginGossipRequest<T>
where
    T: GossipItem,
{
    pub(crate) item_id: T::Id,
    pub(crate) source: Source,
    pub(crate) target: GossipTarget,
    pub(crate) responder: Responder<()>,
}

impl<T> Display for BeginGossipRequest<T>
where
    T: GossipItem,
{
    fn fmt(&self, f: &mut Formatter<'_>) -> fmt::Result {
        write!(f, "begin gossip of {} from {}", self.item_id, self.source)
    }
}

#[derive(Debug, Serialize)]
/// A storage request.
pub(crate) enum StorageRequest {
    /// Store given block.
    PutBlock {
        /// Block to be stored.
        block: Arc<Block>,
        /// Responder to call with the result.  Returns true if the block was stored on this
        /// attempt or false if it was previously stored.
        responder: Responder<bool>,
    },
    /// Store the approvals hashes.
    PutApprovalsHashes {
        /// Approvals hashes to store.
        approvals_hashes: Box<ApprovalsHashes>,
        responder: Responder<bool>,
    },
    /// Store the block and approvals hashes.
    PutExecutedBlock {
        /// Block to be stored.
        block: Arc<BlockV2>,
        /// Approvals hashes to store.
        approvals_hashes: Box<ApprovalsHashes>,
        execution_results: HashMap<TransactionHash, ExecutionResult>,
        responder: Responder<bool>,
    },
    /// Retrieve block with given hash.
    GetBlock {
        /// Hash of block to be retrieved.
        block_hash: BlockHash,
        /// Responder to call with the result.  Returns `None` if the block doesn't exist in local
        /// storage.
        responder: Responder<Option<Block>>,
    },
    IsBlockStored {
        block_hash: BlockHash,
        responder: Responder<bool>,
    },
    /// Retrieve the approvals hashes.
    GetApprovalsHashes {
        /// Hash of the block for which to retrieve approvals hashes.
        block_hash: BlockHash,
        /// Responder to call with the result.  Returns `None` if the approvals hashes don't exist
        /// in local storage.
        responder: Responder<Option<ApprovalsHashes>>,
    },
    /// Retrieve highest complete block.
    GetHighestCompleteBlock {
        /// Responder.
        responder: Responder<Option<Block>>,
    },
    /// Retrieve highest complete block header.
    GetHighestCompleteBlockHeader {
        /// Responder.
        responder: Responder<Option<BlockHeader>>,
    },
    /// Retrieve the era IDs of the blocks in which the given transactions were executed.
    GetTransactionsEraIds {
        transaction_hashes: HashSet<TransactionHash>,
        responder: Responder<HashSet<EraId>>,
    },
    /// Retrieve block header with given hash.
    GetBlockHeader {
        /// Hash of block to get header of.
        block_hash: BlockHash,
        /// If true, only return `Some` if the block is in the available block range, i.e. the
        /// highest contiguous range of complete blocks.
        only_from_available_block_range: bool,
        /// Responder to call with the result.  Returns `None` if the block header doesn't exist in
        /// local storage.
        responder: Responder<Option<BlockHeader>>,
    },
    /// Retrieve block header with given hash.
    GetRawData {
        /// Which record to get.
        record_id: RecordId,
        /// bytesrepr serialized key.
        key: Vec<u8>,
        /// Responder to call with the result.  Returns `None` if the data doesn't exist in
        /// local storage.
        responder: Responder<Option<DbRawBytesSpec>>,
    },
    GetBlockHeaderByHeight {
        /// Height of block to get header of.
        block_height: u64,
        /// If true, only return `Some` if the block is in the available block range, i.e. the
        /// highest contiguous range of complete blocks.
        only_from_available_block_range: bool,
        /// Responder to call with the result.  Returns `None` if the block header doesn't exist in
        /// local storage.
        responder: Responder<Option<BlockHeader>>,
    },
    GetLatestSwitchBlockHeader {
        responder: Responder<Option<BlockHeader>>,
    },
    GetSwitchBlockHeaderByEra {
        /// Era ID for which to get the block header.
        era_id: EraId,
        /// Responder to call with the result.
        responder: Responder<Option<BlockHeader>>,
    },
    /// Retrieve all transfers in a block with given hash.
    GetBlockTransfers {
        /// Hash of block to get transfers of.
        block_hash: BlockHash,
        /// Responder to call with the result.  Returns `None` if the transfers do not exist in
        /// local storage under the block_hash provided.
        responder: Responder<Option<Vec<Transfer>>>,
    },
    PutTransaction {
        transaction: Arc<Transaction>,
        /// Returns `true` if the transaction was stored on this attempt or false if it was
        /// previously stored.
        responder: Responder<bool>,
    },
    /// Retrieve transaction with given hashes.
    GetTransactions {
        transaction_hashes: Vec<TransactionHash>,
        #[allow(clippy::type_complexity)]
        responder: Responder<SmallVec<[Option<(Transaction, Option<BTreeSet<Approval>>)>; 1]>>,
    },
    /// Retrieve legacy deploy with given hash.
    GetLegacyDeploy {
        deploy_hash: DeployHash,
        responder: Responder<Option<LegacyDeploy>>,
    },
    GetTransaction {
        transaction_id: TransactionId,
        responder: Responder<Option<Transaction>>,
    },
    IsTransactionStored {
        transaction_id: TransactionId,
        responder: Responder<bool>,
    },
    GetTransactionAndExecutionInfo {
        transaction_hash: TransactionHash,
        with_finalized_approvals: bool,
        responder: Responder<Option<(Transaction, Option<ExecutionInfo>)>>,
    },
    /// Store execution results for a set of transactions of a single block.
    ///
    /// Will return a fatal error if there are already execution results known for a specific
    /// transaction/block combination and a different result is inserted.
    ///
    /// Inserting the same transaction/block combination multiple times with the same execution
    /// results is not an error and will silently be ignored.
    PutExecutionResults {
        /// Hash of block.
        block_hash: Box<BlockHash>,
        block_height: u64,
        era_id: EraId,
        /// Mapping of transactions to execution results of the block.
        execution_results: HashMap<TransactionHash, ExecutionResult>,
        /// Responder to call when done storing.
        responder: Responder<()>,
    },
    GetExecutionResults {
        block_hash: BlockHash,
        responder: Responder<Option<Vec<(TransactionHash, TransactionHeader, ExecutionResult)>>>,
    },
    GetBlockExecutionResultsOrChunk {
        /// Request ID.
        id: BlockExecutionResultsOrChunkId,
        /// Responder to call with the execution results.
        /// None is returned when we don't have the block in the storage.
        responder: Responder<Option<BlockExecutionResultsOrChunk>>,
    },
    /// Retrieve a finality signature by block hash and public key.
    GetFinalitySignature {
        id: Box<FinalitySignatureId>,
        responder: Responder<Option<FinalitySignature>>,
    },
    IsFinalitySignatureStored {
        id: Box<FinalitySignatureId>,
        responder: Responder<bool>,
    },
    /// Retrieve block and its metadata at a given height.
    GetBlockAndMetadataByHeight {
        /// The height of the block.
        block_height: BlockHeight,
        /// Flag indicating whether storage should check the block availability before trying to
        /// retrieve it.
        only_from_available_block_range: bool,
        /// The responder to call with the results.
        responder: Responder<Option<BlockWithMetadata>>,
    },
    /// Get a single finality signature for a block hash.
    GetBlockSignature {
        /// The hash for the request.
        block_hash: BlockHash,
        /// The public key of the signer.
        public_key: Box<PublicKey>,
        /// Responder to call with the result.
        responder: Responder<Option<FinalitySignature>>,
    },
    /// Store finality signatures.
    PutBlockSignatures {
        /// Signatures that are to be stored.
        signatures: BlockSignatures,
        /// Responder to call with the result, if true then the signatures were successfully
        /// stored.
        responder: Responder<bool>,
    },
    PutFinalitySignature {
        signature: Box<FinalitySignature>,
        responder: Responder<bool>,
    },
    /// Store a block header.
    PutBlockHeader {
        /// Block header that is to be stored.
        block_header: Box<BlockHeader>,
        /// Responder to call with the result, if true then the block header was successfully
        /// stored.
        responder: Responder<bool>,
    },
    /// Retrieve the height range of fully available blocks (not just block headers). Returns
    /// `[u64::MAX, u64::MAX]` when there are no sequences.
    GetAvailableBlockRange {
        /// Responder to call with the result.
        responder: Responder<AvailableBlockRange>,
    },
    /// Store a set of finalized approvals for a specific transaction.
    StoreFinalizedApprovals {
        /// The transaction hash to store the finalized approvals for.
        transaction_hash: TransactionHash,
        /// The set of finalized approvals.
        finalized_approvals: BTreeSet<Approval>,
        /// Responder, responded to once the approvals are written.  If true, new approvals were
        /// written.
        responder: Responder<bool>,
    },
    /// Retrieve the height of the final block of the previous protocol version, if known.
    GetKeyBlockHeightForActivationPoint { responder: Responder<Option<u64>> },
    /// Retrieve the block utilization score.
    GetBlockUtilizationScore {
        /// The era id.
        era_id: EraId,
        /// The block height of the switch block
        block_height: u64,
        /// The utilization within the switch block.
        switch_block_utilization: u64,
        /// Responder, responded once the utilization for the era has been determined.
        responder: Responder<Option<(u64, u64)>>,
    },
}

impl Display for StorageRequest {
    fn fmt(&self, formatter: &mut Formatter<'_>) -> fmt::Result {
        match self {
            StorageRequest::PutBlock { block, .. } => {
                write!(formatter, "put {}", block)
            }
            StorageRequest::PutApprovalsHashes {
                approvals_hashes, ..
            } => {
                write!(formatter, "put {}", approvals_hashes)
            }
            StorageRequest::GetBlock { block_hash, .. } => {
                write!(formatter, "get block {}", block_hash)
            }
            StorageRequest::IsBlockStored { block_hash, .. } => {
                write!(formatter, "is block {} stored", block_hash)
            }
            StorageRequest::GetApprovalsHashes { block_hash, .. } => {
                write!(formatter, "get approvals hashes {}", block_hash)
            }
            StorageRequest::GetHighestCompleteBlock { .. } => {
                write!(formatter, "get highest complete block")
            }
            StorageRequest::GetHighestCompleteBlockHeader { .. } => {
                write!(formatter, "get highest complete block header")
            }
            StorageRequest::GetTransactionsEraIds {
                transaction_hashes, ..
            } => {
                write!(
                    formatter,
                    "get era ids for {} transactions",
                    transaction_hashes.len()
                )
            }
            StorageRequest::GetBlockHeader { block_hash, .. } => {
                write!(formatter, "get {}", block_hash)
            }
            StorageRequest::GetBlockHeaderByHeight { block_height, .. } => {
                write!(formatter, "get header for height {}", block_height)
            }
            StorageRequest::GetLatestSwitchBlockHeader { .. } => {
                write!(formatter, "get latest switch block header")
            }
            StorageRequest::GetSwitchBlockHeaderByEra { era_id, .. } => {
                write!(formatter, "get header for era {}", era_id)
            }
            StorageRequest::GetBlockTransfers { block_hash, .. } => {
                write!(formatter, "get transfers for {}", block_hash)
            }
            StorageRequest::PutTransaction { transaction, .. } => {
                write!(formatter, "put {}", transaction)
            }
            StorageRequest::GetTransactions {
                transaction_hashes, ..
            } => {
                write!(
                    formatter,
                    "get {}",
                    DisplayIter::new(transaction_hashes.iter())
                )
            }
            StorageRequest::GetLegacyDeploy { deploy_hash, .. } => {
                write!(formatter, "get legacy deploy {}", deploy_hash)
            }
            StorageRequest::GetTransaction { transaction_id, .. } => {
                write!(formatter, "get transaction {}", transaction_id)
            }
            StorageRequest::GetTransactionAndExecutionInfo {
                transaction_hash, ..
            } => {
                write!(
                    formatter,
                    "get transaction and exec info {}",
                    transaction_hash
                )
            }
            StorageRequest::IsTransactionStored { transaction_id, .. } => {
                write!(formatter, "is transaction {} stored", transaction_id)
            }
            StorageRequest::PutExecutionResults { block_hash, .. } => {
                write!(formatter, "put execution results for {}", block_hash)
            }
            StorageRequest::GetExecutionResults { block_hash, .. } => {
                write!(formatter, "get execution results for {}", block_hash)
            }
            StorageRequest::GetBlockExecutionResultsOrChunk { id, .. } => {
                write!(formatter, "get block execution results or chunk for {}", id)
            }
            StorageRequest::GetFinalitySignature { id, .. } => {
                write!(formatter, "get finality signature {}", id)
            }
            StorageRequest::IsFinalitySignatureStored { id, .. } => {
                write!(formatter, "is finality signature {} stored", id)
            }
            StorageRequest::GetBlockAndMetadataByHeight { block_height, .. } => {
                write!(
                    formatter,
                    "get block and metadata for block at height: {}",
                    block_height
                )
            }
            StorageRequest::GetBlockSignature {
                block_hash,
                public_key,
                ..
            } => {
                write!(
                    formatter,
                    "get finality signature for block hash {} from {}",
                    block_hash, public_key
                )
            }
            StorageRequest::PutBlockSignatures { .. } => {
                write!(formatter, "put finality signatures")
            }
            StorageRequest::PutFinalitySignature { .. } => {
                write!(formatter, "put finality signature")
            }
            StorageRequest::PutBlockHeader { block_header, .. } => {
                write!(formatter, "put block header: {}", block_header)
            }
            StorageRequest::GetAvailableBlockRange { .. } => {
                write!(formatter, "get available block range",)
            }
            StorageRequest::StoreFinalizedApprovals {
                transaction_hash, ..
            } => {
                write!(
                    formatter,
                    "finalized approvals for transaction {}",
                    transaction_hash
                )
            }
            StorageRequest::PutExecutedBlock { block, .. } => {
                write!(formatter, "put executed block {}", block.hash(),)
            }
            StorageRequest::GetKeyBlockHeightForActivationPoint { .. } => {
                write!(
                    formatter,
                    "get key block height for current activation point"
                )
            }
            StorageRequest::GetRawData {
                key,
                responder: _responder,
                record_id,
            } => {
                write!(formatter, "get raw data {}::{:?}", record_id, key)
            }
            StorageRequest::GetBlockUtilizationScore { era_id, .. } => {
                write!(formatter, "get utilization score for era {}", era_id)
            }
        }
    }
}

#[derive(Debug, Serialize)]
pub(crate) struct MakeBlockExecutableRequest {
    /// Hash of the block to be made executable.
    pub block_hash: BlockHash,
    /// Responder with the executable block and it's transactions
    pub responder: Responder<Option<ExecutableBlock>>,
}

impl Display for MakeBlockExecutableRequest {
    fn fmt(&self, f: &mut Formatter<'_>) -> fmt::Result {
        write!(f, "block made executable: {}", self.block_hash)
    }
}

/// A request to mark a block at a specific height completed.
///
/// A block is considered complete if
///
/// * the block header and the actual block are persisted in storage,
/// * all of its transactions are persisted in storage, and
/// * the global state root the block refers to has no missing dependencies locally.
#[derive(Debug, Serialize)]
pub(crate) struct MarkBlockCompletedRequest {
    pub block_height: u64,
    /// Responds `true` if the block was not previously marked complete.
    pub responder: Responder<bool>,
}

impl Display for MarkBlockCompletedRequest {
    fn fmt(&self, f: &mut Formatter<'_>) -> fmt::Result {
        write!(f, "block completed: height {}", self.block_height)
    }
}

#[derive(DataSize, Debug, Serialize)]
pub(crate) enum TransactionBufferRequest {
    GetAppendableBlock {
        timestamp: Timestamp,
        era_id: EraId,
        responder: Responder<AppendableBlock>,
    },
}

impl Display for TransactionBufferRequest {
    fn fmt(&self, formatter: &mut Formatter<'_>) -> fmt::Result {
        match self {
            TransactionBufferRequest::GetAppendableBlock {
                timestamp, era_id, ..
            } => {
                write!(
                    formatter,
                    "request for appendable block at instant {} for era {}",
                    timestamp, era_id
                )
            }
        }
    }
}

/// Abstract REST request.
///
/// An REST request is an abstract request that does not concern itself with serialization or
/// transport.
#[derive(Debug)]
#[must_use]
pub(crate) enum RestRequest {
    /// Return string formatted status or `None` if an error occurred.
    Status {
        /// Responder to call with the result.
        responder: Responder<StatusFeed>,
    },
    /// Return string formatted, prometheus compatible metrics or `None` if an error occurred.
    Metrics {
        /// Responder to call with the result.
        responder: Responder<Option<String>>,
    },
}

impl Display for RestRequest {
    fn fmt(&self, formatter: &mut Formatter<'_>) -> fmt::Result {
        match self {
            RestRequest::Status { .. } => write!(formatter, "get status"),
            RestRequest::Metrics { .. } => write!(formatter, "get metrics"),
        }
    }
}

/// A contract runtime request.
#[derive(Debug, Serialize)]
#[must_use]
pub(crate) enum ContractRuntimeRequest {
    /// A request to enqueue a `ExecutableBlock` for execution.
    EnqueueBlockForExecution {
        /// A `ExecutableBlock` to enqueue.
        executable_block: ExecutableBlock,
        /// The key block height for the current protocol version's activation point.
        key_block_height_for_activation_point: u64,
        meta_block_state: MetaBlockState,
    },
    /// A query request.
    Query {
        /// Query request.
        #[serde(skip_serializing)]
        request: QueryRequest,
        /// Responder to call with the query result.
        responder: Responder<QueryResult>,
    },
    /// A balance request.
    GetBalance {
        /// Balance request.
        #[serde(skip_serializing)]
        request: BalanceRequest,
        /// Responder to call with the balance result.
        responder: Responder<BalanceResult>,
    },
    /// Returns validator weights.
    GetEraValidators {
        /// Get validators weights request.
        #[serde(skip_serializing)]
        request: EraValidatorsRequest,
        /// Responder to call with the result.
        responder: Responder<EraValidatorsResult>,
    },
    /// Return all values at a given state root hash and given key tag.
    GetTaggedValues {
        /// Get tagged values request.
        #[serde(skip_serializing)]
        request: TaggedValuesRequest,
        /// Responder to call with the result.
        responder: Responder<TaggedValuesResult>,
    },
    /// Returns the value of the execution results checksum stored in the ChecksumRegistry for the
    /// given state root hash.
    GetExecutionResultsChecksum {
        state_root_hash: Digest,
        responder: Responder<ExecutionResultsChecksumResult>,
    },
    /// Returns an `AddressableEntity` if found under the given key.  If a legacy `Account`
    /// or contract exists under the given key, it will be migrated to an `AddressableEntity`
    /// and returned. However, global state is not altered and the migrated record does not
    /// actually exist.
    GetAddressableEntity {
        state_root_hash: Digest,
        key: Key,
        responder: Responder<AddressableEntityResult>,
    },
    /// Returns a singular entry point based under the given state root hash and entry
    /// point key.
    GetEntryPoint {
        state_root_hash: Digest,
        key: Key,
        responder: Responder<EntryPointsResult>,
    },
    /// Get a trie or chunk by its ID.
    GetTrie {
        /// A request for a trie element.
        #[serde(skip_serializing)]
        request: TrieRequest,
        /// Responder to call with the result.
        responder: Responder<TrieResult>,
    },
    /// Insert a trie into global storage
    PutTrie {
        /// A request to persist a trie element.
        #[serde(skip_serializing)]
        request: PutTrieRequest,
        /// Responder to call with the result. Contains the hash of the persisted trie.
        responder: Responder<PutTrieResult>,
    },
    /// Execute transaction without committing results
    SpeculativelyExecute {
        /// Pre-state.
        block_header: Box<BlockHeader>,
        /// Transaction to execute.
        transaction: Box<Transaction>,
        /// Results
        responder: Responder<SpeculativeExecutionResult>,
    },
    UpdateRuntimePrice(EraId, u8),
    GetEraGasPrice {
        era_id: EraId,
        responder: Responder<Option<u8>>,
    },
}

impl Display for ContractRuntimeRequest {
    fn fmt(&self, formatter: &mut Formatter<'_>) -> fmt::Result {
        match self {
            ContractRuntimeRequest::EnqueueBlockForExecution {
                executable_block, ..
            } => {
                write!(formatter, "executable_block: {}", executable_block)
            }
            ContractRuntimeRequest::Query {
                request: query_request,
                ..
            } => {
                write!(formatter, "query request: {:?}", query_request)
            }
            ContractRuntimeRequest::GetBalance {
                request: balance_request,
                ..
            } => write!(formatter, "balance request: {:?}", balance_request),
            ContractRuntimeRequest::GetEraValidators { request, .. } => {
                write!(formatter, "get era validators: {:?}", request)
            }
            ContractRuntimeRequest::GetTaggedValues {
                request: get_all_values_request,
                ..
            } => {
                write!(
                    formatter,
                    "get all values request: {:?}",
                    get_all_values_request
                )
            }
            ContractRuntimeRequest::GetExecutionResultsChecksum {
                state_root_hash, ..
            } => write!(
                formatter,
                "get execution results checksum under {}",
                state_root_hash
            ),
            ContractRuntimeRequest::GetAddressableEntity {
                state_root_hash,
                key,
                ..
            } => {
                write!(
                    formatter,
                    "get addressable_entity {} under {}",
                    key, state_root_hash
                )
            }
            ContractRuntimeRequest::GetTrie { request, .. } => {
                write!(formatter, "get trie: {:?}", request)
            }
            ContractRuntimeRequest::PutTrie { request, .. } => {
                write!(formatter, "trie: {:?}", request)
            }
            ContractRuntimeRequest::SpeculativelyExecute {
                transaction,
                block_header,
                ..
            } => {
                write!(
                    formatter,
                    "Execute {} on {}",
                    transaction.hash(),
                    block_header.state_root_hash()
                )
            }
            ContractRuntimeRequest::UpdateRuntimePrice(_, era_gas_price) => {
                write!(formatter, "updating price to {}", era_gas_price)
            }
            ContractRuntimeRequest::GetEraGasPrice { era_id, .. } => {
                write!(formatter, "Get gas price for era {}", era_id)
            }
            ContractRuntimeRequest::GetEntryPoint {
                state_root_hash,
                key,
                ..
            } => {
                write!(
                    formatter,
                    "get entry point {} under {}",
                    key, state_root_hash
                )
            }
        }
    }
}

/// Fetcher related requests.
#[derive(Debug, Serialize)]
#[must_use]
pub(crate) struct FetcherRequest<T: FetchItem> {
    /// The ID of the item to be retrieved.
    pub(crate) id: T::Id,
    /// The peer id of the peer to be asked if the item is not held locally
    pub(crate) peer: NodeId,
    /// Metadata used during validation of the fetched item.
    pub(crate) validation_metadata: Box<T::ValidationMetadata>,
    /// Responder to call with the result.
    pub(crate) responder: Responder<FetchResult<T>>,
}

impl<T: FetchItem> Display for FetcherRequest<T> {
    fn fmt(&self, formatter: &mut Formatter<'_>) -> fmt::Result {
        write!(formatter, "request item by id {}", self.id)
    }
}

/// TrieAccumulator related requests.
#[derive(Debug, Serialize, DataSize)]
#[must_use]
pub(crate) struct TrieAccumulatorRequest {
    /// The hash of the trie node.
    pub(crate) hash: Digest,
    /// The peers to try to fetch from.
    pub(crate) peers: Vec<NodeId>,
    /// Responder to call with the result.
    pub(crate) responder: Responder<Result<TrieAccumulatorResponse, TrieAccumulatorError>>,
}

impl Display for TrieAccumulatorRequest {
    fn fmt(&self, formatter: &mut Formatter<'_>) -> fmt::Result {
        write!(formatter, "request trie by hash {}", self.hash)
    }
}

#[derive(Debug, Serialize)]
pub(crate) struct SyncGlobalStateRequest {
    pub(crate) block_hash: BlockHash,
    pub(crate) state_root_hash: Digest,
    #[serde(skip)]
    pub(crate) responder:
        Responder<Result<GlobalStateSynchronizerResponse, GlobalStateSynchronizerError>>,
}

impl Display for SyncGlobalStateRequest {
    fn fmt(&self, formatter: &mut Formatter<'_>) -> fmt::Result {
        write!(
            formatter,
            "request to sync global state at {}",
            self.block_hash
        )
    }
}

/// A block validator request.
#[derive(Debug, DataSize)]
#[must_use]
pub(crate) struct BlockValidationRequest {
    /// The height of the proposed block in the chain.
    pub(crate) proposed_block_height: u64,
    /// The block to be validated.
    pub(crate) block: ProposedBlock<ClContext>,
    /// The sender of the block, which will be asked to provide all missing transactions.
    pub(crate) sender: NodeId,
    /// Responder to call with the result.
    ///
    /// Indicates whether or not validation was successful.
    pub(crate) responder: Responder<bool>,
}

impl Display for BlockValidationRequest {
    fn fmt(&self, f: &mut Formatter<'_>) -> fmt::Result {
        let BlockValidationRequest { block, sender, .. } = self;
        write!(f, "validate block {} from {}", block, sender)
    }
}

type BlockHeight = u64;

#[derive(DataSize, Debug)]
#[must_use]
/// Consensus component requests.
pub(crate) enum ConsensusRequest {
    /// Request for our public key, and if we're a validator, the next round length.
    Status(Responder<Option<ConsensusStatus>>),
    /// Request for a list of validator status changes, by public key.
    ValidatorChanges(Responder<ConsensusValidatorChanges>),
}

/// ChainspecLoader component requests.
#[derive(Debug, Serialize)]
pub(crate) enum ChainspecRawBytesRequest {
    /// Request for the chainspec file bytes with the genesis_accounts and global_state bytes, if
    /// they are present.
    GetChainspecRawBytes(Responder<Arc<ChainspecRawBytes>>),
}

impl Display for ChainspecRawBytesRequest {
    fn fmt(&self, f: &mut Formatter<'_>) -> fmt::Result {
        match self {
            ChainspecRawBytesRequest::GetChainspecRawBytes(_) => {
                write!(f, "get chainspec raw bytes")
            }
        }
    }
}

/// UpgradeWatcher component request to get the next scheduled upgrade, if any.
#[derive(Debug, Serialize)]
pub(crate) struct UpgradeWatcherRequest(pub(crate) Responder<Option<NextUpgrade>>);

impl Display for UpgradeWatcherRequest {
    fn fmt(&self, f: &mut Formatter<'_>) -> fmt::Result {
        write!(f, "get next upgrade")
    }
}

#[derive(Debug, Serialize)]
pub(crate) enum ReactorInfoRequest {
    ReactorState {
        responder: Responder<ReactorState>,
    },
    LastProgress {
        responder: Responder<LastProgress>,
    },
    Uptime {
        responder: Responder<Uptime>,
    },
    NetworkName {
        responder: Responder<NetworkName>,
    },
    ProtocolVersion {
        responder: Responder<ProtocolVersion>,
    },
    BalanceHoldsInterval {
        responder: Responder<TimeDiff>,
    },
}

impl Display for ReactorInfoRequest {
    fn fmt(&self, f: &mut Formatter<'_>) -> fmt::Result {
        write!(
            f,
            "get reactor status: {}",
            match self {
                ReactorInfoRequest::ReactorState { .. } => "ReactorState",
                ReactorInfoRequest::LastProgress { .. } => "LastProgress",
                ReactorInfoRequest::Uptime { .. } => "Uptime",
                ReactorInfoRequest::NetworkName { .. } => "NetworkName",
                ReactorInfoRequest::ProtocolVersion { .. } => "ProtocolVersion",
                ReactorInfoRequest::BalanceHoldsInterval { .. } => "BalanceHoldsInterval",
            }
        )
    }
}

#[derive(Debug, Serialize)]
#[allow(clippy::enum_variant_names)]
pub(crate) enum BlockAccumulatorRequest {
    GetPeersForBlock {
        block_hash: BlockHash,
        responder: Responder<Option<Vec<NodeId>>>,
    },
}

impl Display for BlockAccumulatorRequest {
    fn fmt(&self, f: &mut Formatter<'_>) -> fmt::Result {
        match self {
            BlockAccumulatorRequest::GetPeersForBlock { block_hash, .. } => {
                write!(f, "get peers for {}", block_hash)
            }
        }
    }
}

#[derive(Debug, Serialize)]
pub(crate) enum BlockSynchronizerRequest {
    NeedNext,
    DishonestPeers,
    SyncGlobalStates(Vec<(BlockHash, Digest)>),
    Status {
        responder: Responder<BlockSynchronizerStatus>,
    },
}

impl Display for BlockSynchronizerRequest {
    fn fmt(&self, f: &mut Formatter<'_>) -> fmt::Result {
        match self {
            BlockSynchronizerRequest::NeedNext => {
                write!(f, "block synchronizer request: need next")
            }
            BlockSynchronizerRequest::DishonestPeers => {
                write!(f, "block synchronizer request: dishonest peers")
            }
            BlockSynchronizerRequest::Status { .. } => {
                write!(f, "block synchronizer request: status")
            }
            BlockSynchronizerRequest::SyncGlobalStates(_) => {
                write!(f, "request to sync global states")
            }
        }
    }
}

/// A request to set the current shutdown trigger.
#[derive(DataSize, Debug, Serialize)]
pub(crate) struct SetNodeStopRequest {
    /// The specific stop-at spec.
    ///
    /// If `None`, clears the current stop at setting.
    pub(crate) stop_at: Option<StopAtSpec>,
    /// Responder to send the previously set stop-at spec to, if any.
    pub(crate) responder: Responder<Option<StopAtSpec>>,
}

impl Display for SetNodeStopRequest {
    fn fmt(&self, f: &mut Formatter<'_>) -> fmt::Result {
        match self.stop_at {
            None => f.write_str("clear node stop"),
            Some(stop_at) => write!(f, "set node stop to: {}", stop_at),
        }
    }
}

/// A request to accept a new transaction.
#[derive(DataSize, Debug, Serialize)]
pub(crate) struct AcceptTransactionRequest {
    pub(crate) transaction: Transaction,
    pub(crate) is_speculative: bool,
    pub(crate) responder: Responder<Result<(), transaction_acceptor::Error>>,
}

impl Display for AcceptTransactionRequest {
    fn fmt(&self, f: &mut Formatter<'_>) -> fmt::Result {
        write!(
            f,
            "accept transaction {} is_speculative: {}",
            self.transaction.hash(),
            self.is_speculative
        )
    }
}<|MERGE_RESOLUTION|>--- conflicted
+++ resolved
@@ -22,16 +22,9 @@
     block_store::types::ApprovalsHashes,
     data_access_layer::{
         tagged_values::{TaggedValuesRequest, TaggedValuesResult},
-<<<<<<< HEAD
         AddressableEntityResult, BalanceRequest, BalanceResult, EntryPointsResult,
         EraValidatorsRequest, EraValidatorsResult, ExecutionResultsChecksumResult, PutTrieRequest,
-        PutTrieResult, QueryRequest, QueryResult, RoundSeigniorageRateRequest,
-        RoundSeigniorageRateResult, TotalSupplyRequest, TotalSupplyResult, TrieRequest, TrieResult,
-=======
-        AddressableEntityResult, BalanceRequest, BalanceResult, EraValidatorsRequest,
-        EraValidatorsResult, ExecutionResultsChecksumResult, PutTrieRequest, PutTrieResult,
-        QueryRequest, QueryResult, TrieRequest, TrieResult,
->>>>>>> fe996ee6
+        PutTrieResult, QueryRequest, QueryResult, TrieRequest, TrieResult,
     },
     DbRawBytesSpec,
 };
