--- conflicted
+++ resolved
@@ -73,19 +73,13 @@
 
 use casper_types::{
     bytesrepr::{FromBytes, ToBytes},
-<<<<<<< HEAD
-    ApprovalsHash, Block, BlockBody, BlockBodyV1, BlockBodyV2, BlockHash, BlockHashAndHeight,
-    BlockHeader, BlockSignatures, BlockV2, Deploy, DeployHash, DeployHeader, DeployId, Digest,
-    EraId, ExecutionResult, FinalitySignature, ProtocolVersion, PublicKey, SignedBlockHeader,
-    TimeDiff, Timestamp, Transfer, Transform,
-=======
     execution::{
         execution_result_v1, ExecutionResult, ExecutionResultV1, ExecutionResultV2, TransformKind,
     },
-    ApprovalsHash, Block, BlockBody, BlockHash, BlockHashAndHeight, BlockHeader, BlockSignatures,
-    Deploy, DeployHash, DeployHeader, DeployId, Digest, EraId, FinalitySignature, ProtocolVersion,
-    PublicKey, SignedBlockHeader, StoredValue, Timestamp, Transfer,
->>>>>>> cb547b0e
+    ApprovalsHash, Block, BlockBody, BlockBodyV1, BlockBodyV2, BlockHash, BlockHashAndHeight,
+    BlockHeader, BlockSignatures, BlockV2, Deploy, DeployHash, DeployHeader, DeployId, Digest,
+    EraId, FinalitySignature, ProtocolVersion, PublicKey, SignedBlockHeader, StoredValue,
+    Timestamp, Transfer,
 };
 
 use crate::{
@@ -140,7 +134,7 @@
 /// Default max state store size.
 const DEFAULT_MAX_STATE_STORE_SIZE: usize = 10 * GIB;
 /// Maximum number of allowed dbs.
-const MAX_DB_COUNT: u32 = 10;
+const MAX_DB_COUNT: u32 = 11;
 /// Key under which completed blocks are to be stored.
 const COMPLETED_BLOCKS_STORAGE_KEY: &[u8] = b"completed_blocks_disjoint_sequences";
 /// Name of the file created when initializing a force resync.
@@ -1326,43 +1320,17 @@
         Ok(outcome)
     }
 
-<<<<<<< HEAD
+    /// Retrieves a block by hash.
+    pub fn read_block(&self, block_hash: &BlockHash) -> Result<Option<Block>, FatalStorageError> {
+        self.get_single_block(&mut self.env.begin_ro_txn()?, block_hash)
+    }
+
     /// Retrieves a block v2 by hash.
     pub fn read_block_v2(
         &self,
         block_hash: &BlockHash,
     ) -> Result<Option<BlockV2>, FatalStorageError> {
         self.get_single_block_v2(&mut self.env.begin_ro_txn()?, block_hash)
-=======
-    fn put_executed_block(
-        &mut self,
-        block: &Block,
-        approvals_hashes: &ApprovalsHashes,
-        execution_results: HashMap<DeployHash, ExecutionResult>,
-    ) -> Result<bool, FatalStorageError> {
-        let env = Rc::clone(&self.env);
-        let mut txn = env.begin_rw_txn()?;
-        let wrote = self.write_validated_block(&mut txn, block)?;
-        if !wrote {
-            return Err(FatalStorageError::FailedToOverwriteBlock);
-        }
-
-        let _ = self.write_approvals_hashes(&mut txn, approvals_hashes)?;
-        let _ = self.write_execution_results(
-            &mut txn,
-            block.hash(),
-            block.height(),
-            execution_results,
-        )?;
-        txn.commit()?;
-
-        Ok(true)
->>>>>>> cb547b0e
-    }
-
-    /// Retrieves a block by hash.
-    pub fn read_block(&self, block_hash: &BlockHash) -> Result<Option<Block>, FatalStorageError> {
-        self.get_single_block(&mut self.env.begin_ro_txn()?, block_hash)
     }
 
     /// Returns `true` if the given block's header and body are stored.
@@ -1515,7 +1483,7 @@
         block_height: u64,
         execution_results: HashMap<DeployHash, ExecutionResult>,
     ) -> Result<bool, FatalStorageError> {
-        insert_to_deploy_index(
+        Self::insert_block_body_to_deploy_index(
             &mut self.deploy_hash_index,
             *block_hash,
             block_height,
@@ -1619,54 +1587,6 @@
         Ok(())
     }
 
-<<<<<<< HEAD
-=======
-    /// Writes a block which has already been verified to storage, updating indices as necessary.
-    ///
-    /// Returns `Ok(true)` if the block has been successfully written, `Ok(false)` if a part of it
-    /// couldn't be written because it already existed, and `Err(_)` if there was an error.
-    fn write_validated_block(
-        &mut self,
-        txn: &mut RwTransaction,
-        block: &Block,
-    ) -> Result<bool, FatalStorageError> {
-        {
-            let block_body_hash = block.body_hash();
-            let block_body = block.body();
-            if !self.put_single_block_body(txn, block_body_hash, block_body)? {
-                error!("could not insert body for: {}", block);
-                return Ok(false);
-            }
-        }
-
-        let overwrite = true;
-
-        if !txn.put_value(
-            self.block_header_db,
-            block.hash(),
-            block.header(),
-            overwrite,
-        )? {
-            error!("could not insert block header for block: {}", block);
-            return Ok(false);
-        }
-
-        {
-            insert_to_block_header_indices(
-                &mut self.block_height_index,
-                &mut self.switch_block_era_id_index,
-                block.header(),
-            )?;
-            insert_to_deploy_index(
-                &mut self.deploy_hash_index,
-                *block.hash(),
-                block.height(),
-                block.body().deploy_and_transfer_hashes(),
-            )?;
-        }
-        Ok(true)
-    }
-
     /// Retrieves single switch block by era ID by looking it up in the index and returning it.
     fn get_switch_block_by_era_id<Tx: Transaction>(
         &self,
@@ -1699,7 +1619,6 @@
         Ok(switch_block)
     }
 
->>>>>>> cb547b0e
     /// Returns `count` highest switch block headers, sorted from lowest (oldest) to highest.
     pub(crate) fn read_highest_switch_block_headers(
         &self,
@@ -2225,9 +2144,9 @@
     }
 
     /// Retrieves a single block from storage.
-    fn get_single_block(
-        &self,
-        txn: &mut RoTransaction,
+    fn get_single_block<Tx: Transaction>(
+        &self,
+        txn: &mut Tx,
         block_hash: &BlockHash,
     ) -> Result<Option<Block>, FatalStorageError> {
         let block_header: BlockHeader = match self.get_single_block_header(txn, block_hash)? {
@@ -2705,79 +2624,6 @@
     bincode::deserialize(raw).map_err(GetRequestError::MalformedIncomingItemId)
 }
 
-<<<<<<< HEAD
-=======
-/// Inserts the relevant entries to the two indices.
-///
-/// If a duplicate entry is encountered, neither index is updated and an error is returned.
-fn insert_to_block_header_indices(
-    block_height_index: &mut BTreeMap<u64, BlockHash>,
-    switch_block_era_id_index: &mut BTreeMap<EraId, BlockHash>,
-    block_header: &BlockHeader,
-) -> Result<(), FatalStorageError> {
-    let block_hash = block_header.block_hash();
-    if let Some(first) = block_height_index.get(&block_header.height()) {
-        if *first != block_hash {
-            return Err(FatalStorageError::DuplicateBlockIndex {
-                height: block_header.height(),
-                first: *first,
-                second: block_hash,
-            });
-        }
-    }
-
-    if block_header.is_switch_block() {
-        match switch_block_era_id_index.entry(block_header.era_id()) {
-            Entry::Vacant(entry) => {
-                let _ = entry.insert(block_hash);
-            }
-            Entry::Occupied(entry) => {
-                if *entry.get() != block_hash {
-                    return Err(FatalStorageError::DuplicateEraIdIndex {
-                        era_id: block_header.era_id(),
-                        first: *entry.get(),
-                        second: block_hash,
-                    });
-                }
-            }
-        }
-    }
-
-    let _ = block_height_index.insert(block_header.height(), block_hash);
-    Ok(())
-}
-
-/// Inserts the relevant entries to the index.
-///
-/// If a duplicate entry is encountered, index is not updated and an error is returned.
-fn insert_to_deploy_index<'a>(
-    deploy_hash_index: &mut BTreeMap<DeployHash, BlockHashAndHeight>,
-    block_hash: BlockHash,
-    block_height: u64,
-    deploy_hash_iter: impl Iterator<Item = &'a DeployHash> + Clone,
-) -> Result<(), FatalStorageError> {
-    if let Some(hash) = deploy_hash_iter.clone().find(|hash| {
-        deploy_hash_index
-            .get(hash)
-            .map_or(false, |old_block_hash_and_height| {
-                *old_block_hash_and_height.block_hash() != block_hash
-            })
-    }) {
-        return Err(FatalStorageError::DuplicateDeployIndex {
-            deploy_hash: *hash,
-            first: deploy_hash_index[hash],
-            second: BlockHashAndHeight::new(block_hash, block_height),
-        });
-    }
-
-    for hash in deploy_hash_iter {
-        deploy_hash_index.insert(*hash, BlockHashAndHeight::new(block_hash, block_height));
-    }
-
-    Ok(())
-}
-
->>>>>>> cb547b0e
 fn should_move_storage_files_to_network_subdir(
     root: &Path,
     file_names: &[&str],
@@ -2974,41 +2820,6 @@
             .collect()
     }
 
-<<<<<<< HEAD
-    /// Retrieves single switch block by era ID by looking it up in the index and returning it.
-    fn get_switch_block_by_era_id(
-        &self,
-        txn: &mut RoTransaction,
-        era_id: EraId,
-    ) -> Result<Option<BlockV2>, FatalStorageError> {
-        self.switch_block_era_id_index
-            .get(&era_id)
-            .and_then(|block_hash| self.get_single_block_v2(txn, block_hash).transpose())
-            .transpose()
-    }
-
-    /// Get the switch block for a specified era number in a read-only LMDB database transaction.
-    ///
-    /// # Panics
-    ///
-    /// Panics on any IO or db corruption error.
-    pub(crate) fn transactional_get_switch_block_by_era_id(
-        &self,
-        switch_block_era_num: u64,
-    ) -> Result<Option<BlockV2>, FatalStorageError> {
-        let mut txn = self
-            .env
-            .begin_ro_txn()
-            .expect("Could not start read only transaction for lmdb");
-        let switch_block = self
-            .get_switch_block_by_era_id(&mut txn, EraId::from(switch_block_era_num))
-            .expect("LMDB panicked trying to get switch block");
-        txn.commit().expect("Could not commit transaction");
-        Ok(switch_block)
-    }
-
-=======
->>>>>>> cb547b0e
     /// Directly returns a deploy from internal store.
     ///
     /// # Panics
@@ -3102,8 +2913,8 @@
 }
 
 /// Retrieves the block body for the given block header.
-fn get_body_for_block_header(
-    txn: &mut RoTransaction,
+fn get_body_for_block_header<Tx: Transaction>(
+    txn: &mut Tx,
     block_body_hash: &Digest,
     block_body_dbs: &BlockBodyDatabases,
 ) -> Result<Option<BlockBody>, LmdbExtError> {
