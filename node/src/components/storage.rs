--- conflicted
+++ resolved
@@ -91,15 +91,9 @@
     reactor::ReactorEvent,
     types::{
         error::BlockValidationError, Block, BlockBody, BlockHash, BlockHeader,
-<<<<<<< HEAD
-        BlockHeaderWithMetadata, BlockSignatures, BlockWithMetadata, Deploy, DeployHash,
-        DeployMetadata, HashingAlgorithmVersion, Item, MerkleBlockBody, MerkleBlockBodyPart,
-        MerkleLinkedListNode, NodeId, TimeDiff,
-=======
         BlockHeaderWithMetadata, BlockSignatures, Deploy, DeployHash, DeployHeader, DeployMetadata,
         DeployWithFinalizedApprovals, FinalizedApprovals, HashingAlgorithmVersion, Item,
         MerkleBlockBody, MerkleBlockBodyPart, MerkleLinkedListNode, SharedObject, TimeDiff,
->>>>>>> a7f6a648
     },
     utils::{display_error, WithDir},
     NodeRng,
@@ -297,11 +291,9 @@
         /// The hash of the superfluous body part.
         part_hash: Digest,
     },
-<<<<<<< HEAD
     /// Failed to serialize an item that was found in local storage.
     #[error("failed to serialized stored item")]
     StoredItemSerializationFailure(#[source] bincode::Error),
-=======
     /// We tried to store finalized approvals for a nonexistent deploy.
     #[error(
         "Tried to store FinalizedApprovals for a nonexistent deploy. \
@@ -311,7 +303,6 @@
         /// The missing deploy hash.
         deploy_hash: DeployHash,
     },
->>>>>>> a7f6a648
 }
 
 // We wholesale wrap lmdb errors and treat them as internal errors here.
@@ -1643,8 +1634,6 @@
             .collect()
     }
 
-<<<<<<< HEAD
-=======
     /// Retrieves a single deploy along with its finalized approvals from storage
     fn get_deploy_with_finalized_approvals<Tx: Transaction>(
         &self,
@@ -1674,7 +1663,6 @@
         Ok(maybe_deploy.map(|deploy| deploy.header().clone()))
     }
 
->>>>>>> a7f6a648
     /// Retrieves deploy metadata associated with deploy.
     ///
     /// If no deploy metadata is stored for the specific deploy, an empty metadata instance will be
