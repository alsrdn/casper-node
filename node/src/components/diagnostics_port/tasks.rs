use std::{
    borrow::Cow,
    fmt::{self, Debug, Display, Formatter},
    fs::{self, File},
    io,
    path::PathBuf,
};

use bincode::{
    config::{AllowTrailing, FixintEncoding, WithOtherIntEncoding, WithOtherTrailing},
    DefaultOptions, Options,
};
use erased_serde::Serializer as ErasedSerializer;
use futures::future::{self, Either};
use serde::Serialize;
use thiserror::Error;
use tokio::{
    io::{AsyncBufReadExt, AsyncRead, AsyncWriteExt, BufReader},
    net::{unix::OwnedWriteHalf, UnixListener, UnixStream},
    sync::watch,
};
use tracing::{debug, info, info_span, warn, Instrument};

use casper_types::EraId;
use tracing_subscriber::{filter::ParseError, EnvFilter};

use super::{
    command::{Action, Command, OutputFormat},
    util::ShowUnixAddr,
};
use crate::{
    components::consensus::EraDump,
    effect::{
        announcements::{ControlAnnouncement, QueueDumpFormat},
        diagnostics_port::DumpConsensusStateRequest,
        requests::{NetworkInfoRequest, SetNodeStopRequest},
        EffectBuilder,
    },
<<<<<<< HEAD
    logging,
    utils::display_error,
=======
    utils::{display_error, opt_display::OptDisplay},
>>>>>>> 0d8b781f
};

/// Success or failure response.
///
/// This response is sent back to clients after every operation (unless suppressed in quiet mode),
/// indicating the outcome of the operation.
#[derive(Debug, Serialize)]
enum Outcome {
    /// Operation succeeded.
    Success {
        /// Human-readable message giving additional info and/or stating the effect.
        msg: String,
    },
    /// Operation failed.
    Failure {
        /// Human-readable message describing the failure that occurred.
        reason: String,
    },
}

impl Outcome {
    /// Constructs a new successful outcome.
    fn success<S: ToString>(msg: S) -> Self {
        Outcome::Success {
            msg: msg.to_string(),
        }
    }

    /// Constructs a new failed outcome.
    fn failed<S: ToString>(reason: S) -> Self {
        Outcome::Failure {
            reason: reason.to_string(),
        }
    }
}

impl Display for Outcome {
    fn fmt(&self, f: &mut Formatter<'_>) -> fmt::Result {
        match self {
            Outcome::Success { msg } => {
                write!(f, "OK   {}", msg)
            }
            Outcome::Failure { reason } => {
                write!(f, "ERR  {}", reason)
            }
        }
    }
}

/// Configuration for a connection diagnostics port session.
#[derive(Copy, Clone, Debug, Default, Serialize)]
struct Session {
    /// Whether or not to suppress the operation outcome.
    quiet: bool,
    /// Output format to send to client.
    output: OutputFormat,
}

impl Display for Session {
    fn fmt(&self, f: &mut Formatter<'_>) -> fmt::Result {
        Debug::fmt(self, f)
    }
}

/// A serializer supporting multiple format variants that writes into a file.
pub enum FileSerializer {
    /// JSON-format serializer.
    Json(serde_json::Serializer<File>),
    /// Bincode-format serializer.
    Bincode(
        bincode::Serializer<
            File,
            WithOtherTrailing<WithOtherIntEncoding<DefaultOptions, FixintEncoding>, AllowTrailing>,
        >,
    ),
}

impl FileSerializer {
    /// Converts the temp file serializer into an actual erased serializer.
    pub fn as_serializer<'a>(&'a mut self) -> Box<dyn ErasedSerializer + 'a> {
        match self {
            FileSerializer::Json(json) => Box::new(<dyn erased_serde::Serializer>::erase(json)),
            FileSerializer::Bincode(bincode) => {
                Box::new(<dyn erased_serde::Serializer>::erase(bincode))
            }
        }
    }
}

/// Error obtaining a queue dump.
#[derive(Debug, Error)]
enum ObtainDumpError {
    /// Error trying to create a temporary directory.
    #[error("could not create temporary directory")]
    CreateTempDir(#[source] io::Error),
    /// Error trying to create a file in the temporary directory.
    #[error("could not create file in temporary directory")]
    CreateTempFile(#[source] io::Error),
    /// Error trying to reopen the file in the temporary directory after writing.
    #[error("could not reopen file in temporary directory")]
    ReopenTempFile(#[source] io::Error),
}

impl Session {
    /// Creates a serializer for an `EraDump`.
    fn create_era_dump_serializer(&self) -> fn(&EraDump<'_>) -> Result<Vec<u8>, Cow<'static, str>> {
        // TODO: This function could probably be a generic serialization function for any `T`, but
        // the conversion is tricky due to the lifetime arguments on `EraDump` and has not been done
        // yet.
        match self.output {
            OutputFormat::Interactive => |data: &EraDump| {
                let mut buf = data.to_string().into_bytes();
                buf.push(b'\n');
                Ok(buf)
            },
            OutputFormat::Json => |data: &EraDump| {
                let mut buf = serde_json::to_vec(&data).map_err(|err| {
                    Cow::Owned(format!("failed to serialize era dump as JSON: {}", err))
                })?;
                buf.push(b'\n');
                Ok(buf)
            },
            OutputFormat::Bincode => |data: &EraDump| {
                bincode::serialize(&data).map_err(|err| {
                    Cow::Owned(format!("failed to serialize era dump as bincode: {}", err))
                })
            },
        }
    }

    /// Creates a generic serializer that is writing to a temporary file.
    ///
    /// The resulting serializer will write to the given file.
    fn create_queue_dump_format(&self, file: File) -> QueueDumpFormat {
        match self.output {
            OutputFormat::Interactive => QueueDumpFormat::debug(file),
            OutputFormat::Json => {
                QueueDumpFormat::serde(FileSerializer::Json(serde_json::Serializer::new(file)))
            }
            OutputFormat::Bincode => {
                QueueDumpFormat::serde(FileSerializer::Bincode(bincode::Serializer::new(
                    file,
                    // TODO: Do not use `bincode::serialize` above, but rather always instantiate
                    // options across the file to ensure it is always the same.
                    DefaultOptions::new()
                        .with_fixint_encoding()
                        .allow_trailing_bytes(),
                )))
            }
        }
    }

    /// Processes a single command line sent from a client.
    async fn process_line<REv>(
        &mut self,
        effect_builder: EffectBuilder<REv>,
        writer: &mut OwnedWriteHalf,
        line: &str,
    ) -> io::Result<bool>
    where
        REv: From<DumpConsensusStateRequest>
            + From<ControlAnnouncement>
            + From<NetworkInfoRequest>
            + From<SetNodeStopRequest>
            + Send,
    {
        debug!(%line, "line received");
        match Command::from_line(line) {
            Ok(ref cmd) => {
                info!(?cmd, "processing command");
                match cmd.action {
                    Action::Session => {
                        self.send_outcome(writer, &Outcome::success("showing session info"))
                            .await?;
                        self.send_to_client(writer, &self).await?;
                    }
                    Action::Set { quiet, output } => {
                        let mut changed = false;

                        if let Some(quiet) = quiet {
                            changed |= self.quiet != quiet;
                            self.quiet = quiet;
                        }

                        if let Some(output) = output {
                            changed |= self.output != output;
                            self.output = output;
                        }

                        if changed {
                            self.send_outcome(writer, &Outcome::success("session updated"))
                                .await?;
                        } else {
                            self.send_outcome(writer, &Outcome::success("session unchanged"))
                                .await?;
                        }
                    }
                    Action::GetLogFilter => match logging::display_global_env_filter() {
                        Ok(formatted) => {
                            self.send_outcome(writer, &Outcome::success("found log filter"))
                                .await?;
                            self.send_to_client(writer, &formatted).await?;
                        }
                        Err(err) => {
                            self.send_outcome(
                                writer,
                                &Outcome::failed(format!("failed to retrieve log filter: {}", err)),
                            )
                            .await?;
                        }
                    },
                    Action::SetLogFilter { ref directive } => match set_log_filter(directive) {
                        Ok(()) => {
                            self.send_outcome(
                                writer,
                                &Outcome::success("new logging directive set"),
                            )
                            .await?;
                        }
                        Err(err) => {
                            self.send_outcome(
                                writer,
                                &Outcome::failed(format!(
                                    "failed to set new logging directive: {}",
                                    err
                                )),
                            )
                            .await?;
                        }
                    },
                    Action::DumpConsensus { era } => {
                        let output = effect_builder
                            .diagnostics_port_dump_consensus_state(
                                era.map(EraId::new),
                                self.create_era_dump_serializer(),
                            )
                            .await;

                        match output {
                            Ok(ref data) => {
                                self.send_outcome(
                                    writer,
                                    &Outcome::success("dumping consensus state"),
                                )
                                .await?;
                                writer.write_all(data).await?;
                            }
                            Err(err) => {
                                self.send_outcome(writer, &Outcome::failed(err)).await?;
                            }
                        }
                    }
                    Action::DumpQueues => {
                        // Note: The preferable approach would be to use a tempfile instead of a
                        //       named one in a temporary directory, and return it through the
                        //       responder. This is currently hamstrung by `bincode` not allowing
                        //       the retrival of the inner writer from its serializer.

                        match self.obtain_queue_dump(effect_builder).await {
                            Ok(file) => {
                                self.send_outcome(writer, &Outcome::success("dumping queues"))
                                    .await?;

                                let mut tokio_file = tokio::fs::File::from_std(file);
                                self.stream_to_client(writer, &mut tokio_file).await?;
                            }
                            Err(err) => {
                                self.send_outcome(
                                    writer,
                                    &Outcome::failed(format!(
                                        "failed to obtain dump: {}",
                                        display_error(&err)
                                    )),
                                )
                                .await?;
                            }
                        };
                    }
                    Action::NetInfo => {
                        self.send_outcome(writer, &Outcome::success("collecting insights"))
                            .await?;
                        let insights = effect_builder.get_network_insights().await;
                        self.send_to_client(writer, &insights).await?;
                    }
                    Action::Stop { at, clear } => {
                        let (msg, stop_at) = if clear {
                            ("clearing stopping point", None)
                        } else {
                            ("setting new stopping point", Some(at))
                        };
                        let prev = effect_builder.set_node_stop_at(stop_at).await;
                        self.send_outcome(writer, &Outcome::success(msg)).await?;
                        self.send_to_client(
                            writer,
                            &OptDisplay::new(prev, "no previous stop-at spec"),
                        )
                        .await?;
                    }
                    Action::Quit => {
                        self.send_outcome(writer, &Outcome::success("goodbye!"))
                            .await?;
                        return Ok(false);
                    }
                };
            }
            Err(err) => {
                self.send_outcome(writer, &Outcome::failed(err.to_string().as_str()))
                    .await?
            }
        }

        Ok(true)
    }

    /// Obtains a queue dump from the reactor.
    ///
    /// Returns an open file that contains the entire dump.
    async fn obtain_queue_dump<REv>(
        &self,
        effect_builder: EffectBuilder<REv>,
    ) -> Result<File, ObtainDumpError>
    where
        REv: From<ControlAnnouncement> + Send,
    {
        // Note: The preferable approach would be to use a tempfile instead of a
        //       named one in a temporary directory, and return it through the
        //       responder. This is currently hamstrung since `bincode` does not
        //       allow retrieving the inner writer from its serializer.

        let tempdir = tempfile::tempdir().map_err(ObtainDumpError::CreateTempDir)?;
        let tempfile_path = tempdir.path().join("queue-dump");

        let tempfile = fs::File::create(&tempfile_path).map_err(ObtainDumpError::CreateTempFile)?;

        effect_builder
            .diagnostics_port_dump_queue(self.create_queue_dump_format(tempfile))
            .await;

        // We can now reopen the file and return it.
        let reopened_tempfile =
            fs::File::open(tempfile_path).map_err(ObtainDumpError::ReopenTempFile)?;
        Ok(reopened_tempfile)
    }

    /// Sends an operation outcome.
    ///
    /// The outcome will be silently dropped if the session is in quiet mode.
    async fn send_outcome(
        &self,
        writer: &mut OwnedWriteHalf,
        response: &Outcome,
    ) -> io::Result<()> {
        if self.quiet {
            return Ok(());
        }

        self.send_to_client(writer, response).await
    }

    /// Sends a message to the client.
    ///
    /// Any type of message can be sent to a client, as long as it has a `Display` (use for
    /// `interactive` encoding) and `Serialize` (used for `bincode` and `json`) implementation.
    async fn send_to_client<T>(&self, writer: &mut OwnedWriteHalf, response: &T) -> io::Result<()>
    where
        T: Display + Serialize,
    {
        match self.output {
            OutputFormat::Interactive => {
                writer.write_all(response.to_string().as_bytes()).await?;
                writer.write_all(b"\n").await?;
            }
            OutputFormat::Json => {
                info!("sending json");
                let buf = serde_json::to_string_pretty(response).map_err(|err| {
                    warn!(%err, "error outputting JSON string");
                    io::Error::new(io::ErrorKind::Other, err)
                })?;
                writer.write_all(buf.as_bytes()).await?;
                writer.write_all(b"\n").await?;
            }
            OutputFormat::Bincode => {
                let buf = bincode::serialize(response)
                    .map_err(|err| io::Error::new(io::ErrorKind::Other, err))?;
                writer.write_all(&buf).await?;
            }
        }

        Ok(())
    }

    /// Streams data from a source to the client.
    ///
    /// Returns the number of bytes sent.
    async fn stream_to_client<R: AsyncRead + Unpin + ?Sized>(
        &self,
        writer: &mut OwnedWriteHalf,
        src: &mut R,
    ) -> io::Result<u64> {
        tokio::io::copy(src, writer).await
    }
}

/// Error while trying to set the global log filter.
#[derive(Debug, Error)]
enum SetLogFilterError {
    /// Failed to parse the given directive (the `RUST_LOG=...directive` string).
    #[error("could not parse filter directive")]
    ParseError(ParseError),
    /// Failure setting the correctly parsed filter.
    #[error("failed to set global filter")]
    SetFailed(anyhow::Error),
}

/// Sets the global log using the given new directive.
fn set_log_filter(filter_str: &str) -> Result<(), SetLogFilterError> {
    let new_filter = EnvFilter::try_new(filter_str).map_err(SetLogFilterError::ParseError)?;

    logging::reload_global_env_filter(new_filter).map_err(SetLogFilterError::SetFailed)
}

/// Handler for client connection.
///
/// The core loop for the diagnostics port; reads commands via unix socket and processes them.
///
/// # Security
///
/// The handler itself will buffer an unlimited amount of data if no newline is encountered in the
/// input stream. For this reason ensure that only trusted client connect to the socket producing
/// the passed in `stream`.
async fn handler<REv>(
    effect_builder: EffectBuilder<REv>,
    stream: UnixStream,
    mut shutdown_receiver: watch::Receiver<()>,
) -> io::Result<()>
where
    REv: From<DumpConsensusStateRequest>
        + From<ControlAnnouncement>
        + From<NetworkInfoRequest>
        + From<SetNodeStopRequest>
        + Send,
{
    debug!("accepted new connection on diagnostics port");

    let (reader, mut writer) = stream.into_split();
    let mut lines = BufReader::new(reader).lines();
    let mut session = Session::default();

    let mut keep_going = true;
    while keep_going {
        let shutdown_messages = async { while shutdown_receiver.changed().await.is_ok() {} };

        match future::select(Box::pin(shutdown_messages), Box::pin(lines.next_line())).await {
            Either::Left(_) => {
                info!("shutting down diagnostics port connection to client");
                return Ok(());
            }
            Either::Right((line_result, _)) => {
                if let Some(line) = line_result? {
                    keep_going = session
                        .process_line(effect_builder, &mut writer, line.as_str())
                        .await?;
                } else {
                    info!("client closed diagnostics port connection");
                    return Ok(());
                }
            }
        }
    }

    Ok(())
}

/// Server task for diagnostics port.
pub(super) async fn server<REv>(
    effect_builder: EffectBuilder<REv>,
    socket_path: PathBuf,
    listener: UnixListener,
    mut shutdown_receiver: watch::Receiver<()>,
) where
    REv: From<DumpConsensusStateRequest>
        + From<ControlAnnouncement>
        + From<NetworkInfoRequest>
        + From<SetNodeStopRequest>
        + Send,
{
    let handling_shutdown_receiver = shutdown_receiver.clone();
    let mut next_client_id: u64 = 0;
    let accept_connections = async move {
        loop {
            match listener.accept().await {
                Ok((stream, client_addr)) => {
                    let client_id = next_client_id;

                    let span = info_span!("diagnostics_port", client_id,);

                    span.in_scope(|| {
                        info!(client_addr = %ShowUnixAddr(&client_addr), "accepted connection");
                    });

                    next_client_id += 1;

                    tokio::spawn(
                        handler(effect_builder, stream, handling_shutdown_receiver.clone())
                            .instrument(span),
                    );
                }
                Err(err) => {
                    info!(%err, "failed to accept incoming connection on diagnostics port");
                }
            }
        }
    };

    let shutdown_messages = async move { while shutdown_receiver.changed().await.is_ok() {} };

    // Now we can wait for either the `shutdown` channel's remote end to do be dropped or the
    // infinite loop to terminate, which never happens.
    match future::select(Box::pin(shutdown_messages), Box::pin(accept_connections)).await {
        Either::Left(_) => info!("shutting down diagnostics port"),
        Either::Right(_) => unreachable!("server accept returns `!`"),
    }

    // When we're shutting down, we try to delete the socket, but only warn in case of failure.
    match fs::remove_file(&socket_path) {
        Ok(_) => {
            debug!(socket_path=%socket_path.display(), "removed socket file");
        }
        Err(_) => {
            warn!(socket_path=%socket_path.display(), "could not remove socket file");
        }
    }
}

#[cfg(test)]
mod tests {
    use std::{
        fmt::{self, Debug, Display, Formatter},
        path::{Path, PathBuf},
        sync::Arc,
        time::Duration,
    };

    use derive_more::From;
    use prometheus::Registry;
    use serde::Serialize;
    use tokio::{
        io::{AsyncReadExt, AsyncWriteExt},
        net::UnixStream,
        sync::Notify,
    };

    use casper_types::testing::TestRng;

    use crate::{
        components::{
            diagnostics_port::{self, Config as DiagnosticsPortConfig, DiagnosticsPort},
            network::{self, Identity as NetworkIdentity},
            Component,
        },
        effect::{
            announcements::ControlAnnouncement,
            diagnostics_port::DumpConsensusStateRequest,
            requests::{NetworkInfoRequest, SetNodeStopRequest},
            EffectBuilder, EffectExt, Effects,
        },
        reactor::{
            self, main_reactor::MainEvent, EventQueueHandle, QueueKind, Reactor as ReactorTrait,
            ReactorEvent,
        },
        testing::{
            self,
            network::{NetworkedReactor, TestingNetwork},
        },
        types::{Chainspec, ChainspecRawBytes},
        utils::WeightedRoundRobin,
        NodeRng, WithDir,
    };

    pub struct TestReactorConfig {
        base_dir: PathBuf,
        diagnostics_port: DiagnosticsPortConfig,
    }

    impl TestReactorConfig {
        /// Creates a new test reactor configuration with a given base dir and index.
        fn new<P: AsRef<Path>>(base_dir: P, idx: usize) -> Self {
            TestReactorConfig {
                base_dir: base_dir.as_ref().to_owned(),
                diagnostics_port: DiagnosticsPortConfig {
                    enabled: true,
                    socket_path: format!("node_{}.socket", idx).into(),
                    socket_umask: 0o022,
                },
            }
        }

        fn socket_path(&self) -> PathBuf {
            self.base_dir.join(&self.diagnostics_port.socket_path)
        }
    }

    #[derive(Debug)]
    struct Error;

    impl From<prometheus::Error> for Error {
        fn from(_: prometheus::Error) -> Self {
            Self
        }
    }

    #[derive(Serialize, Debug, From)]
    enum Event {
        #[from]
        DiagnosticsConsole(diagnostics_port::Event),
        #[from]
        DumpConsensusStateRequest(DumpConsensusStateRequest),
        #[from]
        ControlAnnouncement(ControlAnnouncement),
        #[from]
        NetworkInfoRequest(NetworkInfoRequest),
        #[from]
        SetNodeStopRequest(SetNodeStopRequest),
    }

    impl Display for Event {
        fn fmt(&self, f: &mut Formatter<'_>) -> fmt::Result {
            Debug::fmt(self, f)
        }
    }

    impl ReactorEvent for Event {
        fn is_control(&self) -> bool {
            matches!(self, Event::ControlAnnouncement(_))
        }

        fn try_into_control(self) -> Option<ControlAnnouncement> {
            match self {
                Event::ControlAnnouncement(ctrl_ann) => Some(ctrl_ann),
                _ => None,
            }
        }
    }

    #[derive(Debug)]
    struct Reactor {
        diagnostics_console: DiagnosticsPort,
    }

    impl ReactorTrait for Reactor {
        type Event = Event;
        type Error = Error;
        type Config = TestReactorConfig;

        fn dispatch_event(
            &mut self,
            effect_builder: EffectBuilder<Self::Event>,
            rng: &mut NodeRng,
            event: Event,
        ) -> Effects<Event> {
            match event {
                Event::DiagnosticsConsole(event) => reactor::wrap_effects(
                    Event::DiagnosticsConsole,
                    self.diagnostics_console
                        .handle_event(effect_builder, rng, event),
                ),
                Event::DumpConsensusStateRequest(_)
                | Event::SetNodeStopRequest(_)
                | Event::ControlAnnouncement(_)
                | Event::NetworkInfoRequest(_) => {
                    panic!("unexpected: {}", event)
                }
            }
        }

        fn new(
            cfg: TestReactorConfig,
            _chainspec: Arc<Chainspec>,
            _chainspec_raw_bytes: Arc<ChainspecRawBytes>,
            _network_identity: NetworkIdentity,
            _registry: &Registry,
            _event_queue: EventQueueHandle<Event>,
            _rng: &mut NodeRng,
        ) -> Result<(Self, Effects<Event>), Error> {
            let diagnostics_console =
                DiagnosticsPort::new(WithDir::new(cfg.base_dir.clone(), cfg.diagnostics_port));
            let reactor = Reactor {
                diagnostics_console,
            };

            let effects = reactor::wrap_effects(
                Event::DiagnosticsConsole,
                async {}.event(|()| diagnostics_port::Event::Initialize),
            );

            Ok((reactor, effects))
        }
    }

    impl NetworkedReactor for Reactor {}

    /// Runs a single mini-node with a diagnostics console and requests a dump of the (empty)
    /// event queue, then returns it.
    async fn run_single_node_console_and_dump_events(dump_format: &'static str) -> String {
        let mut network = TestingNetwork::<Reactor>::new();
        let mut rng = TestRng::new();

        let base_dir = tempfile::tempdir().expect("could not create tempdir");

        // We just add a single node to the network.
        let cfg = TestReactorConfig::new(base_dir.path(), 0);
        let socket_path = cfg.socket_path();
        let (_node_id, _runner) = network.add_node_with_config(cfg, &mut rng).await.unwrap();

        // Wait for the listening socket to initialize.
        network
            .settle(&mut rng, Duration::from_millis(500), Duration::from_secs(5))
            .await;

        let ready = Arc::new(Notify::new());

        // Start a background task that connects to the unix socket and sends a few requests down.
        let client_ready = ready.clone();
        let join_handle = tokio::spawn(async move {
            let mut stream = UnixStream::connect(socket_path)
                .await
                .expect("could not connect to socket path of node");

            let commands = format!("set -o {} -q true\ndump-queues\nquit\n", dump_format);
            stream
                .write_all(commands.as_bytes())
                .await
                .expect("could not write to listener");
            stream.flush().await.expect("flushing failed");

            client_ready.notify_one();

            let mut buffer = Vec::new();
            stream
                .read_to_end(&mut buffer)
                .await
                .expect("could not read console output to end");

            String::from_utf8(buffer).expect("could not parse output as UTF8")
        });

        // Wait for all the commands to be buffered.
        ready.notified().await;

        // Give the node a chance to satisfy the dump.
        network
            .settle(&mut rng, Duration::from_secs(1), Duration::from_secs(10))
            .await;

        join_handle.await.expect("error joining client task")
    }

    #[tokio::test]
    async fn ensure_diagnostics_port_can_dump_events_in_json_format() {
        testing::init_logging();

        let output = run_single_node_console_and_dump_events("json").await;

        // The output will be empty queues, albeit formatted as JSON. Just check if there is a
        // proper JSON header present.
        assert!(output.starts_with(r#"{"queues":{""#));
    }

    #[tokio::test]
    async fn ensure_diagnostics_port_can_dump_events_in_interactive_format() {
        testing::init_logging();

        let output = run_single_node_console_and_dump_events("interactive").await;

        // The output will be empty queues in debug format. We only look at the start of the output,
        // since some time-triggered output may have already been included.
        assert!(output.starts_with(r#"QueueDump { queues: {"#));
    }

    #[tokio::test]
    async fn can_dump_actual_events_from_scheduler() {
        // Create a scheduler with a few synthetic events.
        let scheduler = WeightedRoundRobin::new(QueueKind::weights());
        scheduler
            .push(
                MainEvent::Network(network::Event::SweepOutgoing),
                QueueKind::Network,
            )
            .await;
        scheduler
            .push(
                MainEvent::Network(network::Event::GossipOurAddress),
                QueueKind::Gossip,
            )
            .await;

        // Construct the debug representation and compare as strings to avoid issues with missing
        // `PartialEq` implementations.
        scheduler
            .dump(|dump| {
                let debug_repr = format!("{:?}", dump);
                assert!(debug_repr.starts_with(r#"QueueDump { queues: {"#));
            })
            .await;
    }
}<|MERGE_RESOLUTION|>--- conflicted
+++ resolved
@@ -36,12 +36,8 @@
         requests::{NetworkInfoRequest, SetNodeStopRequest},
         EffectBuilder,
     },
-<<<<<<< HEAD
     logging,
-    utils::display_error,
-=======
     utils::{display_error, opt_display::OptDisplay},
->>>>>>> 0d8b781f
 };
 
 /// Success or failure response.
