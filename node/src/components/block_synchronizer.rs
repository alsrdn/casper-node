mod block_acquisition;
mod block_acquisition_action;
mod block_builder;
mod block_synchronizer_progress;
mod config;
mod deploy_acquisition;
mod error;
mod event;
mod execution_results_acquisition;
mod global_state_synchronizer;
mod metrics;
mod need_next;
mod peer_list;
mod signature_acquisition;
mod trie_accumulator;

#[cfg(test)]
mod tests;

use std::sync::Arc;

use datasize::DataSize;
use either::Either;
use futures::FutureExt;
use once_cell::sync::Lazy;
use prometheus::Registry;
use schemars::JsonSchema;
use serde::{Deserialize, Serialize};
use tracing::{debug, error, info, trace, warn};

use casper_execution_engine::core::engine_state;
use casper_types::{Chainspec, Deploy, Digest, Timestamp};

use super::network::blocklist::BlocklistJustification;
use crate::{
    components::{
        fetcher::{
            EmptyValidationMetadata, Error as FetcherError, FetchItem, FetchResult, FetchedData,
        },
        Component, ComponentState, InitializedComponent, ValidatorBoundComponent,
    },
    effect::{
        announcements::{MetaBlockAnnouncement, PeerBehaviorAnnouncement},
        requests::{
            BlockAccumulatorRequest, BlockSynchronizerRequest, ContractRuntimeRequest,
            FetcherRequest, MakeBlockExecutableRequest, MarkBlockCompletedRequest,
            NetworkInfoRequest, StorageRequest, SyncGlobalStateRequest, TrieAccumulatorRequest,
        },
        EffectBuilder, EffectExt, EffectResultExt, Effects,
    },
    reactor::{self, main_reactor::MainEvent},
    rpcs::docs::DocExample,
    types::{
        sync_leap_validation_metadata::SyncLeapValidationMetaData, ApprovalsHashes, Block,
<<<<<<< HEAD
        BlockExecutionResultsOrChunk, BlockHash, BlockHeader, BlockSignatures, Deploy,
        FinalitySignature, FinalitySignatureId, FinalizedBlock, LegacyDeploy, MetaBlock,
        MetaBlockState, NodeId, SyncLeap, SyncLeapIdentifier, TrieOrChunk, ValidatorMatrix,
        VersionedBlock,
=======
        BlockExecutionResultsOrChunk, BlockHash, BlockHeader, BlockSignatures, FinalitySignature,
        FinalitySignatureId, FinalizedBlock, LegacyDeploy, MetaBlock, MetaBlockState, NodeId,
        SyncLeap, SyncLeapIdentifier, TrieOrChunk, ValidatorMatrix,
>>>>>>> 78db4ef0
    },
    NodeRng,
};

use block_builder::BlockBuilder;
pub(crate) use block_synchronizer_progress::BlockSynchronizerProgress;
pub(crate) use config::Config;
pub(crate) use error::BlockAcquisitionError;
pub(crate) use event::Event;
use execution_results_acquisition::ExecutionResultsAcquisition;
pub(crate) use execution_results_acquisition::ExecutionResultsChecksum;
use global_state_synchronizer::GlobalStateSynchronizer;
pub(crate) use global_state_synchronizer::{
    Error as GlobalStateSynchronizerError, Event as GlobalStateSynchronizerEvent,
    Response as GlobalStateSynchronizerResponse,
};
use metrics::Metrics;
pub(crate) use need_next::NeedNext;
use trie_accumulator::TrieAccumulator;
pub(crate) use trie_accumulator::{
    Error as TrieAccumulatorError, Event as TrieAccumulatorEvent,
    Response as TrieAccumulatorResponse,
};

static BLOCK_SYNCHRONIZER_STATUS: Lazy<BlockSynchronizerStatus> = Lazy::new(|| {
    BlockSynchronizerStatus::new(
        Some(BlockSyncStatus {
            block_hash: BlockHash::new(
                Digest::from_hex(
                    "16ddf28e2b3d2e17f4cef36f8b58827eca917af225d139b0c77df3b4a67dc55e",
                )
                .unwrap(),
            ),
            block_height: Some(40),
            acquisition_state: "have strict finality(40) for: block hash 16dd..c55e".to_string(),
        }),
        Some(BlockSyncStatus {
            block_hash: BlockHash::new(
                Digest::from_hex(
                    "59907b1e32a9158169c4d89d9ce5ac9164fc31240bfcfb0969227ece06d74983",
                )
                .unwrap(),
            ),
            block_height: Some(6701),
            acquisition_state: "have block body(6701) for: block hash 5990..4983".to_string(),
        }),
    )
});

const COMPONENT_NAME: &str = "block_synchronizer";

pub(crate) trait ReactorEvent:
    From<FetcherRequest<ApprovalsHashes>>
    + From<NetworkInfoRequest>
    + From<FetcherRequest<VersionedBlock>>
    + From<FetcherRequest<BlockHeader>>
    + From<FetcherRequest<LegacyDeploy>>
    + From<FetcherRequest<Deploy>>
    + From<FetcherRequest<FinalitySignature>>
    + From<FetcherRequest<TrieOrChunk>>
    + From<FetcherRequest<BlockExecutionResultsOrChunk>>
    + From<FetcherRequest<SyncLeap>>
    + From<BlockAccumulatorRequest>
    + From<PeerBehaviorAnnouncement>
    + From<StorageRequest>
    + From<TrieAccumulatorRequest>
    + From<ContractRuntimeRequest>
    + From<SyncGlobalStateRequest>
    + From<MarkBlockCompletedRequest>
    + From<MakeBlockExecutableRequest>
    + From<MetaBlockAnnouncement>
    + Send
    + 'static
{
}

impl<REv> ReactorEvent for REv where
    REv: From<FetcherRequest<ApprovalsHashes>>
        + From<NetworkInfoRequest>
        + From<FetcherRequest<VersionedBlock>>
        + From<FetcherRequest<BlockHeader>>
        + From<FetcherRequest<LegacyDeploy>>
        + From<FetcherRequest<Deploy>>
        + From<FetcherRequest<FinalitySignature>>
        + From<FetcherRequest<TrieOrChunk>>
        + From<FetcherRequest<BlockExecutionResultsOrChunk>>
        + From<FetcherRequest<SyncLeap>>
        + From<BlockAccumulatorRequest>
        + From<PeerBehaviorAnnouncement>
        + From<StorageRequest>
        + From<TrieAccumulatorRequest>
        + From<ContractRuntimeRequest>
        + From<SyncGlobalStateRequest>
        + From<MarkBlockCompletedRequest>
        + From<MakeBlockExecutableRequest>
        + From<MetaBlockAnnouncement>
        + Send
        + 'static
{
}

/// The status of syncing an individual block.
#[derive(Clone, Default, PartialEq, Eq, Serialize, Deserialize, Debug, JsonSchema)]
#[serde(deny_unknown_fields)]
pub(crate) struct BlockSyncStatus {
    /// The block hash.
    block_hash: BlockHash,
    /// The height of the block, if known.
    block_height: Option<u64>,
    /// The state of acquisition of the data associated with the block.
    acquisition_state: String,
}

/// The status of the block synchronizer.
#[derive(Clone, Default, PartialEq, Eq, Serialize, Deserialize, Debug, JsonSchema)]
#[serde(deny_unknown_fields)]
pub struct BlockSynchronizerStatus {
    /// The status of syncing a historical block, if any.
    historical: Option<BlockSyncStatus>,
    /// The status of syncing a forward block, if any.
    forward: Option<BlockSyncStatus>,
}

impl BlockSynchronizerStatus {
    pub(crate) fn new(
        historical: Option<BlockSyncStatus>,
        forward: Option<BlockSyncStatus>,
    ) -> Self {
        Self {
            historical,
            forward,
        }
    }
}

impl DocExample for BlockSynchronizerStatus {
    fn doc_example() -> &'static Self {
        &BLOCK_SYNCHRONIZER_STATUS
    }
}

#[derive(DataSize, Debug)]
pub(crate) struct BlockSynchronizer {
    state: ComponentState,
    config: Config,
    chainspec: Arc<Chainspec>,
    max_simultaneous_peers: u32,
    validator_matrix: ValidatorMatrix,

    // execute forward block (do not get global state or execution effects)
    forward: Option<BlockBuilder>,
    // either sync-to-genesis or sync-leaped block (get global state and execution effects)
    historical: Option<BlockBuilder>,
    // deals with global state acquisition for historical blocks
    global_sync: GlobalStateSynchronizer,
    #[data_size(skip)]
    metrics: Metrics,
}

impl BlockSynchronizer {
    pub(crate) fn new(
        config: Config,
        chainspec: Arc<Chainspec>,
        max_simultaneous_peers: u32,
        validator_matrix: ValidatorMatrix,
        registry: &Registry,
    ) -> Result<Self, prometheus::Error> {
        Ok(BlockSynchronizer {
            state: ComponentState::Uninitialized,
            config,
            chainspec,
            max_simultaneous_peers,
            validator_matrix,
            forward: None,
            historical: None,
            global_sync: GlobalStateSynchronizer::new(config.max_parallel_trie_fetches as usize),
            metrics: Metrics::new(registry)?,
        })
    }

    /// Returns the progress being made on the historical syncing.
    pub(crate) fn historical_progress(&mut self) -> BlockSynchronizerProgress {
        match &self.historical {
            None => BlockSynchronizerProgress::Idle,
            Some(builder) => self.progress(builder),
        }
    }

    /// Returns the progress being made on the forward syncing.
    pub(crate) fn forward_progress(&mut self) -> BlockSynchronizerProgress {
        match &self.forward {
            None => BlockSynchronizerProgress::Idle,
            Some(builder) => self.progress(builder),
        }
    }

    pub(crate) fn purge(&mut self) {
        self.purge_historical();
        self.purge_forward();
    }

    pub(crate) fn purge_historical(&mut self) {
        if let Some(builder) = &self.historical {
            debug!(%builder, "BlockSynchronizer: purging block builder");
        }
        self.historical = None;
    }

    pub(crate) fn purge_forward(&mut self) {
        if let Some(builder) = &self.forward {
            debug!(%builder, "BlockSynchronizer: purging block builder");
        }
        self.forward = None;
    }

    /// Registers a block for synchronization.
    ///
    /// Returns `true` if a block was registered for synchronization successfully.
    /// Will return `false` if there was an attempt to register the same block hash
    /// again while the synchronizer was working on the same block. The synchronizer
    /// will continue work on the block in that case.
    pub(crate) fn register_block_by_hash(
        &mut self,
        block_hash: BlockHash,
        should_fetch_execution_state: bool,
    ) -> bool {
        if let (true, Some(builder), _) | (false, _, Some(builder)) = (
            should_fetch_execution_state,
            &self.historical,
            &self.forward,
        ) {
            if builder.block_hash() == block_hash && !builder.is_failed() {
                return false;
            }
        }
        let builder = BlockBuilder::new(
            block_hash,
            should_fetch_execution_state,
            self.max_simultaneous_peers,
            self.config.peer_refresh_interval,
            self.config.latch_reset_interval,
            self.chainspec.core_config.legacy_required_finality,
            self.chainspec
                .core_config
                .start_protocol_version_with_strict_finality_signatures_required,
        );
        if should_fetch_execution_state {
            self.historical.replace(builder);
        } else {
            self.forward.replace(builder);
        }
        true
    }

    /// Registers a sync leap result, if able.
    pub(crate) fn register_sync_leap(
        &mut self,
        sync_leap: &SyncLeap,
        peers: Vec<NodeId>,
        should_fetch_execution_state: bool,
    ) {
        fn apply_sigs(builder: &mut BlockBuilder, maybe_sigs: Option<&BlockSignatures>) {
            if let Some(signatures) = maybe_sigs {
                for finality_signature in signatures.finality_signatures() {
                    if let Err(error) =
                        builder.register_finality_signature(finality_signature, None)
                    {
                        debug!(%error, "BlockSynchronizer: failed to register finality signature");
                    }
                }
            }
        }

        let (block_header, maybe_sigs) = sync_leap.highest_block_header_and_signatures();
        match (&mut self.forward, &mut self.historical) {
            (Some(builder), _) | (_, Some(builder))
                if builder.block_hash() == block_header.block_hash() =>
            {
                debug!(%builder, "BlockSynchronizer: register_sync_leap update builder");
                apply_sigs(builder, maybe_sigs);
                builder.register_peers(peers);
            }
            _ => {
                debug!("BlockSynchronizer: register_sync_leap update validator_matrix");
                let era_id = block_header.era_id();
                if let Some(validator_weights) = self.validator_matrix.validator_weights(era_id) {
                    let mut builder = BlockBuilder::new_from_sync_leap(
                        block_header,
                        maybe_sigs,
                        validator_weights,
                        peers,
                        should_fetch_execution_state,
                        self.max_simultaneous_peers,
                        self.config.peer_refresh_interval,
                        self.config.latch_reset_interval,
                        self.chainspec.core_config.legacy_required_finality,
                        self.chainspec
                            .core_config
                            .start_protocol_version_with_strict_finality_signatures_required,
                    );
                    apply_sigs(&mut builder, maybe_sigs);
                    if should_fetch_execution_state {
                        self.historical = Some(builder);
                    } else {
                        self.forward = Some(builder);
                    }
                } else {
                    warn!(
                        block_hash = %block_header.block_hash(),
                        "BlockSynchronizer: register_sync_leap unable to create block builder",
                    );
                }
            }
        }
    }

    /// Registers peers to a block builder by `BlockHash`.
    pub(crate) fn register_peers(&mut self, block_hash: BlockHash, peers: Vec<NodeId>) {
        match (&mut self.forward, &mut self.historical) {
            (Some(builder), _) | (_, Some(builder)) if builder.block_hash() == block_hash => {
                builder.register_peers(peers);
            }
            _ => {
                trace!(%block_hash, "BlockSynchronizer: not currently synchronizing block");
            }
        }
    }

    /* EVENT LOGIC */

    fn register_made_finalized_block(
        &mut self,
        block_hash: &BlockHash,
        result: Option<(FinalizedBlock, Vec<Deploy>)>,
    ) {
        if let Some(builder) = &self.historical {
            if builder.block_hash() == *block_hash {
                error!(%block_hash, "historical block should not have been converted for execution");
            }
        }

        match &mut self.forward {
            Some(builder) if builder.block_hash() == *block_hash => {
                if let Some((finalized_block, deploys)) = result {
                    builder.register_made_finalized_block(finalized_block, deploys);
                } else {
                    // Could not create finalized block, abort
                    builder.abort();
                }
            }
            _ => {
                trace!(%block_hash, "BlockSynchronizer: not currently synchronizing forward block");
            }
        }
    }

    fn register_block_execution_enqueued(&mut self, block_hash: &BlockHash) {
        if let Some(builder) = &self.historical {
            if builder.block_hash() == *block_hash {
                error!(%block_hash, "historical block should not be enqueued for execution");
            }
        }

        match &mut self.forward {
            Some(builder) if builder.block_hash() == *block_hash => {
                builder.register_block_execution_enqueued();
                self.metrics
                    .forward_block_sync_duration
                    .observe(builder.sync_start_time().elapsed().as_secs_f64());
            }
            _ => {
                trace!(%block_hash, "BlockSynchronizer: not currently synchronizing forward block");
            }
        }
    }

    fn register_block_executed(&mut self, block_hash: &BlockHash) {
        if let Some(builder) = &self.historical {
            if builder.block_hash() == *block_hash {
                error!(%block_hash, "historical block should not be executed");
            }
        }

        match &mut self.forward {
            Some(builder) if builder.block_hash() == *block_hash => {
                builder.register_block_executed();
                self.metrics
                    .forward_block_sync_duration
                    .observe(builder.sync_start_time().elapsed().as_secs_f64());
            }
            _ => {
                trace!(%block_hash, "BlockSynchronizer: not currently synchronizing forward block");
            }
        }
    }

    fn register_marked_complete<REv>(
        &mut self,
        effect_builder: EffectBuilder<REv>,
        block_hash: &BlockHash,
        is_new: bool,
    ) -> Effects<Event>
    where
        REv: From<StorageRequest>
            + From<MetaBlockAnnouncement>
            + From<MarkBlockCompletedRequest>
            + Send,
    {
        if let Some(builder) = &self.forward {
            if builder.block_hash() == *block_hash {
                error!(
                    %block_hash,
                    "forward block should not be marked complete in block synchronizer"
                );
            }
        }

        let mut effects = Effects::new();
        match &mut self.historical {
            Some(builder) if builder.block_hash() == *block_hash => {
                builder.register_marked_complete();
                if !is_new {
                    warn!(%block_hash, "marked complete an already-complete block");
                    return effects;
                }
                // other components need to know that we've added an historical block
                // that they may be interested in
                if let Some(block) = builder.maybe_block() {
                    effects.extend(
                        effect_builder
                            .get_execution_results_from_storage(*block.hash())
                            .then(move |maybe_execution_results| async move {
                                match maybe_execution_results {
                                    Some(execution_results) => {
                                        let meta_block = MetaBlock::new(
                                            Arc::new(*block),
                                            execution_results,
                                            MetaBlockState::new_after_historical_sync(),
                                        );
                                        effect_builder.announce_meta_block(meta_block).await
                                    }
                                    None => {
                                        error!(
                                            "should have execution results for {}",
                                            block.hash()
                                        );
                                    }
                                }
                            })
                            .ignore(),
                    );
                }
                self.metrics
                    .historical_block_sync_duration
                    .observe(builder.sync_start_time().elapsed().as_secs_f64());
            }
            _ => {
                trace!(%block_hash, "BlockSynchronizer: not currently synchronizing historical block");
            }
        }
        effects
    }

    fn dishonest_peers(&self) -> Vec<NodeId> {
        let mut ret = vec![];
        if let Some(builder) = &self.forward {
            ret.extend(builder.dishonest_peers());
        }
        if let Some(builder) = &self.historical {
            ret.extend(builder.dishonest_peers());
        }
        ret
    }

    fn flush_dishonest_peers(&mut self) {
        if let Some(builder) = &mut self.forward {
            builder.flush_dishonest_peers();
        }
        if let Some(builder) = &mut self.historical {
            builder.flush_dishonest_peers();
        }
    }

    fn need_next<REv>(
        &mut self,
        effect_builder: EffectBuilder<REv>,
        rng: &mut NodeRng,
    ) -> Effects<Event>
    where
        REv: ReactorEvent + From<FetcherRequest<VersionedBlock>> + From<MarkBlockCompletedRequest>,
    {
        let need_next_interval = self.config.need_next_interval.into();
        let mut results = Effects::new();
        let max_simultaneous_peers = self.max_simultaneous_peers as usize;
        let mut builder_needs_next = |builder: &mut BlockBuilder, chainspec: Arc<Chainspec>| {
            if builder.in_flight_latch().is_some() || builder.is_finished() || builder.is_failed() {
                return;
            }
            let action = builder.block_acquisition_action(rng, max_simultaneous_peers);
            let peers = action.peers_to_ask();
            let need_next = action.need_next();
            info!(
                "BlockSynchronizer: {} with {} peers",
                need_next,
                peers.len()
            );
            match need_next {
                NeedNext::Nothing(_) => {
                    // currently idle or waiting, check back later
                    results.extend(
                        effect_builder
                            .set_timeout(need_next_interval)
                            .event(|_| Event::Request(BlockSynchronizerRequest::NeedNext)),
                    );
                }
                NeedNext::BlockHeader(block_hash) => {
                    builder.set_in_flight_latch();
                    results.extend(peers.into_iter().flat_map(|node_id| {
                        effect_builder
                            .fetch::<BlockHeader>(
                                block_hash,
                                node_id,
                                Box::new(EmptyValidationMetadata),
                            )
                            .event(Event::BlockHeaderFetched)
                    }))
                }
                NeedNext::BlockBody(block_hash) => {
                    builder.set_in_flight_latch();
                    results.extend(peers.into_iter().flat_map(|node_id| {
                        effect_builder
                            .fetch::<VersionedBlock>(
                                block_hash,
                                node_id,
                                Box::new(EmptyValidationMetadata),
                            )
                            .event(Event::BlockFetched)
                    }))
                }
                NeedNext::FinalitySignatures(block_hash, era_id, validators) => {
                    builder.set_in_flight_latch();
                    for (validator, peer) in validators
                        .into_iter()
                        .take(max_simultaneous_peers)
                        .zip(peers.into_iter().cycle())
                    {
                        debug!(%validator, %peer, "attempting to fetch FinalitySignature");
                        builder.register_finality_signature_pending(validator.clone());
                        let id = Box::new(FinalitySignatureId {
                            block_hash,
                            era_id,
                            public_key: validator,
                        });
                        results.extend(
                            effect_builder
                                .fetch::<FinalitySignature>(
                                    id,
                                    peer,
                                    Box::new(EmptyValidationMetadata),
                                )
                                .event(Event::FinalitySignatureFetched),
                        );
                    }
                }
                NeedNext::GlobalState(block_hash, global_state_root_hash) => {
                    builder.set_in_flight_latch();
                    results.extend(
                        effect_builder
                            .sync_global_state(block_hash, global_state_root_hash)
                            .event(move |result| Event::GlobalStateSynced { block_hash, result }),
                    );
                }
                NeedNext::ExecutionResultsChecksum(block_hash, global_state_root_hash) => {
                    builder.set_in_flight_latch();
                    results.extend(
                        effect_builder
                            .get_execution_results_checksum(global_state_root_hash)
                            .event(move |result| Event::GotExecutionResultsChecksum {
                                block_hash,
                                result,
                            }),
                    );
                }
                NeedNext::ExecutionResults(block_hash, id, checksum) => {
                    builder.set_in_flight_latch();
                    results.extend(peers.into_iter().flat_map(|node_id| {
                        debug!("attempting to fetch BlockExecutionResultsOrChunk");
                        effect_builder
                            .fetch::<BlockExecutionResultsOrChunk>(id, node_id, Box::new(checksum))
                            .event(move |result| Event::ExecutionResultsFetched {
                                block_hash,
                                result,
                            })
                    }))
                }
                NeedNext::ApprovalsHashes(block_hash, block) => {
                    builder.set_in_flight_latch();
                    results.extend(peers.into_iter().flat_map(|node_id| {
                        effect_builder
                            .fetch::<ApprovalsHashes>(block_hash, node_id, block.clone())
                            .event(Event::ApprovalsHashesFetched)
                    }))
                }
                NeedNext::DeployByHash(block_hash, deploy_hash) => {
                    builder.set_in_flight_latch();
                    results.extend(peers.into_iter().flat_map(|node_id| {
                        effect_builder
                            .fetch::<LegacyDeploy>(
                                deploy_hash,
                                node_id,
                                Box::new(EmptyValidationMetadata),
                            )
                            .event(move |result| Event::DeployFetched {
                                block_hash,
                                result: Either::Left(result),
                            })
                    }))
                }
                NeedNext::DeployById(block_hash, deploy_id) => {
                    builder.set_in_flight_latch();
                    results.extend(peers.into_iter().flat_map(|node_id| {
                        effect_builder
                            .fetch::<Deploy>(deploy_id, node_id, Box::new(EmptyValidationMetadata))
                            .event(move |result| Event::DeployFetched {
                                block_hash,
                                result: Either::Right(result),
                            })
                    }))
                }
                NeedNext::MakeExecutableBlock(block_hash, _) => {
                    if false == builder.should_fetch_execution_state() {
                        builder.set_in_flight_latch();
                        if builder.execution_unattempted() {
                            results.extend(effect_builder.make_block_executable(block_hash).event(
                                move |result| Event::MadeFinalizedBlock { block_hash, result },
                            ))
                        }
                    }
                }
                NeedNext::EnqueueForExecution(block_hash, _, finalized_block, deploys) => {
                    builder.set_in_flight_latch();
                    results.extend(
                        effect_builder
                            .enqueue_block_for_execution(
                                *finalized_block,
                                deploys,
                                MetaBlockState::new_already_stored(),
                            )
                            .event(move |_| Event::MarkBlockExecutionEnqueued(block_hash)),
                    )
                }
                NeedNext::BlockMarkedComplete(block_hash, block_height) => {
                    // Only mark the block complete if we're syncing historical
                    // because we have global state and execution effects (if
                    // any).
                    if builder.should_fetch_execution_state() {
                        builder.set_in_flight_latch();
                        results.extend(
                            effect_builder.mark_block_completed(block_height).event(
                                move |is_new| Event::MarkBlockCompleted { block_hash, is_new },
                            ),
                        )
                    }
                }
                NeedNext::Peers(block_hash) => {
                    builder.set_in_flight_latch();
                    if builder.should_fetch_execution_state() {
                        // the accumulator may or may not have peers for an older block,
                        // so we're going to also get a random sampling from networking
                        results.extend(
                            effect_builder
                                .get_fully_connected_peers(max_simultaneous_peers)
                                .event(move |peers| Event::NetworkPeers(block_hash, peers)),
                        )
                    }
                    results.extend(
                        effect_builder
                            .get_block_accumulated_peers(block_hash)
                            .event(move |maybe_peers| {
                                Event::AccumulatedPeers(block_hash, maybe_peers)
                            }),
                    )
                }
                NeedNext::EraValidators(era_id) => {
                    warn!(
                        "BlockSynchronizer: does not have era_validators for era_id: {}",
                        era_id
                    );
                    builder.set_in_flight_latch();
                    results.extend(peers.into_iter().flat_map(|node_id| {
                        effect_builder
                            .fetch::<SyncLeap>(
                                SyncLeapIdentifier::sync_to_historical(builder.block_hash()),
                                node_id,
                                Box::new(SyncLeapValidationMetaData::from_chainspec(
                                    chainspec.as_ref(),
                                )),
                            )
                            .event(Event::SyncLeapFetched)
                    }))
                }
                NeedNext::SwitchToHaveStrictFinality(block_hash, _) => {
                    // Don't set the latch since this is an internal state transition
                    if builder.block_hash() != block_hash {
                        debug!(%block_hash, "BlockSynchronizer: not currently synchronizing block");
                    } else if let Err(error) = builder.switch_to_have_strict_finality(block_hash) {
                        error!(%error, "BlockSynchronizer: failed to advance acquisition state");
                    } else {
                        results.extend(
                            effect_builder
                                .set_timeout(need_next_interval)
                                .event(|_| Event::Request(BlockSynchronizerRequest::NeedNext)),
                        );
                    }
                }
            }
        };

        if let Some(builder) = &mut self.forward {
            builder_needs_next(builder, Arc::clone(&self.chainspec));
        }
        if let Some(builder) = &mut self.historical {
            builder_needs_next(builder, Arc::clone(&self.chainspec));
        }
        results
    }

    fn register_disconnected_peer(&mut self, node_id: NodeId) {
        if let Some(builder) = &mut self.forward {
            builder.disqualify_peer(node_id);
        }
        if let Some(builder) = &mut self.historical {
            builder.disqualify_peer(node_id);
        }
    }

    fn block_header_fetched(
        &mut self,
        result: Result<FetchedData<BlockHeader>, FetcherError<BlockHeader>>,
    ) {
        let (block_hash, maybe_block_header, maybe_peer_id): (
            BlockHash,
            Option<Box<BlockHeader>>,
            Option<NodeId>,
        ) = match result {
            Ok(FetchedData::FromPeer { item, peer }) => (item.fetch_id(), Some(item), Some(peer)),
            Ok(FetchedData::FromStorage { item }) => (item.fetch_id(), Some(item), None),
            Err(err) => {
                debug!(%err, "BlockSynchronizer: failed to fetch block header");
                if err.is_peer_fault() {
                    (*err.id(), None, Some(*err.peer()))
                } else {
                    (*err.id(), None, None)
                }
            }
        };

        match (&mut self.forward, &mut self.historical) {
            (Some(builder), _) | (_, Some(builder)) if builder.block_hash() == block_hash => {
                match maybe_block_header {
                    None => {
                        if let Some(peer_id) = maybe_peer_id {
                            builder.demote_peer(peer_id);
                        }
                    }
                    Some(block_header) => {
                        if let Err(error) =
                            builder.register_block_header(*block_header, maybe_peer_id)
                        {
                            error!(%error, "BlockSynchronizer: failed to apply block header");
                        } else {
                            builder.register_era_validator_weights(&self.validator_matrix);
                        }
                    }
                }
            }
            _ => {
                trace!(%block_hash, "BlockSynchronizer: not currently synchronizing block");
            }
        }
    }

    fn block_fetched(
        &mut self,
        result: Result<FetchedData<VersionedBlock>, FetcherError<VersionedBlock>>,
    ) {
        let (block_hash, maybe_block, maybe_peer_id): (
            BlockHash,
            Option<Box<VersionedBlock>>,
            Option<NodeId>,
        ) = match result {
            Ok(FetchedData::FromPeer { item, peer }) => {
                debug!(
                    "BlockSynchronizer: fetched body {:?} from peer {}",
                    item.hash(),
                    peer
                );
                (*item.hash(), Some(item), Some(peer))
            }
            Ok(FetchedData::FromStorage { item }) => (*item.hash(), Some(item), None),
            Err(err) => {
                debug!(%err, "BlockSynchronizer: failed to fetch block");
                if err.is_peer_fault() {
                    (*err.id(), None, Some(*err.peer()))
                } else {
                    (*err.id(), None, None)
                }
            }
        };

        match (&mut self.forward, &mut self.historical) {
            (Some(builder), _) | (_, Some(builder)) if builder.block_hash() == block_hash => {
                match maybe_block {
                    None => {
                        if let Some(peer_id) = maybe_peer_id {
                            builder.demote_peer(peer_id);
                        }
                    }
                    Some(versioned_block) => {
                        let block: Block = (*versioned_block).into();
                        if let Err(error) = builder.register_block(&block, maybe_peer_id) {
                            error!(%error, "BlockSynchronizer: failed to apply block");
                        }
                    }
                }
            }
            _ => {
                trace!(%block_hash, "BlockSynchronizer: not currently synchronizing block");
            }
        }
    }

    fn approvals_hashes_fetched(
        &mut self,
        result: Result<FetchedData<ApprovalsHashes>, FetcherError<ApprovalsHashes>>,
    ) {
        let (block_hash, maybe_approvals_hashes, maybe_peer_id): (
            BlockHash,
            Option<Box<ApprovalsHashes>>,
            Option<NodeId>,
        ) = match result {
            Ok(FetchedData::FromPeer { item, peer }) => {
                debug!(
                    "BlockSynchronizer: fetched approvals hashes {:?} from peer {}",
                    item.block_hash(),
                    peer
                );
                (*item.block_hash(), Some(item), Some(peer))
            }
            Ok(FetchedData::FromStorage { item }) => (*item.block_hash(), Some(item), None),
            Err(err) => {
                debug!(%err, "BlockSynchronizer: failed to fetch approvals hashes");
                if err.is_peer_fault() {
                    (*err.id(), None, Some(*err.peer()))
                } else {
                    (*err.id(), None, None)
                }
            }
        };

        match (&mut self.forward, &mut self.historical) {
            (Some(builder), _) | (_, Some(builder)) if builder.block_hash() == block_hash => {
                match maybe_approvals_hashes {
                    None => {
                        if let Some(peer_id) = maybe_peer_id {
                            builder.demote_peer(peer_id);
                        }
                    }
                    Some(approvals_hashes) => {
                        if let Err(error) =
                            builder.register_approvals_hashes(&approvals_hashes, maybe_peer_id)
                        {
                            error!(%error, "BlockSynchronizer: failed to apply approvals hashes");
                        }
                    }
                }
            }
            _ => {
                trace!(%block_hash, "BlockSynchronizer: not currently synchronizing block");
            }
        }
    }

    fn finality_signature_fetched(
        &mut self,
        result: Result<FetchedData<FinalitySignature>, FetcherError<FinalitySignature>>,
    ) {
        let (id, maybe_finality_signature, maybe_peer_id) = match result {
            Ok(FetchedData::FromPeer { item, peer }) => {
                debug!(
                    "BlockSynchronizer: fetched finality signature {} from peer {}",
                    item, peer
                );
                (item.fetch_id(), Some(item), Some(peer))
            }
            Ok(FetchedData::FromStorage { item }) => (item.fetch_id(), Some(item), None),
            Err(err) => {
                debug!(%err, "BlockSynchronizer: failed to fetch finality signature");
                if err.is_peer_fault() {
                    (err.id().clone(), None, Some(*err.peer()))
                } else {
                    (err.id().clone(), None, None)
                }
            }
        };

        let block_hash = id.block_hash;

        match (&mut self.forward, &mut self.historical) {
            (Some(builder), _) | (_, Some(builder)) if builder.block_hash() == block_hash => {
                match maybe_finality_signature {
                    None => {
                        if let Some(peer_id) = maybe_peer_id {
                            builder.demote_peer(peer_id);
                        }
                    }
                    Some(finality_signature) => {
                        if let Err(error) =
                            builder.register_finality_signature(*finality_signature, maybe_peer_id)
                        {
                            warn!(%error, "BlockSynchronizer: failed to apply finality signature");
                        }
                    }
                }
            }
            _ => {
                trace!(%block_hash, "BlockSynchronizer: not currently synchronizing block");
            }
        }
    }

    fn sync_leap_fetched(&mut self, result: Result<FetchedData<SyncLeap>, FetcherError<SyncLeap>>) {
        let (block_hash, maybe_sync_leap, maybe_peer_id): (
            BlockHash,
            Option<Box<SyncLeap>>,
            Option<NodeId>,
        ) = match result {
            Ok(FetchedData::FromPeer { item, peer }) => {
                debug!(
                    "BlockSynchronizer: fetched sync leap {:?} from peer {}",
                    item.fetch_id().block_hash(),
                    peer
                );

                (item.fetch_id().block_hash(), Some(item), Some(peer))
            }
            Ok(FetchedData::FromStorage { item }) => {
                error!(%item, "BlockSynchronizer: sync leap should never come from storage");
                (item.fetch_id().block_hash(), None, None) // maybe_sync_leap None will demote peer
            }
            Err(err) => {
                debug!(%err, "BlockSynchronizer: failed to fetch sync leap");
                if err.is_peer_fault() {
                    (err.id().block_hash(), None, Some(*err.peer()))
                } else {
                    (err.id().block_hash(), None, None)
                }
            }
        };
        let demote_peer = maybe_sync_leap.is_none();
        if let Some(sync_leap) = maybe_sync_leap {
            let era_validator_weights = sync_leap.era_validator_weights(
                self.validator_matrix.fault_tolerance_threshold(),
                &self.chainspec.protocol_config,
            );
            for evw in era_validator_weights {
                self.validator_matrix.register_era_validator_weights(evw);
            }
        }
        match (&mut self.forward, &mut self.historical) {
            (Some(builder), _) | (_, Some(builder)) if builder.block_hash() == block_hash => {
                if demote_peer {
                    if let Some(peer_id) = maybe_peer_id {
                        builder.demote_peer(peer_id);
                    }
                } else {
                    if let Some(peer_id) = maybe_peer_id {
                        builder.promote_peer(peer_id);
                    }
                    builder.register_era_validator_weights(&self.validator_matrix);
                }
            }
            _ => {
                trace!(%block_hash, "BlockSynchronizer: not currently synchronizing block");
            }
        }
    }

    fn global_state_synced(
        &mut self,
        block_hash: BlockHash,
        result: Result<GlobalStateSynchronizerResponse, GlobalStateSynchronizerError>,
    ) {
        let (maybe_root_hash, unreliable_peers) = match result {
            Ok(response) => (Some(*response.hash()), response.unreliable_peers()),
            Err(error) => {
                debug!(%error, "BlockSynchronizer: failed to sync global state");
                match error {
                    GlobalStateSynchronizerError::TrieAccumulator(unreliable_peers)
                    | GlobalStateSynchronizerError::PutTrie(_, unreliable_peers) => {
                        (None, unreliable_peers)
                    }
                    GlobalStateSynchronizerError::NoPeersAvailable => {
                        // This should never happen. Before creating a sync request,
                        // the block synchronizer will request another set of peers
                        // (both random and from the accumulator).
                        debug!(
                            "BlockSynchronizer: global state sync request was issued with no peers"
                        );
                        (None, Vec::new())
                    }
                    GlobalStateSynchronizerError::ProcessingAnotherRequest {
                        hash_being_synced,
                        hash_requested,
                    } => {
                        warn!(%hash_being_synced, %hash_requested,
                        "BlockSynchronizer: global state sync is processing another request");
                        (None, Vec::new())
                    }
                }
            }
        };

        if let Some(builder) = &mut self.historical {
            if builder.block_hash() != block_hash {
                debug!(%block_hash, "BlockSynchronizer: not currently synchronizing block");
            } else {
                if let Some(root_hash) = maybe_root_hash {
                    if let Err(error) = builder.register_global_state(root_hash.into_inner()) {
                        error!(%block_hash, %error, "BlockSynchronizer: failed to apply global state");
                    }
                }
                // Demote all the peers where we didn't find the required global state tries
                for peer in unreliable_peers.iter() {
                    builder.demote_peer(*peer);
                }
            }
        }
    }

    fn got_execution_results_checksum(
        &mut self,
        block_hash: BlockHash,
        result: Result<Option<Digest>, engine_state::Error>,
    ) {
        let execution_results_checksum = match result {
            Ok(Some(digest)) => {
                debug!(
                    "BlockSynchronizer: got execution_results_checksum for {}",
                    block_hash
                );
                ExecutionResultsChecksum::Checkable(digest)
            }
            Err(engine_state::Error::MissingChecksumRegistry) => {
                // The registry will not exist for legacy blocks.
                ExecutionResultsChecksum::Uncheckable
            }
            Ok(None) => {
                warn!("BlockSynchronizer: the checksum registry should contain the execution results checksum");
                ExecutionResultsChecksum::Uncheckable
            }
            Err(error) => {
                error!(%error, "BlockSynchronizer: unexpected error getting checksum registry");
                ExecutionResultsChecksum::Uncheckable
            }
        };

        if let Some(builder) = &mut self.historical {
            if builder.block_hash() != block_hash {
                debug!(%block_hash, "BlockSynchronizer: not currently synchronising block");
            } else if let Err(error) =
                builder.register_execution_results_checksum(execution_results_checksum)
            {
                error!(%block_hash, %error, "BlockSynchronizer: failed to apply execution results checksum");
            }
        }
    }

    fn execution_results_fetched<REv>(
        &mut self,
        effect_builder: EffectBuilder<REv>,
        block_hash: BlockHash,
        result: FetchResult<BlockExecutionResultsOrChunk>,
    ) -> Effects<Event>
    where
        REv: From<StorageRequest> + Send,
    {
        debug!(%block_hash, "execution_results_fetched");
        let (maybe_value_or_chunk, maybe_peer_id) = match result {
            Ok(FetchedData::FromPeer { item, peer }) => {
                debug!(
                    "BlockSynchronizer: fetched execution results {} from peer {}",
                    item.block_hash(),
                    peer
                );
                (Some(item), Some(peer))
            }
            Ok(FetchedData::FromStorage { item }) => (Some(item), None),
            Err(err) => {
                debug!(%err, "BlockSynchronizer: failed to fetch execution results or chunk");
                if err.is_peer_fault() {
                    (None, Some(*err.peer()))
                } else {
                    (None, None)
                }
            }
        };
        debug!(
            has_value_or_chunk = maybe_value_or_chunk.is_some(),
            ?maybe_peer_id,
            "execution_results_fetched"
        );

        if let Some(builder) = &mut self.historical {
            if builder.block_hash() != block_hash {
                debug!(%block_hash, "BlockSynchronizer: not currently synchronizing block");
                return Effects::new();
            }

            match maybe_value_or_chunk {
                None => {
                    debug!(%block_hash, "execution_results_fetched: No maybe_value_or_chunk");
                    if let Some(peer_id) = maybe_peer_id {
                        builder.demote_peer(peer_id);
                    }
                }
                Some(value_or_chunk) => {
                    // due to reasons, the stitched back together execution effects need to be saved
                    // to disk here, when the last chunk is collected.
                    // we expect a response back, which will crank the block builder for this block
                    // to the next state.
                    debug!(
                        %value_or_chunk,
                        "execution_results_fetched"
                    );
                    match builder.register_fetched_execution_results(maybe_peer_id, *value_or_chunk)
                    {
                        Ok(Some(execution_results)) => {
                            debug!(%block_hash, "execution_results_fetched: putting execution results to storage");
                            return effect_builder
                                .put_execution_results_to_storage(block_hash, execution_results)
                                .event(move |()| Event::ExecutionResultsStored(block_hash));
                        }
                        Ok(None) => {
                            debug!(%block_hash, "execution_results_fetched: Ok(None)");
                        }
                        Err(error) => {
                            error!(%block_hash, %error, "BlockSynchronizer: failed to apply execution results or chunk");
                        }
                    }
                }
            }
        }
        Effects::new()
    }

    fn register_execution_results_stored(&mut self, block_hash: BlockHash) {
        if let Some(builder) = &mut self.historical {
            if builder.block_hash() != block_hash {
                debug!(%block_hash, "BlockSynchronizer: register_execution_results_stored: not currently synchronizing block");
            } else if let Err(error) = builder.register_execution_results_stored_notification() {
                error!(%block_hash, %error, "BlockSynchronizer: register_execution_results_stored: failed to apply stored execution results");
            }
        }
    }

    fn deploy_fetched(&mut self, block_hash: BlockHash, fetched_deploy: FetchedData<Deploy>) {
        let (deploy, maybe_peer) = match fetched_deploy {
            FetchedData::FromPeer { item, peer } => (item, Some(peer)),
            FetchedData::FromStorage { item } => (item, None),
        };

        match (&mut self.forward, &mut self.historical) {
            (Some(builder), _) | (_, Some(builder)) if builder.block_hash() == block_hash => {
                if let Err(error) = builder.register_deploy(deploy.fetch_id(), maybe_peer) {
                    error!(%block_hash, %error, "BlockSynchronizer: failed to apply deploy");
                }
            }
            _ => {
                trace!(%block_hash, "BlockSynchronizer: not currently synchronizing block");
            }
        }
    }

    fn progress(&self, builder: &BlockBuilder) -> BlockSynchronizerProgress {
        if builder.is_finished() {
            match builder.block_height_and_era() {
                None => {
                    error!("BlockSynchronizer: finished builder should have block height and era")
                }
                Some((block_height, era_id)) => {
                    return BlockSynchronizerProgress::Synced(
                        builder.block_hash(),
                        block_height,
                        era_id,
                    );
                }
            }
        }

        if builder.is_executing() {
            match builder.block_height_and_era() {
                None => {
                    error!("BlockSynchronizer: finished builder should have block height and era")
                }
                Some((block_height, era_id)) => {
                    // If the block is currently being executed, we will not
                    // purge the builder and instead wait for it to be
                    // executed and marked complete.
                    if builder.is_executing() {
                        return BlockSynchronizerProgress::Executing(
                            builder.block_hash(),
                            block_height,
                            era_id,
                        );
                    }
                }
            }
        }

        let last_progress_time = builder.last_progress_time().max(
            self.global_sync
                .last_progress()
                .unwrap_or_else(Timestamp::zero),
        );

        if last_progress_time.elapsed() > self.config.stall_limit {
            BlockSynchronizerProgress::Stalled(
                builder.block_hash(),
                builder.block_height(),
                last_progress_time,
            )
        } else {
            BlockSynchronizerProgress::Syncing(
                builder.block_hash(),
                builder.block_height(),
                last_progress_time,
            )
        }
    }

    fn status(&self) -> BlockSynchronizerStatus {
        BlockSynchronizerStatus::new(
            self.historical.as_ref().map(|builder| BlockSyncStatus {
                block_hash: builder.block_hash(),
                block_height: builder.block_height(),
                acquisition_state: builder.block_acquisition_state().to_string(),
            }),
            self.forward.as_ref().map(|builder| BlockSyncStatus {
                block_hash: builder.block_hash(),
                block_height: builder.block_height(),
                acquisition_state: builder.block_acquisition_state().to_string(),
            }),
        )
    }
}

impl<REv> InitializedComponent<REv> for BlockSynchronizer
where
    REv: ReactorEvent + From<FetcherRequest<VersionedBlock>>,
{
    fn state(&self) -> &ComponentState {
        &self.state
    }

    fn set_state(&mut self, new_state: ComponentState) {
        info!(
            ?new_state,
            name = <Self as Component<MainEvent>>::name(self),
            "component state changed"
        );

        self.state = new_state;
    }
}

impl<REv: ReactorEvent> Component<REv> for BlockSynchronizer {
    type Event = Event;

    fn handle_event(
        &mut self,
        effect_builder: EffectBuilder<REv>,
        rng: &mut NodeRng,
        event: Self::Event,
    ) -> Effects<Self::Event> {
        match &self.state {
            ComponentState::Fatal(msg) => {
                error!(
                    msg,
                    ?event,
                    name = <Self as Component<MainEvent>>::name(self),
                    "should not handle this event when this component has fatal error"
                );
                Effects::new()
            }
            ComponentState::Uninitialized => {
                warn!(
                    ?event,
                    name = <Self as Component<MainEvent>>::name(self),
                    "should not handle this event when component is uninitialized"
                );
                Effects::new()
            }
            ComponentState::Initializing => {
                match event {
                    Event::Initialize => {
                        <Self as InitializedComponent<MainEvent>>::set_state(
                            self,
                            ComponentState::Initialized,
                        );
                        // start dishonest peer management on initialization
                        effect_builder
                            .set_timeout(self.config.disconnect_dishonest_peers_interval.into())
                            .event(move |_| {
                                Event::Request(BlockSynchronizerRequest::DishonestPeers)
                            })
                    }
                    Event::Request(_)
                    | Event::DisconnectFromPeer(_)
                    | Event::MadeFinalizedBlock { .. }
                    | Event::MarkBlockExecutionEnqueued(_)
                    | Event::MarkBlockExecuted(_)
                    | Event::MarkBlockCompleted { .. }
                    | Event::BlockHeaderFetched(_)
                    | Event::BlockFetched(_)
                    | Event::ApprovalsHashesFetched(_)
                    | Event::FinalitySignatureFetched(_)
                    | Event::SyncLeapFetched(_)
                    | Event::GlobalStateSynced { .. }
                    | Event::GotExecutionResultsChecksum { .. }
                    | Event::DeployFetched { .. }
                    | Event::ExecutionResultsFetched { .. }
                    | Event::ExecutionResultsStored(_)
                    | Event::AccumulatedPeers(_, _)
                    | Event::NetworkPeers(_, _)
                    | Event::GlobalStateSynchronizer(_) => {
                        warn!(
                            ?event,
                            name = <Self as Component<MainEvent>>::name(self),
                            "should not handle this event when component is pending initialization"
                        );
                        Effects::new()
                    }
                }
            }
            ComponentState::Initialized => match event {
                Event::Initialize => {
                    error!(
                        ?event,
                        name = <Self as Component<MainEvent>>::name(self),
                        "component already initialized"
                    );
                    Effects::new()
                }
                Event::Request(request) => match request {
                    // the rpc and rest servers include block sync data on their status responses
                    BlockSynchronizerRequest::Status { responder } => {
                        responder.respond(self.status()).ignore()
                    }
                    // prompts for what data (if any) is needed next to acquire block(s) being
                    // sync'd
                    BlockSynchronizerRequest::NeedNext => self.need_next(effect_builder, rng),
                    // this component is periodically asked for any peers that have provided false
                    // data (if any) which are then disconnected from
                    BlockSynchronizerRequest::DishonestPeers => {
                        let mut effects: Effects<Self::Event> = self
                            .dishonest_peers()
                            .into_iter()
                            .flat_map(|node_id| {
                                effect_builder
                                    .announce_block_peer_with_justification(
                                        node_id,
                                        BlocklistJustification::DishonestPeer,
                                    )
                                    .ignore()
                            })
                            .collect();
                        self.flush_dishonest_peers();
                        effects.extend(
                            effect_builder
                                .set_timeout(self.config.disconnect_dishonest_peers_interval.into())
                                .event(move |_| {
                                    Event::Request(BlockSynchronizerRequest::DishonestPeers)
                                }),
                        );
                        effects
                    }

                    // this is a request that's separate from a typical block synchronizer flow;
                    // it's sent when we need to sync global states of block after an upgrade
                    // and its parent in order to check whether the validators have been
                    // changed by the upgrade
                    BlockSynchronizerRequest::SyncGlobalStates(mut global_states) => {
                        if let Some((block_hash, global_state_hash)) = global_states.pop() {
                            let global_states_clone = global_states.clone();
                            effect_builder
                                .sync_global_state(block_hash, global_state_hash)
                                .result(
                                    move |_| {
                                        Event::Request(BlockSynchronizerRequest::SyncGlobalStates(
                                            global_states_clone,
                                        ))
                                    },
                                    move |_| {
                                        global_states.push((block_hash, global_state_hash));
                                        Event::Request(BlockSynchronizerRequest::SyncGlobalStates(
                                            global_states,
                                        ))
                                    },
                                )
                        } else {
                            Effects::new()
                        }
                    }
                },
                // tunnel event to global state synchronizer
                // global_state_sync is a black box; we do not hook need next here
                // global_state_sync signals the historical sync builder at the end of its process,
                // and need next is then re-hooked to get the rest of the block
                Event::GlobalStateSynchronizer(event) => {
                    let processed_event = match event {
                        GlobalStateSynchronizerEvent::GetPeers(_) => {
                            let peers = self.historical.as_ref().map_or_else(Vec::new, |builder| {
                                builder.peer_list().qualified_peers_up_to(
                                    rng,
                                    self.config.max_parallel_trie_fetches as usize,
                                )
                            });
                            GlobalStateSynchronizerEvent::GetPeers(peers)
                        }
                        event => event,
                    };
                    reactor::wrap_effects(
                        Event::GlobalStateSynchronizer,
                        self.global_sync
                            .handle_event(effect_builder, rng, processed_event),
                    )
                }
                // when a peer is disconnected from for any reason, disqualify peer
                Event::DisconnectFromPeer(node_id) => {
                    self.register_disconnected_peer(node_id);
                    Effects::new()
                }
                Event::MarkBlockExecutionEnqueued(block_hash) => {
                    // when syncing a forward block the synchronizer considers it
                    // finished after it has been successfully enqueued for execution
                    self.register_block_execution_enqueued(&block_hash);
                    Effects::new()
                }
                Event::MarkBlockExecuted(block_hash) => {
                    // when syncing a forward block the synchronizer considers it
                    // synced after it has been successfully executed and marked
                    // complete in storage.
                    self.register_block_executed(&block_hash);
                    Effects::new()
                }
                Event::MarkBlockCompleted { block_hash, is_new } => {
                    // when syncing an historical block, the synchronizer considers it
                    // finished after receiving confirmation that the complete block
                    // has been stored.
                    self.register_marked_complete(effect_builder, &block_hash, is_new)
                }

                // --- each of the following events MUST return need next  ---

                // for both historical and forward sync, the block header has been fetched
                Event::BlockHeaderFetched(result) => {
                    self.block_header_fetched(result);
                    self.need_next(effect_builder, rng)
                }
                // for both historical and forward sync, the block body has been fetched
                Event::BlockFetched(result) => {
                    self.block_fetched(result);
                    self.need_next(effect_builder, rng)
                }
                // for both historical and forward sync, a finality signature has been fetched
                Event::FinalitySignatureFetched(result) => {
                    self.finality_signature_fetched(result);
                    self.need_next(effect_builder, rng)
                }
                // for both historical and forward sync, post-1.4 blocks track approvals hashes
                // for the deploys they contain
                Event::ApprovalsHashesFetched(result) => {
                    self.approvals_hashes_fetched(result);
                    self.need_next(effect_builder, rng)
                }
                Event::SyncLeapFetched(result) => {
                    self.sync_leap_fetched(result);
                    self.need_next(effect_builder, rng)
                }
                // we use the existence of n execution results checksum as an expedient way to
                // determine if a block is post-1.4
                Event::GotExecutionResultsChecksum { block_hash, result } => {
                    self.got_execution_results_checksum(block_hash, result);
                    self.need_next(effect_builder, rng)
                }
                // historical sync needs to know that global state has been sync'd
                Event::GlobalStateSynced { block_hash, result } => {
                    self.global_state_synced(block_hash, result);
                    self.need_next(effect_builder, rng)
                }
                // historical sync needs to know that execution results have been fetched
                Event::ExecutionResultsFetched { block_hash, result } => {
                    let mut effects =
                        self.execution_results_fetched(effect_builder, block_hash, result);
                    effects.extend(self.need_next(effect_builder, rng));
                    effects
                }
                // historical sync needs to know that execution effects have been stored
                Event::ExecutionResultsStored(block_hash) => {
                    self.register_execution_results_stored(block_hash);
                    self.need_next(effect_builder, rng)
                }
                // for pre-1.5 blocks we use the legacy deploy fetcher, otherwise we use the deploy
                // fetcher but the results of both are forwarded to this handler
                Event::DeployFetched { block_hash, result } => {
                    match result {
                        Either::Left(Ok(fetched_legacy_deploy)) => {
                            let deploy_id = fetched_legacy_deploy.id();
                            debug!(%block_hash, ?deploy_id, "BlockSynchronizer: fetched legacy deploy");
                            self.deploy_fetched(block_hash, fetched_legacy_deploy.convert())
                        }
                        Either::Right(Ok(fetched_deploy)) => {
                            let deploy_id = fetched_deploy.id();
                            debug!(%block_hash, ?deploy_id, "BlockSynchronizer: fetched deploy");
                            self.deploy_fetched(block_hash, fetched_deploy)
                        }
                        Either::Left(Err(error)) => {
                            debug!(%error, "BlockSynchronizer: failed to fetch legacy deploy");
                        }
                        Either::Right(Err(error)) => {
                            debug!(%error, "BlockSynchronizer: failed to fetch deploy");
                        }
                    };
                    self.need_next(effect_builder, rng)
                }
                // fresh peers to apply (random sample from network)
                Event::NetworkPeers(block_hash, peers) => {
                    debug!(%block_hash, "BlockSynchronizer: got {} peers from network", peers.len());
                    self.register_peers(block_hash, peers);
                    self.need_next(effect_builder, rng)
                }
                // fresh peers to apply (qualified peers from accumulator)
                Event::AccumulatedPeers(block_hash, Some(peers)) => {
                    debug!(%block_hash, "BlockSynchronizer: got {} peers from accumulator", peers.len());
                    self.register_peers(block_hash, peers);
                    self.need_next(effect_builder, rng)
                }
                // no more peers available, what do we need next?
                Event::AccumulatedPeers(block_hash, None) => {
                    debug!(%block_hash, "BlockSynchronizer: got 0 peers from accumulator");
                    self.need_next(effect_builder, rng)
                }
                Event::MadeFinalizedBlock { block_hash, result } => {
                    // when syncing a forward block the node does not acquire
                    // global state and execution results from peers; instead
                    // the node attempts to execute the block to produce the
                    // global state and execution results and check the results
                    // first, the block it must be turned into a finalized block
                    // and then enqueued for execution.
                    self.register_made_finalized_block(&block_hash, result);
                    self.need_next(effect_builder, rng)
                }
            },
        }
    }

    fn name(&self) -> &str {
        COMPONENT_NAME
    }
}

impl<REv: ReactorEvent> ValidatorBoundComponent<REv> for BlockSynchronizer {
    fn handle_validators(
        &mut self,
        effect_builder: EffectBuilder<REv>,
        rng: &mut NodeRng,
    ) -> Effects<Self::Event> {
        info!("BlockSynchronizer: handling updated validator matrix");
        if let Some(block_builder) = &mut self.forward {
            block_builder.register_era_validator_weights(&self.validator_matrix);
        }
        if let Some(block_builder) = &mut self.historical {
            block_builder.register_era_validator_weights(&self.validator_matrix);
        }
        self.need_next(effect_builder, rng)
    }
}<|MERGE_RESOLUTION|>--- conflicted
+++ resolved
@@ -52,16 +52,12 @@
     rpcs::docs::DocExample,
     types::{
         sync_leap_validation_metadata::SyncLeapValidationMetaData, ApprovalsHashes, Block,
-<<<<<<< HEAD
-        BlockExecutionResultsOrChunk, BlockHash, BlockHeader, BlockSignatures, Deploy,
-        FinalitySignature, FinalitySignatureId, FinalizedBlock, LegacyDeploy, MetaBlock,
-        MetaBlockState, NodeId, SyncLeap, SyncLeapIdentifier, TrieOrChunk, ValidatorMatrix,
-        VersionedBlock,
-=======
-        BlockExecutionResultsOrChunk, BlockHash, BlockHeader, BlockSignatures, FinalitySignature,
-        FinalitySignatureId, FinalizedBlock, LegacyDeploy, MetaBlock, MetaBlockState, NodeId,
-        SyncLeap, SyncLeapIdentifier, TrieOrChunk, ValidatorMatrix,
->>>>>>> 78db4ef0
+        BlockExecutionResultsOrChunk, BlockExecutionResultsOrChunk, BlockHash, BlockHash,
+        BlockHeader, BlockHeader, BlockSignatures, BlockSignatures, Deploy, FinalitySignature,
+        FinalitySignature, FinalitySignatureId, FinalitySignatureId, FinalizedBlock,
+        FinalizedBlock, LegacyDeploy, LegacyDeploy, MetaBlock, MetaBlock, MetaBlockState,
+        MetaBlockState, NodeId, NodeId, SyncLeap, SyncLeap, SyncLeapIdentifier, SyncLeapIdentifier,
+        TrieOrChunk, TrieOrChunk, ValidatorMatrix, ValidatorMatrix, VersionedBlock,
     },
     NodeRng,
 };
