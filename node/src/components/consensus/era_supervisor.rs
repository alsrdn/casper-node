--- conflicted
+++ resolved
@@ -36,15 +36,12 @@
             ConsensusProtocol, EraReport, FinalizedBlock as CpFinalizedBlock, ProposedBlock,
             ProtocolOutcome,
         },
-<<<<<<< HEAD
         metrics::Metrics,
         validator_change::{ValidatorChange, ValidatorChanges},
         ActionId, ChainspecConsensusExt, Config, ConsensusMessage, Event, NewBlockPayload,
         ReactorEventT, ResolveValidity, TimerId,
-=======
         small_network::blocklist::BlocklistJustification,
         storage::Storage,
->>>>>>> 2f65e138
     },
     effect::{
         announcements::ControlAnnouncement,
