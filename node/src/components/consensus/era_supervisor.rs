//! Consensus service is a component that will be communicating with the reactor.
//! It will receive events (like incoming message event or create new message event)
//! and propagate them to the underlying consensus protocol.
//! It tries to know as little as possible about the underlying consensus. The only thing
//! it assumes is the concept of era/epoch and that each era runs separate consensus instance.
//! Most importantly, it doesn't care about what messages it's forwarding.

use std::{
    collections::{BTreeMap, HashMap, HashSet},
    convert::TryInto,
    fmt::{self, Debug, Formatter},
    path::PathBuf,
    sync::Arc,
    time::Duration,
};

use anyhow::Error;
use blake2::{
    digest::{Update, VariableOutput},
    VarBlake2b,
};
use datasize::DataSize;
use itertools::Itertools;
use prometheus::Registry;
use rand::Rng;
use tracing::{debug, error, info, trace, warn};

use casper_types::{AsymmetricType, PublicKey, SecretKey, U512};

use crate::{
    components::consensus::{
        candidate_block::CandidateBlock,
        cl_context::{ClContext, Keypair},
        consensus_protocol::{
            BlockContext, ConsensusProtocol, EraReport, FinalizedBlock as CpFinalizedBlock,
            ProtocolOutcome,
        },
        metrics::ConsensusMetrics,
        traits::NodeIdT,
        ActionId, Config, ConsensusMessage, Event, ReactorEventT, TimerId,
    },
    crypto::hash::Digest,
    effect::{EffectBuilder, EffectExt, Effects, Responder},
    fatal,
    types::{
        ActivationPoint, BlockHash, BlockHeader, BlockLike, FinalitySignature, FinalizedBlock,
        ProtoBlock, Timestamp,
    },
    utils::WithDir,
    NodeRng,
};

pub use self::era::{Era, EraId};
use crate::{components::consensus::config::ProtocolConfig, types::Block};

mod era;

type ConsensusConstructor<I> = dyn Fn(
    Digest,                                       // the era's unique instance ID
    BTreeMap<PublicKey, U512>,                    // validator weights
    &HashSet<PublicKey>,                          // slashed validators that are banned in this era
    &ProtocolConfig,                              // the network's chainspec
    &Config,                                      // The consensus part of the node config.
    Option<&dyn ConsensusProtocol<I, ClContext>>, // previous era's consensus instance
    Timestamp,                                    // start time for this era
    u64,                                          // random seed
    Timestamp,                                    // now timestamp
) -> (
    Box<dyn ConsensusProtocol<I, ClContext>>,
    Vec<ProtocolOutcome<I, ClContext>>,
) + Send;

#[derive(DataSize)]
pub struct EraSupervisor<I> {
    /// A map of active consensus protocols.
    /// A value is a trait so that we can run different consensus protocol instances per era.
    ///
    /// This map always contains exactly `2 * bonded_eras + 1` entries, with the last one being the
    /// current one.
    active_eras: HashMap<EraId, Era<I>>,
    secret_signing_key: Arc<SecretKey>,
    pub(super) public_signing_key: PublicKey,
    current_era: EraId,
    protocol_config: ProtocolConfig,
    config: Config,
    #[data_size(skip)] // Negligible for most closures, zero for functions.
    new_consensus: Box<ConsensusConstructor<I>>,
    node_start_time: Timestamp,
    /// The unbonding period, in number of eras. After this many eras, a former validator is
    /// allowed to withdraw their stake, so their signature can't be trusted anymore.
    ///
    /// A node keeps `2 * bonded_eras` past eras around, because the oldest bonded era could still
    /// receive blocks that refer to `bonded_eras` before that.
    bonded_eras: u64,
    /// The height of the next block to be finalized.
    /// We keep that in order to be able to signal to the Block Proposer how many blocks have been
    /// finalized when we request a new block. This way the Block Proposer can know whether it's up
    /// to date, or whether it has to wait for more finalized blocks before responding.
    /// This value could be obtained from the consensus instance in a relevant era, but caching it
    /// here is the easiest way of achieving the desired effect.
    next_block_height: u64,
    /// The height of the next block to be executed. If this falls too far behind, we pause.
    next_executed_height: u64,
    #[data_size(skip)]
    metrics: ConsensusMetrics,
    // TODO: discuss this quick fix
    finished_joining: bool,
    /// The path to the folder where unit hash files will be stored.
    unit_hashes_folder: PathBuf,
    /// The next upgrade activation point. When the era immediately before the activation point is
    /// deactivated, the era supervisor indicates that the node should stop running to allow an
    /// upgrade.
    next_upgrade_activation_point: Option<ActivationPoint>,
    /// If true, the process should stop execution to allow an upgrade to proceed.
    stop_for_upgrade: bool,
    /// Set to true when InitializeEras is handled.
    /// TODO: A temporary field. Shouldn't be needed once the Joiner doesn't have a consensus
    /// component.
    is_initialized: bool,
}

impl<I> Debug for EraSupervisor<I> {
    fn fmt(&self, formatter: &mut Formatter) -> fmt::Result {
        let ae: Vec<_> = self.active_eras.keys().collect();
        write!(formatter, "EraSupervisor {{ active_eras: {:?}, .. }}", ae)
    }
}

impl<I> EraSupervisor<I>
where
    I: NodeIdT,
{
    /// Creates a new `EraSupervisor`, starting in the indicated current era.
    #[allow(clippy::too_many_arguments)]
    pub(crate) fn new<REv: ReactorEventT<I>>(
        timestamp: Timestamp,
        current_era: EraId,
        config: WithDir<Config>,
        effect_builder: EffectBuilder<REv>,
        validators: BTreeMap<PublicKey, U512>,
        protocol_config: ProtocolConfig,
        state_root_hash: Digest,
        next_upgrade_activation_point: Option<ActivationPoint>,
        registry: &Registry,
        new_consensus: Box<ConsensusConstructor<I>>,
    ) -> Result<(Self, Effects<Event<I>>), Error> {
        let unit_hashes_folder = config.with_dir(config.value().unit_hashes_folder.clone());
        let (root, config) = config.into_parts();
        let secret_signing_key = Arc::new(config.secret_key_path.clone().load(root)?);
        let public_signing_key = PublicKey::from(secret_signing_key.as_ref());
        info!(our_id = %public_signing_key, "EraSupervisor pubkey",);
        let bonded_eras: u64 = protocol_config.unbonding_delay - protocol_config.auction_delay;
        let metrics = ConsensusMetrics::new(registry)
            .expect("failure to setup and register ConsensusMetrics");
        let genesis_start_time = protocol_config.timestamp;

        let era_supervisor = Self {
            active_eras: Default::default(),
            secret_signing_key,
            public_signing_key,
            current_era,
            protocol_config,
            config,
            new_consensus,
            node_start_time: Timestamp::now(),
            bonded_eras,
            next_block_height: 0,
            metrics,
            finished_joining: false,
            unit_hashes_folder,
            next_upgrade_activation_point,
            stop_for_upgrade: false,
            next_executed_height: 0,
            is_initialized: false,
        };

<<<<<<< HEAD
        let effects = effect_builder
            .collect_switch_blocks(era_supervisor.iter_past_other(current_era, bonded_eras * 3))
            .event(move |switch_blocks| Event::InitializeEras {
                switch_blocks: switch_blocks.expect("should have all the switch blocks in storage"),
                validators,
                genesis_state_root_hash,
                timestamp,
                genesis_start_time,
            });
=======
        let outcomes = era_supervisor.new_era(
            EraId(0),
            timestamp,
            validators,
            vec![], // no banned validators in era 0
            0,      // hardcoded seed for era 0
            genesis_start_time,
            0, // the first block has height 0
            state_root_hash,
        );
        let effects = era_supervisor
            .handling_wrapper(effect_builder, &mut rng)
            .handle_consensus_outcomes(EraId(0), outcomes);
>>>>>>> 8e051944

        Ok((era_supervisor, effects))
    }

    /// Returns a temporary container with this `EraSupervisor`, `EffectBuilder` and random number
    /// generator, for handling events.
    pub(super) fn handling_wrapper<'a, REv: ReactorEventT<I>>(
        &'a mut self,
        effect_builder: EffectBuilder<REv>,
        rng: &'a mut NodeRng,
    ) -> EraSupervisorHandlingWrapper<'a, I, REv> {
        EraSupervisorHandlingWrapper {
            era_supervisor: self,
            effect_builder,
            rng,
        }
    }

    fn booking_block_height(&self, era_id: EraId) -> u64 {
        // The booking block for era N is the last block of era N - AUCTION_DELAY - 1
        // To find it, we get the start height of era N - AUCTION_DELAY and subtract 1
        let after_booking_era_id =
            EraId(era_id.0.saturating_sub(self.protocol_config.auction_delay));
        self.active_eras
            .get(&after_booking_era_id)
            .expect("should have era after booking block")
            .start_height
            .saturating_sub(1)
    }

    fn era_seed(booking_block_hash: BlockHash, key_block_seed: Digest) -> u64 {
        let mut result = [0; Digest::LENGTH];
        let mut hasher = VarBlake2b::new(Digest::LENGTH).expect("should create hasher");

        hasher.update(booking_block_hash);
        hasher.update(key_block_seed);

        hasher.finalize_variable(|slice| {
            result.copy_from_slice(slice);
        });

        u64::from_le_bytes(result[0..std::mem::size_of::<u64>()].try_into().unwrap())
    }

    /// Returns an iterator over era IDs of `num_eras` past eras, plus the provided one.
    pub(crate) fn iter_past(&self, era_id: EraId, num_eras: u64) -> impl Iterator<Item = EraId> {
        (self
            .protocol_config
            .last_activation_point
            .0
            .max(era_id.0.saturating_sub(num_eras))..=era_id.0)
            .map(EraId)
    }

    /// Returns an iterator over era IDs of `num_eras` past eras, excluding the provided one.
    pub(crate) fn iter_past_other(
        &self,
        era_id: EraId,
        num_eras: u64,
    ) -> impl Iterator<Item = EraId> {
        (self
            .protocol_config
            .last_activation_point
            .0
            .max(era_id.0.saturating_sub(num_eras))..era_id.0)
            .map(EraId)
    }

    /// Starts a new era; panics if it already exists.
    #[allow(clippy::too_many_arguments)] // FIXME
    fn new_era(
        &mut self,
        era_id: EraId,
        timestamp: Timestamp,
        validators: BTreeMap<PublicKey, U512>,
        newly_slashed: Vec<PublicKey>,
        slashed: HashSet<PublicKey>,
        seed: u64,
        start_time: Timestamp,
        start_height: u64,
        state_root_hash: Digest,
    ) -> Vec<ProtocolOutcome<I, ClContext>> {
        if self.active_eras.contains_key(&era_id) {
            panic!("{} already exists", era_id);
        }
        self.current_era = era_id;
        self.metrics.current_era.set(self.current_era.0 as i64);
        let instance_id = instance_id(&self.protocol_config, state_root_hash);

        info!(
            ?validators,
            %start_time,
            %timestamp,
            %start_height,
            %instance_id,
            era = era_id.0,
            "starting era",
        );

        // Activate the era if this node was already running when the era began, it is still
        // ongoing based on its minimum duration, and we are one of the validators.
        let our_id = self.public_signing_key;
        let should_activate = if !validators.contains_key(&our_id) {
            info!(era = era_id.0, %our_id, "not voting; not a validator");
            false
        } else if !self.finished_joining {
            info!(era = era_id.0, %our_id, "not voting; still joining");
            false
        } else {
            info!(era = era_id.0, %our_id, "start voting");
            true
        };

        let prev_era = era_id
            .checked_sub(1)
            .and_then(|last_era_id| self.active_eras.get(&last_era_id));

        let (mut consensus, mut outcomes) = (self.new_consensus)(
            instance_id,
            validators.clone(),
            &slashed,
            &self.protocol_config,
            &self.config,
            prev_era.map(|era| &*era.consensus),
            start_time,
            seed,
            timestamp,
        );

        if should_activate {
            let secret = Keypair::new(self.secret_signing_key.clone(), our_id);
            let unit_hash_file = self.unit_hashes_folder.join(format!(
                "unit_hash_{:?}_{}.dat",
                instance_id,
                self.public_signing_key.to_hex()
            ));
            outcomes.extend(consensus.activate_validator(
                our_id,
                secret,
                timestamp,
                Some(unit_hash_file),
            ))
        }

        let era = Era::new(
            consensus,
            start_time,
            start_height,
            newly_slashed,
            slashed,
            validators,
        );
        let _ = self.active_eras.insert(era_id, era);

        // Remove the era that has become obsolete now. We keep 2 * bonded_eras past eras because
        // the oldest bonded era could still receive blocks that refer to bonded_eras before that.
        if let Some(obsolete_era_id) = era_id.checked_sub(2 * self.bonded_eras + 1) {
            trace!(era = obsolete_era_id.0, "removing obsolete era");
            self.active_eras.remove(&obsolete_era_id);
        }

        outcomes
    }

    /// Returns `true` if the specified era is active and bonded.
    fn is_bonded(&self, era_id: EraId) -> bool {
        era_id.0 + self.bonded_eras >= self.current_era.0 && era_id <= self.current_era
    }

    /// Returns whether the validator with the given public key is bonded in that era.
    fn is_validator_in(&self, pub_key: &PublicKey, era_id: EraId) -> bool {
        let has_validator = |era: &Era<I>| era.validators().contains_key(&pub_key);
        self.active_eras.get(&era_id).map_or(false, has_validator)
    }

    /// Inspect the active eras.
    #[cfg(test)]
    pub(crate) fn active_eras(&self) -> &HashMap<EraId, Era<I>> {
        &self.active_eras
    }

    /// To be called when we transition from the joiner to the validator reactor.
    pub(crate) fn finished_joining(
        &mut self,
        now: Timestamp,
    ) -> Vec<ProtocolOutcome<I, ClContext>> {
        self.finished_joining = true;
        let secret = Keypair::new(self.secret_signing_key.clone(), self.public_signing_key);
        let public_key = self.public_signing_key;
        let unit_hashes_folder = self.unit_hashes_folder.clone();
        self.active_eras
            .get_mut(&self.current_era)
            .map(|era| {
                if era.validators().contains_key(&public_key) {
                    let instance_id = *era.consensus.instance_id();
                    let unit_hash_file = unit_hashes_folder.join(format!(
                        "unit_hash_{:?}_{}.dat",
                        instance_id,
                        public_key.to_hex()
                    ));
                    era.consensus
                        .activate_validator(public_key, secret, now, Some(unit_hash_file))
                } else {
                    Vec::new()
                }
            })
            .unwrap_or_default()
    }

    pub(crate) fn stop_for_upgrade(&self) -> bool {
        self.stop_for_upgrade
    }

    /// Updates `next_executed_height` based on the given block header, and unpauses consensus if
    /// block execution has caught up with finalization.
    fn executed_block(&mut self, block_header: &BlockHeader) {
        self.next_executed_height = self.next_executed_height.max(block_header.height() + 1);
        self.update_consensus_pause();
    }

    /// Pauses or unpauses consensus: Whenever the last executed block is too far behind the last
    /// finalized block, we suspend consensus.
    fn update_consensus_pause(&mut self) {
        let paused = self
            .next_block_height
            .saturating_sub(self.next_executed_height)
            > self.config.max_execution_delay;
        match self.active_eras.get_mut(&self.current_era) {
            Some(era) => era.set_paused(paused),
            None => error!(era = self.current_era.0, "current era not initialized"),
        }
    }

    pub(crate) fn recreate_timers<'a, REv: ReactorEventT<I>>(
        &'a mut self,
        effect_builder: EffectBuilder<REv>,
        rng: &'a mut NodeRng,
    ) -> Effects<Event<I>> {
        let current_era = self.current_era;
        let outcomes = self.active_eras[&current_era].consensus.recreate_timers();
        self.handling_wrapper(effect_builder, rng)
            .handle_consensus_outcomes(current_era, outcomes)
    }

    /// Returns true if initialization of the first eras is finished.
    pub(crate) fn is_initialized(&self) -> bool {
        self.is_initialized
    }
}

/// A mutable `EraSupervisor` reference, together with an `EffectBuilder`.
///
/// This is a short-lived convenience type to avoid passing the effect builder through lots of
/// message calls, and making every method individually generic in `REv`. It is only instantiated
/// for the duration of handling a single event.
pub(super) struct EraSupervisorHandlingWrapper<'a, I, REv: 'static> {
    pub(super) era_supervisor: &'a mut EraSupervisor<I>,
    pub(super) effect_builder: EffectBuilder<REv>,
    pub(super) rng: &'a mut NodeRng,
}

impl<'a, I, REv> EraSupervisorHandlingWrapper<'a, I, REv>
where
    I: NodeIdT,
    REv: ReactorEventT<I>,
{
    /// Applies `f` to the consensus protocol of the specified era.
    fn delegate_to_era<F>(&mut self, era_id: EraId, f: F) -> Effects<Event<I>>
    where
        F: FnOnce(
            &mut dyn ConsensusProtocol<I, ClContext>,
            &mut NodeRng,
        ) -> Vec<ProtocolOutcome<I, ClContext>>,
    {
        match self.era_supervisor.active_eras.get_mut(&era_id) {
            None => {
                if era_id > self.era_supervisor.current_era {
                    info!(era = era_id.0, "received message for future era");
                } else {
                    info!(era = era_id.0, "received message for obsolete era");
                }
                Effects::new()
            }
            Some(era) => {
                let outcomes = f(&mut *era.consensus, self.rng);
                self.handle_consensus_outcomes(era_id, outcomes)
            }
        }
    }

    pub(super) fn handle_timer(
        &mut self,
        era_id: EraId,
        timestamp: Timestamp,
        timer_id: TimerId,
    ) -> Effects<Event<I>> {
        self.delegate_to_era(era_id, move |consensus, rng| {
            consensus.handle_timer(timestamp, timer_id, rng)
        })
    }

    pub(super) fn handle_action(
        &mut self,
        era_id: EraId,
        action_id: ActionId,
    ) -> Effects<Event<I>> {
        self.delegate_to_era(era_id, move |consensus, rng| {
            consensus.handle_action(action_id, rng)
        })
    }

    pub(super) fn handle_message(&mut self, sender: I, msg: ConsensusMessage) -> Effects<Event<I>> {
        match msg {
            ConsensusMessage::Protocol { era_id, payload } => {
                // If the era is already unbonded, only accept new evidence, because still-bonded
                // eras could depend on that.
                let evidence_only = !self.era_supervisor.is_bonded(era_id);
                trace!(era = era_id.0, "received a consensus message");
                self.delegate_to_era(era_id, move |consensus, rng| {
                    consensus.handle_message(sender, payload, evidence_only, rng)
                })
            }
            ConsensusMessage::EvidenceRequest { era_id, pub_key } => {
                if !self.era_supervisor.is_bonded(era_id) {
                    trace!(era = era_id.0, "not handling message; era too old");
                    return Effects::new();
                }
                self.era_supervisor
                    .iter_past(era_id, self.era_supervisor.bonded_eras)
                    .flat_map(|e_id| {
                        self.delegate_to_era(e_id, |consensus, _| {
                            consensus.request_evidence(sender.clone(), &pub_key)
                        })
                    })
                    .collect()
            }
        }
    }

    pub(super) fn handle_new_peer(&mut self, peer_id: I) -> Effects<Event<I>> {
        self.delegate_to_era(self.era_supervisor.current_era, move |consensus, _rng| {
            consensus.handle_new_peer(peer_id)
        })
    }

    pub(super) fn handle_new_proto_block(
        &mut self,
        era_id: EraId,
        proto_block: ProtoBlock,
        block_context: BlockContext,
    ) -> Effects<Event<I>> {
        if !self.era_supervisor.is_bonded(era_id) {
            warn!(era = era_id.0, "new proto block in outdated era");
            return Effects::new();
        }
        let accusations = self
            .era_supervisor
            .iter_past(era_id, self.era_supervisor.bonded_eras)
            .flat_map(|e_id| self.era(e_id).consensus.validators_with_evidence())
            .unique()
            .filter(|pub_key| !self.era(era_id).slashed.contains(pub_key))
            .cloned()
            .collect();
        let candidate_block =
            CandidateBlock::new(proto_block, block_context.timestamp(), accusations);
        self.delegate_to_era(era_id, move |consensus, rng| {
            consensus.propose(candidate_block, block_context, rng)
        })
    }

    pub(super) fn handle_linear_chain_block(
        &mut self,
        block: Block,
        responder: Responder<Option<FinalitySignature>>,
    ) -> Effects<Event<I>> {
        let our_pk = self.era_supervisor.public_signing_key;
        let our_sk = self.era_supervisor.secret_signing_key.clone();
        let era_id = block.header().era_id();
        self.era_supervisor.executed_block(block.header());
        let maybe_fin_sig = if self.era_supervisor.is_validator_in(&our_pk, era_id) {
            let block_hash = block.hash();
            Some(FinalitySignature::new(
                *block_hash,
                era_id,
                &our_sk,
                our_pk,
                &mut self.rng,
            ))
        } else {
            None
        };
        let mut effects = responder.respond(maybe_fin_sig).ignore();
        if era_id < self.era_supervisor.current_era {
            trace!(era = era_id.0, "executed block in old era");
            return effects;
        }
        if block.header().is_switch_block() {
            // if the block is a switch block, we have to get the validators for the new era and
            // create it, before we can say we handled the block
            let new_era_id = era_id.successor();
            let booking_block_height = self.era_supervisor.booking_block_height(new_era_id);
            let effect = self
                .effect_builder
                .get_block_at_height_from_storage(booking_block_height)
                .event(move |booking_block| Event::CreateNewEra {
                    block: Box::new(block),
                    booking_block_hash: booking_block
                        .map_or_else(|| Err(booking_block_height), |block| Ok(*block.hash())),
                });
            effects.extend(effect);
        } else {
            // if it's not a switch block, we can already declare it handled
            effects.extend(self.effect_builder.announce_block_handled(block).ignore());
        }
        effects
    }

    pub(super) fn handle_deactivate_era(
        &mut self,
        era_id: EraId,
        old_faulty_num: usize,
        delay: Duration,
    ) -> Effects<Event<I>> {
        let era = if let Some(era) = self.era_supervisor.active_eras.get_mut(&era_id) {
            era
        } else {
            warn!(era = era_id.0, "trying to deactivate obsolete era");
            return Effects::new();
        };
        let faulty_num = era.consensus.validators_with_evidence().len();
        if faulty_num == old_faulty_num {
            info!(era = era_id.0, "stop voting in era");
            era.consensus.deactivate_validator();
            if self.should_upgrade_after(&era_id) {
                // If the next era is at or after the upgrade activation point, stop the node.
                info!(era = era_id.0, "shutting down for upgrade");
                self.era_supervisor.stop_for_upgrade = true;
            }
            Effects::new()
        } else {
            let deactivate_era = move |_| Event::DeactivateEra {
                era_id,
                faulty_num,
                delay,
            };
            self.effect_builder.set_timeout(delay).event(deactivate_era)
        }
    }

    pub(super) fn handle_initialize_eras(
        &mut self,
        switch_blocks: HashMap<EraId, BlockHeader>,
        validators: BTreeMap<PublicKey, U512>,
        genesis_state_root_hash: Digest,
        timestamp: Timestamp,
        genesis_start_time: Timestamp,
    ) -> Effects<Event<I>> {
        let last_activation_point = self.era_supervisor.protocol_config.last_activation_point;
        let current_era = self.era_supervisor.current_era;
        let mut effects: Effects<Event<I>> = Default::default();

        for era_id in self
            .era_supervisor
            .iter_past(current_era, self.era_supervisor.bonded_eras * 2)
        {
            // TODO: make sure that we use a switch block for regular (non-emergency) upgrades, too
            let maybe_switch_block = (era_id > last_activation_point)
                .then(|| EraId(era_id.0 - 1))
                .and_then(|switch_id| switch_blocks.get(&switch_id));

            let newly_slashed = maybe_switch_block
                .and_then(|bhdr| bhdr.era_end())
                .map(|era_end| era_end.equivocators.clone())
                .unwrap_or_default();

            let slashed = self
                .era_supervisor
                .iter_past_other(era_id, self.era_supervisor.bonded_eras)
                .filter_map(|old_id| switch_blocks.get(&old_id).and_then(|bhdr| bhdr.era_end()))
                .flat_map(|era_end| era_end.equivocators.clone())
                .collect();

            let booking_era_id = EraId(
                era_id
                    .0
                    .saturating_sub(self.era_supervisor.protocol_config.auction_delay + 1),
            );

            let seed = if let Some(booking_block) = switch_blocks.get(&booking_era_id) {
                EraSupervisor::<I>::era_seed(booking_block.hash(), booking_block.accumulated_seed())
            } else {
                0
            };

            let (validators, start_height, state_root_hash, era_start_time) =
                if let Some(switch_block) = maybe_switch_block {
                    (
                        switch_block
                            .next_era_validator_weights()
                            .cloned()
                            .expect("switch block should have era validator weights"),
                        switch_block.height() + 1,
                        *switch_block.state_root_hash(),
                        switch_block.timestamp(),
                    )
                } else {
                    // TODO: the start height should be 1 more than the last block before the last
                    // upgrade, and the state hash should be the (potentially modified) state hash
                    // from that block
                    (
                        validators.clone(),
                        0,
                        genesis_state_root_hash,
                        genesis_start_time,
                    )
                };

            let results = self.era_supervisor.new_era(
                current_era,
                timestamp,
                validators,
                newly_slashed,
                slashed,
                seed,
                era_start_time,
                start_height,
                state_root_hash,
            );

            effects.extend(
                self.era_supervisor
                    .handling_wrapper(self.effect_builder, self.rng)
                    .handle_consensus_outcomes(current_era, results),
            );
        }

        self.era_supervisor.is_initialized = true;

        effects
    }

    pub(super) fn handle_create_new_era(
        &mut self,
        block: Block,
        booking_block_hash: BlockHash,
    ) -> Effects<Event<I>> {
        let (era_end, next_era_validators_weights) = match (
            block.header().era_end(),
            block.header().next_era_validator_weights(),
        ) {
            (Some(era_end), Some(next_era_validator_weights)) => {
                (era_end, next_era_validator_weights)
            }
            _ => {
                return fatal!(
                    self.effect_builder,
                    "attempted to create a new era with a non-switch block header: {}",
                    block
                )
            }
        };
        let newly_slashed = era_end.equivocators.clone();
        let era_id = block.header().era_id().successor();
        info!(era = era_id.0, "era created");
        let seed =
            EraSupervisor::<I>::era_seed(booking_block_hash, block.header().accumulated_seed());
        trace!(%seed, "the seed for {}: {}", era_id, seed);
        let slashed = self
            .era_supervisor
            .iter_past_other(era_id, self.era_supervisor.bonded_eras)
            .flat_map(|e_id| &self.era_supervisor.active_eras[&e_id].newly_slashed)
            .chain(&newly_slashed)
            .cloned()
            .collect();
        let outcomes = self.era_supervisor.new_era(
            era_id,
            Timestamp::now(), // TODO: This should be passed in.
            next_era_validators_weights.clone(),
            newly_slashed,
            slashed,
            seed,
            block.header().timestamp(),
            block.height() + 1,
            *block.state_root_hash(),
        );
        let mut effects = self.handle_consensus_outcomes(era_id, outcomes);
        effects.extend(self.effect_builder.announce_block_handled(block).ignore());
        effects
    }

    pub(super) fn resolve_validity(
        &mut self,
        era_id: EraId,
        sender: I,
        proto_block: ProtoBlock,
        timestamp: Timestamp,
        valid: bool,
    ) -> Effects<Event<I>> {
        self.era_supervisor.metrics.proposed_block();
        let mut effects = Effects::new();
        if !valid {
            warn!(
                %sender,
                era = %era_id.0,
                "invalid consensus value; disconnecting from the sender"
            );
            effects.extend(self.disconnect(sender));
        }
        let candidate_blocks = if let Some(era) = self.era_supervisor.active_eras.get_mut(&era_id) {
            era.resolve_validity(&proto_block, timestamp, valid)
        } else {
            return effects;
        };
        for candidate_block in candidate_blocks {
            effects.extend(self.delegate_to_era(era_id, |consensus, rng| {
                consensus.resolve_validity(&candidate_block, valid, rng)
            }));
        }
        effects
    }

    fn handle_consensus_outcomes<T>(&mut self, era_id: EraId, outcomes: T) -> Effects<Event<I>>
    where
        T: IntoIterator<Item = ProtocolOutcome<I, ClContext>>,
    {
        outcomes
            .into_iter()
            .flat_map(|result| self.handle_consensus_outcome(era_id, result))
            .collect()
    }

    /// Returns `true` if any of the most recent eras has evidence against the validator with key
    /// `pub_key`.
    fn has_evidence(&self, era_id: EraId, pub_key: PublicKey) -> bool {
        self.era_supervisor
            .iter_past(era_id, self.era_supervisor.bonded_eras)
            .any(|eid| self.era(eid).consensus.has_evidence(&pub_key))
    }

    /// Returns the era with the specified ID. Panics if it does not exist.
    fn era(&self, era_id: EraId) -> &Era<I> {
        &self.era_supervisor.active_eras[&era_id]
    }

    /// Returns the era with the specified ID mutably. Panics if it does not exist.
    fn era_mut(&mut self, era_id: EraId) -> &mut Era<I> {
        self.era_supervisor.active_eras.get_mut(&era_id).unwrap()
    }

    fn handle_consensus_outcome(
        &mut self,
        era_id: EraId,
        consensus_result: ProtocolOutcome<I, ClContext>,
    ) -> Effects<Event<I>> {
        match consensus_result {
            ProtocolOutcome::InvalidIncomingMessage(_, sender, error) => {
                warn!(
                    %sender,
                    %error,
                    "invalid incoming message to consensus instance; disconnecting from the sender"
                );
                self.disconnect(sender)
            }
            ProtocolOutcome::Disconnect(sender) => {
                warn!(
                    %sender,
                    "disconnecting from the sender of invalid data"
                );
                self.disconnect(sender)
            }
            ProtocolOutcome::CreatedGossipMessage(out_msg) => {
                // TODO: we'll want to gossip instead of broadcast here
                self.effect_builder
                    .broadcast_message(era_id.message(out_msg).into())
                    .ignore()
            }
            ProtocolOutcome::CreatedTargetedMessage(out_msg, to) => self
                .effect_builder
                .send_message(to, era_id.message(out_msg).into())
                .ignore(),
            ProtocolOutcome::ScheduleTimer(timestamp, timer_id) => {
                let timediff = timestamp.saturating_diff(Timestamp::now());
                self.effect_builder
                    .set_timeout(timediff.into())
                    .event(move |_| Event::Timer {
                        era_id,
                        timestamp,
                        timer_id,
                    })
            }
            ProtocolOutcome::QueueAction(action_id) => self
                .effect_builder
                .immediately()
                .event(move |()| Event::Action { era_id, action_id }),
            ProtocolOutcome::CreateNewBlock {
                block_context,
                past_values,
            } => {
                let past_deploys = past_values
                    .iter()
                    .flat_map(|candidate| BlockLike::deploys(candidate.proto_block()))
                    .cloned()
                    .collect();
                self.effect_builder
                    .request_proto_block(
                        block_context,
                        past_deploys,
                        self.era_supervisor.next_block_height,
                        self.rng.gen(),
                    )
                    .event(move |(proto_block, block_context)| Event::NewProtoBlock {
                        era_id,
                        proto_block,
                        block_context,
                    })
            }
            ProtocolOutcome::FinalizedBlock(CpFinalizedBlock {
                value,
                timestamp,
                height,
                terminal_block_data,
                equivocators,
                proposer,
            }) => {
                let era = self.era_supervisor.active_eras.get_mut(&era_id).unwrap();
                era.add_accusations(&equivocators);
                era.add_accusations(value.accusations());
                // If this is the era's last block, it contains rewards. Everyone who is accused in
                // the block or seen as equivocating via the consensus protocol gets slashed.
                let era_end = terminal_block_data.map(|tbd| EraReport {
                    rewards: tbd.rewards,
                    equivocators: era.accusations(),
                    inactive_validators: tbd.inactive_validators,
                });
                let finalized_block = FinalizedBlock::new(
                    value.into(),
                    timestamp,
                    era_end,
                    era_id,
                    era.start_height + height,
                    proposer,
                );
                self.era_supervisor
                    .metrics
                    .finalized_block(&finalized_block);
                // Announce the finalized proto block.
                let mut effects = self
                    .effect_builder
                    .announce_finalized_block(finalized_block.clone())
                    .ignore();
                self.era_supervisor.next_block_height = finalized_block.height() + 1;
                if finalized_block.era_report().is_some() {
                    // This was the era's last block. Schedule deactivating this era.
                    let delay = Timestamp::now().saturating_diff(timestamp).into();
                    let faulty_num = era.consensus.validators_with_evidence().len();
                    let deactivate_era = move |_| Event::DeactivateEra {
                        era_id,
                        faulty_num,
                        delay,
                    };
                    effects.extend(self.effect_builder.set_timeout(delay).event(deactivate_era));
                }
                // Request execution of the finalized block.
                effects.extend(self.effect_builder.execute_block(finalized_block).ignore());
                self.era_supervisor.update_consensus_pause();
                effects
            }
            ProtocolOutcome::ValidateConsensusValue(sender, candidate_block, timestamp) => {
                if !self.era_supervisor.is_bonded(era_id) {
                    return Effects::new();
                }
                let proto_block = candidate_block.proto_block().clone();
                let missing_evidence: Vec<PublicKey> = candidate_block
                    .accusations()
                    .iter()
                    .filter(|pub_key| !self.has_evidence(era_id, **pub_key))
                    .cloned()
                    .collect();
                let mut effects = Effects::new();
                for pub_key in missing_evidence.iter().cloned() {
                    let msg = ConsensusMessage::EvidenceRequest { era_id, pub_key };
                    effects.extend(
                        self.effect_builder
                            .send_message(sender.clone(), msg.into())
                            .ignore(),
                    );
                }
                self.era_mut(era_id)
                    .add_candidate(candidate_block, missing_evidence);
                effects.extend(
                    self.effect_builder
                        .validate_block(sender.clone(), proto_block, timestamp)
                        .event(move |(valid, proto_block)| Event::ResolveValidity {
                            era_id,
                            sender,
                            proto_block,
                            timestamp,
                            valid,
                        }),
                );
                effects
            }
            ProtocolOutcome::NewEvidence(pub_key) => {
                info!(%pub_key, era = era_id.0, "validator equivocated");
                let mut effects = self
                    .effect_builder
                    .announce_fault_event(era_id, pub_key, Timestamp::now())
                    .ignore();
                for e_id in (era_id.0..=(era_id.0 + self.era_supervisor.bonded_eras)).map(EraId) {
                    let candidate_blocks =
                        if let Some(era) = self.era_supervisor.active_eras.get_mut(&e_id) {
                            era.resolve_evidence(&pub_key)
                        } else {
                            continue;
                        };
                    for candidate_block in candidate_blocks {
                        effects.extend(self.delegate_to_era(e_id, |consensus, rng| {
                            consensus.resolve_validity(&candidate_block, true, rng)
                        }));
                    }
                }
                effects
            }
            ProtocolOutcome::SendEvidence(sender, pub_key) => self
                .era_supervisor
                .iter_past_other(era_id, self.era_supervisor.bonded_eras)
                .flat_map(|e_id| {
                    self.delegate_to_era(e_id, |consensus, _| {
                        consensus.request_evidence(sender.clone(), &pub_key)
                    })
                })
                .collect(),
            ProtocolOutcome::WeAreFaulty => Default::default(),
            ProtocolOutcome::DoppelgangerDetected => Default::default(),
        }
    }

    /// Emits a fatal error if the consensus state is still empty.
    pub(super) fn shutdown_if_necessary(&self) -> Effects<Event<I>> {
        let should_emit_error = self
            .era_supervisor
            .active_eras
            .iter()
            .all(|(_, era)| !era.consensus.has_received_messages());
        if should_emit_error {
            fatal!(
                self.effect_builder,
                "Consensus shutting down due to inability to participate in the network; inactive era = {}",
                self.era_supervisor.current_era
            )
        } else {
            Default::default()
        }
    }

    pub(crate) fn finished_joining(&mut self, now: Timestamp) -> Effects<Event<I>> {
        let outcomes = self.era_supervisor.finished_joining(now);
        self.handle_consensus_outcomes(self.era_supervisor.current_era, outcomes)
    }

    /// Handles registering an upgrade activation point.
    pub(super) fn got_upgrade_activation_point(
        &mut self,
        activation_point: ActivationPoint,
    ) -> Effects<Event<I>> {
        debug!("got {}", activation_point);
        self.era_supervisor.next_upgrade_activation_point = Some(activation_point);
        Effects::new()
    }

    /// Returns whether validator is bonded in an era.
    pub(super) fn is_bonded_validator(
        &self,
        era_id: EraId,
        vid: PublicKey,
        responder: Responder<bool>,
    ) -> Effects<Event<I>> {
        let is_bonded = self
            .era_supervisor
            .active_eras
            .get(&era_id)
            .map_or(false, |cp| cp.is_bonded_validator(&vid));
        responder.respond(is_bonded).ignore()
    }

    fn disconnect(&self, sender: I) -> Effects<Event<I>> {
        self.effect_builder
            .announce_disconnect_from_peer(sender)
            .ignore()
    }

    pub(super) fn should_upgrade_after(&self, era_id: &EraId) -> bool {
        match self.era_supervisor.next_upgrade_activation_point {
            None => false,
            Some(upgrade_point) => upgrade_point.should_upgrade(&era_id),
        }
    }
}

/// Computes the instance ID for an era, given the state root hash, block height and chainspec.
fn instance_id(protocol_config: &ProtocolConfig, state_root_hash: Digest) -> Digest {
    let mut result = [0; Digest::LENGTH];
    let mut hasher = VarBlake2b::new(Digest::LENGTH).expect("should create hasher");

    hasher.update(&protocol_config.name);
    hasher.update(protocol_config.timestamp.millis().to_le_bytes());
    hasher.update(state_root_hash);
    hasher.update(protocol_config.protocol_version.to_string().as_bytes());

    hasher.finalize_variable(|slice| {
        result.copy_from_slice(slice);
    });
    result.into()
}<|MERGE_RESOLUTION|>--- conflicted
+++ resolved
@@ -174,31 +174,15 @@
             is_initialized: false,
         };
 
-<<<<<<< HEAD
         let effects = effect_builder
             .collect_switch_blocks(era_supervisor.iter_past_other(current_era, bonded_eras * 3))
             .event(move |switch_blocks| Event::InitializeEras {
                 switch_blocks: switch_blocks.expect("should have all the switch blocks in storage"),
                 validators,
-                genesis_state_root_hash,
+                state_root_hash,
                 timestamp,
                 genesis_start_time,
             });
-=======
-        let outcomes = era_supervisor.new_era(
-            EraId(0),
-            timestamp,
-            validators,
-            vec![], // no banned validators in era 0
-            0,      // hardcoded seed for era 0
-            genesis_start_time,
-            0, // the first block has height 0
-            state_root_hash,
-        );
-        let effects = era_supervisor
-            .handling_wrapper(effect_builder, &mut rng)
-            .handle_consensus_outcomes(EraId(0), outcomes);
->>>>>>> 8e051944
 
         Ok((era_supervisor, effects))
     }
@@ -652,7 +636,7 @@
         &mut self,
         switch_blocks: HashMap<EraId, BlockHeader>,
         validators: BTreeMap<PublicKey, U512>,
-        genesis_state_root_hash: Digest,
+        state_root_hash: Digest,
         timestamp: Timestamp,
         genesis_start_time: Timestamp,
     ) -> Effects<Event<I>> {
@@ -708,12 +692,7 @@
                     // TODO: the start height should be 1 more than the last block before the last
                     // upgrade, and the state hash should be the (potentially modified) state hash
                     // from that block
-                    (
-                        validators.clone(),
-                        0,
-                        genesis_state_root_hash,
-                        genesis_start_time,
-                    )
+                    (validators.clone(), 0, state_root_hash, genesis_start_time)
                 };
 
             let results = self.era_supervisor.new_era(
