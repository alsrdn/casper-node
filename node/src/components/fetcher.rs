--- conflicted
+++ resolved
@@ -16,16 +16,7 @@
 use tracing::trace;
 
 use crate::{
-<<<<<<< HEAD
-    components::{
-        fetcher::event::FetchResponder,
-        linear_chain::{self, BlockSignatureError},
-        small_network::blocklist::BlocklistJustification,
-        Component,
-    },
-=======
     components::Component,
->>>>>>> ea7d7b2b
     effect::{
         announcements::PeerBehaviorAnnouncement,
         requests::{ContractRuntimeRequest, FetcherRequest, NetworkRequest, StorageRequest},
@@ -124,35 +115,9 @@
                     responder,
                 ),
             },
-<<<<<<< HEAD
-            Event::GotRemotely { item, source } => {
-                match source {
-                    Source::Peer(peer) => {
-                        self.metrics().found_on_peer.inc();
-                        if let Err(err) = item.validate() {
-                            effect_builder
-                                .announce_block_peer_with_justification(
-                                    peer,
-                                    BlocklistJustification::SentInvalidItem {
-                                        tag: T::TAG,
-                                        item_id: item.id().to_string(),
-                                        error: err.to_string(),
-                                    },
-                                )
-                                .ignore()
-                        } else {
-                            self.signal(item.id(), Ok(*item), peer)
-                        }
-                    }
-                    Source::Client | Source::Ourself => {
-                        // TODO - we could possibly also handle this case
-                        Effects::new()
-                    }
-=======
             Event::GotRemotely { item, source } => match source {
                 Source::PeerGossiped(peer) | Source::Peer(peer) => {
                     self.got_from_peer(effect_builder, peer, item)
->>>>>>> ea7d7b2b
                 }
                 Source::Client | Source::Ourself => Effects::new(),
             },
