--- conflicted
+++ resolved
@@ -13,25 +13,12 @@
 use casper_execution_engine::engine_state::MAX_PAYMENT;
 use casper_storage::data_access_layer::BalanceRequest;
 use casper_types::{
-<<<<<<< HEAD
-    account::AccountHash,
-    addressable_entity::AddressableEntity,
-    contracts::ContractHash,
-    package::{Package, PackageKindTag},
-    system::auction::ARG_AMOUNT,
-    AddressableEntityHash, AddressableEntityIdentifier, BlockHeader, Chainspec, EntityAddr,
-    EntityVersion, EntityVersionKey, ExecutableDeployItem, ExecutableDeployItemIdentifier,
-    FinalizedApprovals, InitiatorAddr, Key, PackageAddr, PackageHash, PackageIdentifier,
-    ProtocolVersion, Transaction, TransactionConfig, TransactionEntryPoint,
-    TransactionInvocationTarget, TransactionTarget, U512,
-=======
     account::AccountHash, addressable_entity::AddressableEntity, contracts::ContractHash,
     package::Package, system::auction::ARG_AMOUNT, AddressableEntityHash,
     AddressableEntityIdentifier, BlockHeader, Chainspec, EntityAddr, EntityVersion,
-    EntityVersionKey, ExecutableDeployItem, ExecutableDeployItemIdentifier, InitiatorAddr, Key,
-    PackageAddr, PackageHash, PackageIdentifier, ProtocolVersion, Transaction, TransactionConfig,
-    TransactionEntryPoint, TransactionInvocationTarget, TransactionTarget, U512,
->>>>>>> a483a0e6
+    EntityVersionKey, ExecutableDeployItem, ExecutableDeployItemIdentifier, FinalizedApprovals,
+    InitiatorAddr, Key, PackageAddr, PackageHash, PackageIdentifier, ProtocolVersion, Transaction,
+    TransactionConfig, TransactionEntryPoint, TransactionInvocationTarget, TransactionTarget, U512,
 };
 
 use crate::{
