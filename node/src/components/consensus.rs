--- conflicted
+++ resolved
@@ -34,14 +34,8 @@
     effect::{
         announcements::ConsensusAnnouncement,
         requests::{
-<<<<<<< HEAD
-            BlockExecutorRequest, BlockProposerRequest, BlockValidationRequest,
-            ChainspecLoaderRequest, ConsensusRequest, ContractRuntimeRequest, LinearChainRequest,
-            NetworkRequest, StorageRequest,
-=======
             BlockProposerRequest, BlockValidationRequest, ChainspecLoaderRequest, ConsensusRequest,
-            ContractRuntimeRequest, NetworkRequest, StorageRequest,
->>>>>>> 9ca692d3
+            ContractRuntimeRequest, LinearChainRequest, NetworkRequest, StorageRequest,
         },
         EffectBuilder, Effects,
     },
