use std::{iter, sync::Arc, time::Duration};

use derive_more::{Display, From};
use prometheus::Registry;
use rand::RngCore;
use serde::Serialize;
use tempfile::TempDir;

use casper_types::{
    bytesrepr::Bytes, runtime_args, BlockHash, Chainspec, ChainspecRawBytes, Deploy, Digest, EraId,
    ExecutableDeployItem, PublicKey, SecretKey, TimeDiff, Timestamp, Transaction, U512,
};

use super::*;
use crate::{
    components::{
        network::Identity as NetworkIdentity,
        storage::{self, Storage},
    },
    effect::announcements::{ContractRuntimeAnnouncement, ControlAnnouncement, FatalAnnouncement},
    protocol::Message,
    reactor::{self, EventQueueHandle, ReactorEvent, Runner},
    testing::{self, network::NetworkedReactor, ConditionCheckReactor},
    types::{
        BlockPayload, ExecutableBlock, FinalizedBlock, InternalEraReport, MetaBlockState,
        TransactionHashWithApprovals,
    },
    utils::{Loadable, WithDir, RESOURCES_PATH},
    NodeRng,
};

const RECENT_ERA_COUNT: u64 = 5;
const MAX_TTL: TimeDiff = TimeDiff::from_seconds(86400);
const TEST_TIMEOUT: Duration = Duration::from_secs(10);

/// Top-level event for the reactor.
#[derive(Debug, From, Serialize, Display)]
#[must_use]
enum Event {
    #[from]
    ContractRuntime(super::Event),
    #[from]
    ContractRuntimeRequest(ContractRuntimeRequest),
    #[from]
    ContractRuntimeAnnouncement(ContractRuntimeAnnouncement),
    #[from]
    Storage(storage::Event),
    #[from]
    StorageRequest(StorageRequest),
    #[from]
    MetaBlockAnnouncement(MetaBlockAnnouncement),
}

impl ReactorEvent for Event {
    fn is_control(&self) -> bool {
        false
    }

    fn try_into_control(self) -> Option<ControlAnnouncement> {
        None
    }
}

trait Unhandled {}

impl<T: Unhandled> From<T> for Event {
    fn from(_: T) -> Self {
        unimplemented!("not handled in contract runtime tests")
    }
}

impl Unhandled for ControlAnnouncement {}
impl Unhandled for FatalAnnouncement {}
impl Unhandled for NetworkRequest<Message> {}
impl Unhandled for UnexecutedBlockAnnouncement {}

struct Reactor {
    storage: Storage,
    contract_runtime: ContractRuntime,
    _storage_tempdir: TempDir,
}

impl reactor::Reactor for Reactor {
    type Event = Event;
    type Config = Config;
    type Error = ConfigError;

    fn new(
        config: Self::Config,
        chainspec: Arc<Chainspec>,
        _chainspec_raw_bytes: Arc<ChainspecRawBytes>,
        _network_identity: NetworkIdentity,
        registry: &Registry,
        _event_queue: EventQueueHandle<Self::Event>,
        _rng: &mut NodeRng,
    ) -> Result<(Self, Effects<Self::Event>), Self::Error> {
        let (storage_config, storage_tempdir) = storage::Config::new_for_tests(1);
        let storage_withdir = WithDir::new(storage_tempdir.path(), storage_config);
        let storage = Storage::new(
            &storage_withdir,
            None,
            chainspec.protocol_version(),
            EraId::default(),
            "test",
            MAX_TTL.into(),
            RECENT_ERA_COUNT,
            Some(registry),
            false,
        )
        .unwrap();

        let contract_runtime =
            ContractRuntime::new(storage.root_path(), &config, chainspec, registry)?;

        let reactor = Reactor {
            storage,
            contract_runtime,
            _storage_tempdir: storage_tempdir,
        };

        Ok((reactor, Effects::new()))
    }

    fn dispatch_event(
        &mut self,
        effect_builder: EffectBuilder<Self::Event>,
        rng: &mut NodeRng,
        event: Event,
    ) -> Effects<Self::Event> {
        trace!(?event);
        match event {
            Event::ContractRuntime(event) => reactor::wrap_effects(
                Event::ContractRuntime,
                self.contract_runtime
                    .handle_event(effect_builder, rng, event),
            ),
            Event::ContractRuntimeRequest(req) => reactor::wrap_effects(
                Event::ContractRuntime,
                self.contract_runtime
                    .handle_event(effect_builder, rng, req.into()),
            ),
            Event::ContractRuntimeAnnouncement(announcement) => {
                info!("{announcement}");
                Effects::new()
            }
            Event::Storage(event) => reactor::wrap_effects(
                Event::Storage,
                self.storage.handle_event(effect_builder, rng, event),
            ),
            Event::StorageRequest(req) => reactor::wrap_effects(
                Event::Storage,
                self.storage.handle_event(effect_builder, rng, req.into()),
            ),
            Event::MetaBlockAnnouncement(announcement) => {
                info!("{announcement}");
                Effects::new()
            }
        }
    }
}

impl NetworkedReactor for Reactor {}

/// Schedule the given block and its deploys to be executed by the contract runtime.
fn execute_block(
    executable_block: ExecutableBlock,
) -> impl FnOnce(EffectBuilder<Event>) -> Effects<Event> {
    |effect_builder| {
        effect_builder
            .enqueue_block_for_execution(executable_block, MetaBlockState::new())
            .ignore()
    }
}

/// A function to be used a condition check, indicating that execution has started.
fn execution_started(event: &Event) -> bool {
    matches!(
        event,
        Event::ContractRuntimeRequest(ContractRuntimeRequest::EnqueueBlockForExecution { .. })
    )
}

/// A function to be used a condition check, indicating that execution has completed.
fn execution_completed(event: &Event) -> bool {
    matches!(event, Event::MetaBlockAnnouncement(_))
}

#[tokio::test]
async fn should_not_set_shared_pre_state_to_lower_block_height() {
    testing::init_logging();

    let config = Config {
        max_global_state_size: Some(100 * 1024 * 1024),
        ..Config::default()
    };
    let (chainspec, chainspec_raw_bytes) =
        <(Chainspec, ChainspecRawBytes)>::from_resources("local");
    let chainspec = Arc::new(chainspec);
    let chainspec_raw_bytes = Arc::new(chainspec_raw_bytes);

    let mut rng = crate::new_rng();
    let rng = &mut rng;

    let mut runner: Runner<ConditionCheckReactor<Reactor>> = Runner::new(
        config,
        Arc::clone(&chainspec),
        Arc::clone(&chainspec_raw_bytes),
        rng,
    )
    .await
    .unwrap();

    // Commit genesis to set up initial global state.
    let post_commit_genesis_state_hash = runner
        .reactor()
        .inner()
        .contract_runtime
        .commit_genesis(chainspec.as_ref(), chainspec_raw_bytes.as_ref())
        .as_legacy()
        .unwrap()
        .0;

    let initial_pre_state = ExecutionPreState::new(
        0,
        post_commit_genesis_state_hash,
        BlockHash::default(),
        Digest::default(),
    );
    runner
        .reactor_mut()
        .inner_mut()
        .contract_runtime
        .set_initial_state(initial_pre_state);

    // Create the genesis immediate switch block.
    let block_0 = ExecutableBlock::from_finalized_block_and_transactions(
        FinalizedBlock::new(
            BlockPayload::default(),
            Some(InternalEraReport::default()),
            Timestamp::now(),
            EraId::new(0),
            0,
            PublicKey::System,
        ),
        vec![],
    );

    runner
        .process_injected_effects(execute_block(block_0))
        .await;
    runner
        .crank_until(rng, execution_completed, TEST_TIMEOUT)
        .await;

    // Create the first block of era 1.
    let block_1 = ExecutableBlock::from_finalized_block_and_transactions(
        FinalizedBlock::new(
            BlockPayload::default(),
            None,
            Timestamp::now(),
            EraId::new(1),
            1,
            PublicKey::System,
        ),
        vec![],
    );
    runner
        .process_injected_effects(execute_block(block_1))
        .await;
    runner
        .crank_until(rng, execution_completed, TEST_TIMEOUT)
        .await;

    // Check that the next block height expected by the contract runtime is 2.
    assert_eq!(
        runner
            .reactor()
            .inner()
            .contract_runtime
            .execution_pre_state
            .lock()
            .unwrap()
            .next_block_height(),
        2
    );

    // Prepare to create a block which will take a while to execute, i.e. loaded with many deploys
    // transferring from node-1's main account to new random public keys.
    let node_1_secret_key = SecretKey::from_file(
        RESOURCES_PATH
            .join("local")
            .join("secret_keys")
            .join("node-1.pem"),
    )
    .unwrap();
    let timestamp = Timestamp::now();
    let ttl = TimeDiff::from_seconds(100);
    let gas_price = 1;
    let chain_name = chainspec.network_config.name.clone();
    let payment = ExecutableDeployItem::ModuleBytes {
        module_bytes: Bytes::new(),
        args: runtime_args! {
          "amount" => U512::from(chainspec.system_costs_config.wasmless_transfer_cost()),
        },
    };

    let txns: Vec<Transaction> = iter::repeat_with(|| {
        let target_public_key = PublicKey::random(rng);
        let session = ExecutableDeployItem::Transfer {
            args: runtime_args! {
              "amount" => U512::from(chainspec.transaction_config.native_transfer_minimum_motes),
              "target" => target_public_key,
              "id" => Some(9_u64),
            },
        };
        Transaction::Deploy(Deploy::new(
            timestamp,
            ttl,
            gas_price,
            vec![],
            chain_name.clone(),
            payment.clone(),
            session,
            &node_1_secret_key,
            None,
        ))
    })
    .take(200)
    .collect();
    let block_payload = BlockPayload::new(
        txns.iter()
            .map(TransactionHashWithApprovals::from)
            .collect(),
        vec![],
        vec![],
        vec![],
        vec![],
        Default::default(),
        true,
    );
    let block_2 = ExecutableBlock::from_finalized_block_and_transactions(
        FinalizedBlock::new(
            block_payload,
            None,
            Timestamp::now(),
            EraId::new(1),
            2,
            PublicKey::System,
        ),
        txns,
    );
    runner
        .process_injected_effects(execute_block(block_2))
        .await;

    // Crank until execution is scheduled.
    runner
        .crank_until(rng, execution_started, TEST_TIMEOUT)
        .await;

    // While executing this block, set the execution pre-state to a later block (as if we had sync
    // leaped and skipped ahead).
    let next_block_height = 9;
    tokio::time::sleep(Duration::from_millis(50)).await;
    runner
        .reactor_mut()
        .inner_mut()
        .contract_runtime
        .set_initial_state(ExecutionPreState::new(
            next_block_height,
            Digest::hash(rng.next_u64().to_le_bytes()),
            BlockHash::random(rng),
            Digest::hash(rng.next_u64().to_le_bytes()),
        ));

    runner
        .crank_until(rng, execution_completed, TEST_TIMEOUT)
        .await;

    // Check that the next block height expected by the contract runtime is `next_block_height` and
    // not 3.
    assert_eq!(
        runner
            .reactor()
            .inner()
            .contract_runtime
            .execution_pre_state
            .lock()
            .unwrap()
            .next_block_height(),
        next_block_height
    );
}

#[cfg(test)]
mod trie_chunking_tests {
    use std::sync::Arc;

<<<<<<< HEAD
    use casper_execution_engine::engine_state::engine_config::DEFAULT_FEE_HANDLING;
    use casper_storage::global_state::{
        state::StateProvider,
        trie::{Pointer, Trie},
    };
=======
    use casper_storage::global_state::{state::StateProvider, trie::Trie};
>>>>>>> 2f3267a7
    use casper_types::{
        account::AccountHash,
        bytesrepr,
        execution::{Transform, TransformKind},
        global_state::Pointer,
        testing::TestRng,
        ActivationPoint, CLValue, Chainspec, ChunkWithProof, CoreConfig, Digest, EraId, Key,
        ProtocolConfig, StoredValue, TimeDiff, DEFAULT_REFUND_HANDLING,
    };
    use prometheus::Registry;
    use tempfile::tempdir;

    use crate::{
        components::fetcher::FetchResponse,
        contract_runtime::ContractRuntimeError,
        types::{ChunkingError, TrieOrChunk, TrieOrChunkId, ValueOrChunk},
    };

    use super::{Config as ContractRuntimeConfig, ContractRuntime};

    #[derive(Debug, Clone)]
    struct TestPair(Key, StoredValue);

    // Creates the test pairs that contain data of size
    // greater than the chunk limit.
    fn create_test_pairs_with_large_data() -> [TestPair; 2] {
        let val = CLValue::from_t(
            String::from_utf8(vec![b'a'; ChunkWithProof::CHUNK_SIZE_BYTES * 2]).unwrap(),
        )
        .unwrap();
        [
            TestPair(
                Key::Account(AccountHash::new([1_u8; 32])),
                StoredValue::CLValue(val.clone()),
            ),
            TestPair(
                Key::Account(AccountHash::new([2_u8; 32])),
                StoredValue::CLValue(val),
            ),
        ]
    }

    fn extract_next_hash_from_trie(trie_or_chunk: TrieOrChunk) -> Digest {
        let next_hash = if let TrieOrChunk::Value(trie_bytes) = trie_or_chunk {
            if let Trie::Node { pointer_block } = bytesrepr::deserialize::<Trie<Key, StoredValue>>(
                trie_bytes.into_inner().into_inner().into(),
            )
            .expect("Could not parse trie bytes")
            {
                if pointer_block.child_count() == 0 {
                    panic!("expected children");
                }
                let (_, ptr) = pointer_block.as_indexed_pointers().next().unwrap();
                match ptr {
                    Pointer::LeafPointer(ptr) | Pointer::NodePointer(ptr) => ptr,
                }
            } else {
                panic!("expected `Node`");
            }
        } else {
            panic!("expected `Trie`");
        };
        next_hash
    }

    // Creates a test ContractRuntime and feeds the underlying GlobalState with `test_pair`.
    // Returns [`ContractRuntime`] instance and the new Merkle root after applying the `test_pair`.
    fn create_test_state(rng: &mut TestRng, test_pair: [TestPair; 2]) -> (ContractRuntime, Digest) {
        let temp_dir = tempdir().unwrap();
        let chainspec = Chainspec {
            protocol_config: ProtocolConfig {
                activation_point: ActivationPoint::EraId(EraId::from(2)),
                ..ProtocolConfig::random(rng)
            },
            core_config: CoreConfig {
                max_associated_keys: 10,
                max_runtime_call_stack_height: 10,
                minimum_delegation_amount: 10,
                prune_batch_size: 5,
                strict_argument_checking: true,
                vesting_schedule_period: TimeDiff::from_millis(1),
                max_delegators_per_validator: 0,
                allow_auction_bids: true,
                allow_unrestricted_transfers: true,
                fee_handling: DEFAULT_FEE_HANDLING,
                refund_handling: DEFAULT_REFUND_HANDLING,
                ..CoreConfig::random(rng)
            },
            wasm_config: Default::default(),
            system_costs_config: Default::default(),
            ..Chainspec::random(rng)
        };
        let contract_runtime = ContractRuntime::new(
            temp_dir.path(),
            &ContractRuntimeConfig::default(),
            Arc::new(chainspec),
            &Registry::default(),
        )
        .unwrap();
        let empty_state_root = contract_runtime.engine_state().get_state().empty_root();
        let mut effects = casper_types::execution::Effects::new();
        for TestPair(key, value) in test_pair {
            effects.push(Transform::new(key, TransformKind::Write(value)));
        }
        let post_state_hash = contract_runtime
            .engine_state()
            .commit_effects(empty_state_root, effects)
            .expect("applying effects to succeed");
        (contract_runtime, post_state_hash)
    }

    fn read_trie(contract_runtime: &ContractRuntime, id: TrieOrChunkId) -> TrieOrChunk {
        let serialized_id = bincode::serialize(&id).unwrap();
        match contract_runtime
            .fetch_trie_local(&serialized_id)
            .expect("expected a successful read")
        {
            FetchResponse::Fetched(found) => found,
            FetchResponse::NotProvided(_) | FetchResponse::NotFound(_) => {
                panic!("expected to find the trie")
            }
        }
    }

    #[test]
    fn returns_trie_or_chunk() {
        let rng = &mut TestRng::new();
        let (contract_runtime, root_hash) =
            create_test_state(rng, create_test_pairs_with_large_data());

        // Expect `Trie` with NodePointer when asking with a root hash.
        let trie = read_trie(&contract_runtime, TrieOrChunkId(0, root_hash));
        assert!(matches!(trie, ValueOrChunk::Value(_)));

        // Expect another `Trie` with two LeafPointers.
        let trie = read_trie(
            &contract_runtime,
            TrieOrChunkId(0, extract_next_hash_from_trie(trie)),
        );
        assert!(matches!(trie, TrieOrChunk::Value(_)));

        // Now, the next hash will point to the actual leaf, which as we expect
        // contains large data, so we expect to get `ChunkWithProof`.
        let hash = extract_next_hash_from_trie(trie);
        let chunk = match read_trie(&contract_runtime, TrieOrChunkId(0, hash)) {
            TrieOrChunk::ChunkWithProof(chunk) => chunk,
            other => panic!("expected ChunkWithProof, got {:?}", other),
        };

        assert_eq!(chunk.proof().root_hash(), hash);

        // try to read all the chunks
        let count = chunk.proof().count();
        let mut chunks = vec![chunk];
        for i in 1..count {
            let chunk = match read_trie(&contract_runtime, TrieOrChunkId(i, hash)) {
                TrieOrChunk::ChunkWithProof(chunk) => chunk,
                other => panic!("expected ChunkWithProof, got {:?}", other),
            };
            chunks.push(chunk);
        }

        // there should be no chunk with index `count`
        let serialized_id = bincode::serialize(&TrieOrChunkId(count, hash)).unwrap();
        assert!(matches!(
            contract_runtime.fetch_trie_local(&serialized_id),
            Err(ContractRuntimeError::ChunkingError(
                ChunkingError::MerkleConstruction(_)
            ))
        ));

        // all chunks should be valid
        assert!(chunks.iter().all(|chunk| chunk.verify().is_ok()));

        let data: Vec<u8> = chunks
            .into_iter()
            .flat_map(|chunk| chunk.into_chunk())
            .collect();

        let trie: Trie<Key, StoredValue> =
            bytesrepr::deserialize(data).expect("trie should deserialize correctly");

        // should be deserialized to a leaf
        assert!(matches!(trie, Trie::Leaf { .. }));
    }
}<|MERGE_RESOLUTION|>--- conflicted
+++ resolved
@@ -396,15 +396,11 @@
 mod trie_chunking_tests {
     use std::sync::Arc;
 
-<<<<<<< HEAD
+    use prometheus::Registry;
+    use tempfile::tempdir;
+
     use casper_execution_engine::engine_state::engine_config::DEFAULT_FEE_HANDLING;
-    use casper_storage::global_state::{
-        state::StateProvider,
-        trie::{Pointer, Trie},
-    };
-=======
     use casper_storage::global_state::{state::StateProvider, trie::Trie};
->>>>>>> 2f3267a7
     use casper_types::{
         account::AccountHash,
         bytesrepr,
@@ -414,16 +410,13 @@
         ActivationPoint, CLValue, Chainspec, ChunkWithProof, CoreConfig, Digest, EraId, Key,
         ProtocolConfig, StoredValue, TimeDiff, DEFAULT_REFUND_HANDLING,
     };
-    use prometheus::Registry;
-    use tempfile::tempdir;
-
+
+    use super::{Config as ContractRuntimeConfig, ContractRuntime};
     use crate::{
         components::fetcher::FetchResponse,
         contract_runtime::ContractRuntimeError,
         types::{ChunkingError, TrieOrChunk, TrieOrChunkId, ValueOrChunk},
     };
-
-    use super::{Config as ContractRuntimeConfig, ContractRuntime};
 
     #[derive(Debug, Clone)]
     struct TestPair(Key, StoredValue);
