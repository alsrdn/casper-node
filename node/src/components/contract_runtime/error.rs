--- conflicted
+++ resolved
@@ -9,11 +9,7 @@
 use casper_storage::{
     global_state::error::Error as GlobalStateError, tracking_copy::TrackingCopyError,
 };
-<<<<<<< HEAD
-use casper_types::{bytesrepr, CLValueError, EraId, PublicKey, U512};
-=======
-use casper_types::{bytesrepr, CLValueError, Digest, PublicKey, U512};
->>>>>>> f5e1836f
+use casper_types::{bytesrepr, CLValueError, Digest,  EraId, PublicKey, U512};
 
 use crate::{
     components::contract_runtime::ExecutionPreState,
@@ -116,12 +112,9 @@
         #[serde(skip_serializing)]
         TrackingCopyError,
     ),
-<<<<<<< HEAD
-    #[error("Failed to get new era gas price when executing switch block")]
-    FailedToGetNewEraGasPrice { era_id: EraId },
-=======
     /// A root state hash was not found.
     #[error("Root state hash not found in global state.")]
     RootNotFound(Digest),
->>>>>>> f5e1836f
+    #[error("Failed to get new era gas price when executing switch block")]
+    FailedToGetNewEraGasPrice { era_id: EraId },
 }