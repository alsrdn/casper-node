--- conflicted
+++ resolved
@@ -27,18 +27,15 @@
     ///
     /// Defaults to 5.
     max_query_depth: Option<u64>,
-<<<<<<< HEAD
     /// The maximum number of associated keys per account.
     ///
     /// Defaults to 100.
     max_associated_keys: Option<u32>,
-=======
 
     /// Enable synchronizing to disk only after each block is written.
     ///
     /// Defaults to `true`.
     enable_manual_sync: Option<bool>,
->>>>>>> 67859bac
 }
 
 impl Config {
@@ -58,14 +55,13 @@
         self.max_query_depth.unwrap_or(DEFAULT_MAX_QUERY_DEPTH)
     }
 
-<<<<<<< HEAD
     pub(crate) fn max_associated_keys(&self) -> u32 {
         self.max_associated_keys
             .unwrap_or(DEFAULT_MAX_ASSOCIATED_KEYS)
-=======
+    }
+
     pub(crate) fn manual_sync_enabled(&self) -> bool {
         self.enable_manual_sync.unwrap_or(true)
->>>>>>> 67859bac
     }
 }
 
