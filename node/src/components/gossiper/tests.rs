--- conflicted
+++ resolved
@@ -30,11 +30,8 @@
             DeployAcceptorAnnouncement, GossiperAnnouncement, NetworkAnnouncement,
             RpcServerAnnouncement,
         },
-<<<<<<< HEAD
+        requests::ContractRuntimeRequest,
         Responder,
-=======
-        requests::ContractRuntimeRequest,
->>>>>>> 9b376a06
     },
     protocol::Message as NodeMessage,
     reactor::{self, EventQueueHandle, Runner},
