#[cfg(test)]
mod tests;

use std::{
    collections::{HashMap, HashSet},
    fmt::{self, Debug},
};

use datasize::DataSize;
use derive_more::From;
use rand::seq::SliceRandom;
use serde::Serialize;
use thiserror::Error;
use tracing::{debug, error, trace, warn};

use casper_execution_engine::storage::trie::TrieRaw;
use casper_hashing::{ChunkWithProof, Digest};
use casper_types::bytesrepr::Bytes;

use crate::{
    components::{
        fetcher::{
            EmptyValidationMetadata, Error as FetcherError, FetchItem, FetchResult, FetchedData,
        },
        Component,
    },
    effect::{
        announcements::PeerBehaviorAnnouncement,
        requests::{FetcherRequest, TrieAccumulatorRequest},
        EffectBuilder, EffectExt, Effects, Responder,
    },
<<<<<<< HEAD
    types::{EmptyValidationMetadata, Item, NodeId, TrieOrChunk, TrieOrChunkId},
    utils::DisplayIter,
=======
    types::{NodeId, TrieOrChunk, TrieOrChunkId},
>>>>>>> 2db49764
    NodeRng,
};

const COMPONENT_NAME: &str = "trie_accumulator";

#[derive(Debug, From, Error, Clone, Serialize)]
pub(crate) enum Error {
    #[error("trie accumulator ran out of peers trying to fetch item with error: {0}; unreliable peers: {}", DisplayIter::new(.1))]
    PeersExhausted(FetcherError<TrieOrChunk>, Vec<NodeId>),
    #[error("trie accumulator couldn't fetch trie chunk ({0}, {1}); unreliable peers: {}", DisplayIter::new(.2))]
    Absent(Digest, u64, Vec<NodeId>),
    #[error("request contained no peers; trie = {0}")]
    NoPeers(Digest),
}

#[derive(Debug, Clone, Serialize)]
pub(crate) struct Response {
    trie: Box<TrieRaw>,
    unreliable_peers: Vec<NodeId>,
}

impl Response {
    pub(crate) fn new(trie: TrieRaw, unreliable_peers: Vec<NodeId>) -> Self {
        Response {
            trie: Box::new(trie),
            unreliable_peers,
        }
    }

    pub(crate) fn trie(self) -> Box<TrieRaw> {
        self.trie
    }

    pub(crate) fn unreliable_peers(&self) -> &Vec<NodeId> {
        &self.unreliable_peers
    }
}

#[derive(DataSize, Debug)]
struct PartialChunks {
    peers: Vec<NodeId>,
    responders: Vec<Responder<Result<Response, Error>>>,
    chunks: HashMap<u64, ChunkWithProof>,
    unreliable_peers: Vec<NodeId>,
}

impl PartialChunks {
    fn missing_chunk(&self, count: u64) -> Option<u64> {
        (0..count).find(|idx| !self.chunks.contains_key(idx))
    }

    fn assemble_chunks(&self, count: u64) -> TrieRaw {
        let data: Bytes = (0..count)
            .filter_map(|index| self.chunks.get(&index))
            .flat_map(|chunk| chunk.chunk())
            .copied()
            .collect();
        TrieRaw::new(data)
    }

    fn next_peer(&mut self) -> Option<&NodeId> {
        // remove the last used peer from the queue
        self.peers.pop();
        self.peers.last()
    }

    fn merge(&mut self, other: PartialChunks) {
        self.chunks.extend(other.chunks);
        self.responders.extend(other.responders);
        // set used for filtering out duplicates
        let mut filter_peers: HashSet<NodeId> = self.peers.iter().cloned().collect();
        for peer in other.peers {
            if filter_peers.insert(peer) {
                self.peers.push(peer);
            }
        }
    }

    fn respond(self, value: Result<Response, Error>) -> Effects<Event> {
        self.responders
            .into_iter()
            .flat_map(|responder| responder.respond(value.clone()).ignore())
            .collect()
    }

    fn mark_peer_unreliable(&mut self, peer: &NodeId) {
        self.unreliable_peers.push(*peer);
    }
}

#[derive(DataSize, Debug)]
pub(super) struct TrieAccumulator {
    partial_chunks: HashMap<Digest, PartialChunks>,
}

#[derive(DataSize, Debug, From, Serialize)]
pub(crate) enum Event {
    #[from]
    Request(TrieAccumulatorRequest),
    TrieOrChunkFetched {
        id: TrieOrChunkId,
        fetch_result: FetchResult<TrieOrChunk>,
    },
}

impl fmt::Display for Event {
    fn fmt(&self, f: &mut fmt::Formatter) -> fmt::Result {
        match self {
            Event::Request(_) => write!(f, "trie fetcher request"),
            Event::TrieOrChunkFetched { id, .. } => {
                write!(f, "got a result for trie or chunk {}", id)
            }
        }
    }
}

impl TrieAccumulator {
    pub(crate) fn new() -> Self {
        TrieAccumulator {
            partial_chunks: Default::default(),
        }
    }

    fn consume_trie_or_chunk<REv>(
        &mut self,
        effect_builder: EffectBuilder<REv>,
        trie_or_chunk: TrieOrChunk,
    ) -> Effects<Event>
    where
        REv: From<FetcherRequest<TrieOrChunk>> + From<PeerBehaviorAnnouncement> + Send,
    {
        let TrieOrChunkId(_index, hash) = trie_or_chunk.fetch_id();
        match trie_or_chunk {
            TrieOrChunk::Value(trie) => match self.partial_chunks.remove(&hash) {
                None => {
                    error!(%hash, "fetched a trie we didn't request!");
                    Effects::new()
                }
                Some(partial_chunks) => {
                    debug!(%hash, "got a full trie");
                    let unreliable_peers = partial_chunks.unreliable_peers.clone();
                    partial_chunks.respond(Ok(Response::new(trie.into_inner(), unreliable_peers)))
                }
            },
            TrieOrChunk::ChunkWithProof(chunk) => self.consume_chunk(effect_builder, chunk),
        }
    }

    fn consume_chunk<REv>(
        &mut self,
        effect_builder: EffectBuilder<REv>,
        chunk: ChunkWithProof,
    ) -> Effects<Event>
    where
        REv: From<FetcherRequest<TrieOrChunk>> + From<PeerBehaviorAnnouncement> + Send,
    {
        let digest = chunk.proof().root_hash();
        let index = chunk.proof().index();
        let count = chunk.proof().count();
        let mut partial_chunks = match self.partial_chunks.remove(&digest) {
            None => {
                error!(%digest, %index, "got a chunk that wasn't requested");
                return Effects::new();
            }
            Some(partial_chunks) => partial_chunks,
        };

        // Add the downloaded chunk to cache.
        let _ = partial_chunks.chunks.insert(index, chunk);

        // Check if we can now return a complete trie.
        match partial_chunks.missing_chunk(count) {
            Some(missing_index) => {
                let peer = match partial_chunks.peers.last() {
                    Some(peer) => *peer,
                    None => {
                        debug!(
                            %digest, %missing_index,
                            "no peers to download the next chunk from, giving up",
                        );
                        let unreliable_peers = partial_chunks.unreliable_peers.clone();
                        return partial_chunks.respond(Err(Error::Absent(
                            digest,
                            index,
                            unreliable_peers,
                        )));
                    }
                };
                let next_id = TrieOrChunkId(missing_index, digest);
                self.try_download_chunk(effect_builder, next_id, peer, partial_chunks)
            }
            None => {
                let trie = partial_chunks.assemble_chunks(count);
                let unreliable_peers = partial_chunks.unreliable_peers.clone();
                partial_chunks.respond(Ok(Response::new(trie, unreliable_peers)))
            }
        }
    }

    fn try_download_chunk<REv>(
        &mut self,
        effect_builder: EffectBuilder<REv>,
        id: TrieOrChunkId,
        peer: NodeId,
        partial_chunks: PartialChunks,
    ) -> Effects<Event>
    where
        REv: From<FetcherRequest<TrieOrChunk>> + Send,
    {
        let hash = id.digest();
        let maybe_old_partial_chunks = self.partial_chunks.insert(*hash, partial_chunks);
        if let Some(old_partial_chunks) = maybe_old_partial_chunks {
            // unwrap is safe as we just inserted a value at this key
            self.partial_chunks
                .get_mut(hash)
                .unwrap()
                .merge(old_partial_chunks);
        }
        effect_builder
            .fetch::<TrieOrChunk>(id, peer, EmptyValidationMetadata)
            .event(move |fetch_result| Event::TrieOrChunkFetched { id, fetch_result })
    }
}

impl<REv> Component<REv> for TrieAccumulator
where
    REv: From<FetcherRequest<TrieOrChunk>> + From<PeerBehaviorAnnouncement> + Send,
{
    type Event = Event;

    fn handle_event(
        &mut self,
        effect_builder: EffectBuilder<REv>,
        rng: &mut NodeRng,
        event: Self::Event,
    ) -> Effects<Self::Event> {
        trace!(?event, "TrieAccumulator: handling event");
        match event {
            Event::Request(TrieAccumulatorRequest {
                hash,
                responder,
                mut peers,
            }) => {
                peers.shuffle(rng);
                let trie_id = TrieOrChunkId(0, hash);
                let peer = match peers.last() {
                    Some(peer) => *peer,
                    None => {
                        error!(%hash, "tried to fetch trie with no peers available");
                        return responder.respond(Err(Error::NoPeers(hash))).ignore();
                    }
                };
                let partial_chunks = PartialChunks {
                    responders: vec![responder],
                    peers,
                    chunks: Default::default(),
                    unreliable_peers: Vec::new(),
                };
                self.try_download_chunk(effect_builder, trie_id, peer, partial_chunks)
            }
            Event::TrieOrChunkFetched { id, fetch_result } => {
                let hash = id.digest();
                match fetch_result {
                    Err(error) => match self.partial_chunks.remove(hash) {
                        None => {
                            error!(%id,
                                "got a fetch result for a chunk we weren't trying to fetch",
                            );
                            Effects::new()
                        }
                        Some(mut partial_chunks) => {
                            debug!(%error, %id, "error fetching trie chunk");
                            partial_chunks.mark_peer_unreliable(error.peer());
                            // try with the next peer, if possible
                            match partial_chunks.next_peer().cloned() {
                                Some(next_peer) => self.try_download_chunk(
                                    effect_builder,
                                    id,
                                    next_peer,
                                    partial_chunks,
                                ),
                                None => {
                                    warn!(%id, "couldn't fetch chunk");
                                    let faulty_peers = partial_chunks.unreliable_peers.clone();
                                    partial_chunks
                                        .respond(Err(Error::PeersExhausted(error, faulty_peers)))
                                }
                            }
                        }
                    },
                    Ok(FetchedData::FromStorage {
                        item: trie_or_chunk,
                    }) => {
                        debug!(%trie_or_chunk, "got trie or chunk from storage");
                        self.consume_trie_or_chunk(effect_builder, *trie_or_chunk)
                    }
                    Ok(FetchedData::FromPeer {
                        item: trie_or_chunk,
                        peer,
                    }) => {
                        debug!(%peer, %trie_or_chunk, "got trie or chunk from peer");
                        self.consume_trie_or_chunk(effect_builder, *trie_or_chunk)
                    }
                }
            }
        }
    }

    fn name(&self) -> &str {
        COMPONENT_NAME
    }
}<|MERGE_RESOLUTION|>--- conflicted
+++ resolved
@@ -29,12 +29,8 @@
         requests::{FetcherRequest, TrieAccumulatorRequest},
         EffectBuilder, EffectExt, Effects, Responder,
     },
-<<<<<<< HEAD
-    types::{EmptyValidationMetadata, Item, NodeId, TrieOrChunk, TrieOrChunkId},
+    types::{NodeId, TrieOrChunk, TrieOrChunkId},
     utils::DisplayIter,
-=======
-    types::{NodeId, TrieOrChunk, TrieOrChunkId},
->>>>>>> 2db49764
     NodeRng,
 };
 
