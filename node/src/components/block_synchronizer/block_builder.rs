use std::{
    collections::{HashMap, HashSet},
    fmt::{Display, Formatter},
    time::Instant,
};

use casper_execution_engine::{core::engine_state, storage::trie::TrieRaw};
use datasize::DataSize;
use tracing::{debug, error, trace, warn};

use casper_hashing::Digest;
use casper_types::{system::auction::EraValidators, EraId, PublicKey, TimeDiff, Timestamp};

use super::{
    block_acquisition::{Acceptance, BlockAcquisitionState},
    block_acquisition_action::BlockAcquisitionAction,
    event::EraValidatorsGetError,
    execution_results_acquisition::{self, ExecutionResultsChecksum},
    peer_list::{PeerList, PeersStatus},
    signature_acquisition::SignatureAcquisition,
    BlockAcquisitionError,
};
use crate::{
    types::{
<<<<<<< HEAD
        ApprovalsHashes, Block, BlockExecutionResultsOrChunk, BlockHash, BlockHeader,
        BlockSignatures, DeployHash, DeployId, EraValidatorWeights, FinalitySignature, NodeId,
        TrieOrChunk, ValidatorMatrix,
=======
        chainspec::LegacyRequiredFinality, ApprovalsHashes, Block, BlockExecutionResultsOrChunk,
        BlockHash, BlockHeader, BlockSignatures, DeployHash, DeployId, EraValidatorWeights,
        FinalitySignature, NodeId, ValidatorMatrix,
>>>>>>> 58e51fc9
    },
    NodeRng,
};

#[derive(Clone, Copy, PartialEq, Eq, DataSize, Debug)]
pub(super) enum Error {
    BlockAcquisition(BlockAcquisitionError),
    MissingValidatorWeights(BlockHash),
}

impl Display for Error {
    fn fmt(&self, f: &mut Formatter<'_>) -> std::fmt::Result {
        match self {
            Error::BlockAcquisition(err) => write!(f, "block acquisition error: {}", err),
            Error::MissingValidatorWeights(block_hash) => {
                write!(f, "missing validator weights for: {}", block_hash)
            }
        }
    }
}

#[derive(Clone, Copy, PartialEq, Eq, Debug, DataSize)]
enum ExecutionProgress {
    Idle,
    Started,
    Done,
}

impl ExecutionProgress {
    fn start(self) -> Option<Self> {
        match self {
            Self::Idle => Some(Self::Started),
            _ => None,
        }
    }

    fn finish(self) -> Option<Self> {
        match self {
            Self::Started => Some(Self::Done),
            _ => None,
        }
    }
}

#[derive(DataSize, Debug)]
pub(super) struct BlockBuilder {
    // imputed
    block_hash: BlockHash,
    should_fetch_execution_state: bool,
    requires_strict_finality: bool,
    peer_list: PeerList,
    get_evw_from_global_state: bool,

    // progress tracking
    sync_start: Instant,
    execution_progress: ExecutionProgress,
    last_progress: Timestamp,
    in_flight_latch: Option<Timestamp>,

    // acquired state
    acquisition_state: BlockAcquisitionState,
    era_id: Option<EraId>,
    validator_weights: Option<EraValidatorWeights>,
}

impl Display for BlockBuilder {
    fn fmt(&self, f: &mut Formatter<'_>) -> std::fmt::Result {
        write!(
            f,
            "is_historical: {:?}, has_validators: {:?}, block builder: {}",
            self.should_fetch_execution_state,
            self.validator_weights.is_some(),
            self.acquisition_state
        )
    }
}

impl BlockBuilder {
    pub(super) fn new(
        block_hash: BlockHash,
        should_fetch_execution_state: bool,
        requires_strict_finality: bool,
        max_simultaneous_peers: u32,
        peer_refresh_interval: TimeDiff,
        get_evw_from_global_state: bool,
    ) -> Self {
        BlockBuilder {
            block_hash,
            era_id: None,
            validator_weights: None,
            acquisition_state: BlockAcquisitionState::Initialized(
                block_hash,
                SignatureAcquisition::new(vec![]),
            ),
            peer_list: PeerList::new(max_simultaneous_peers, peer_refresh_interval),
            should_fetch_execution_state,
            requires_strict_finality,
            sync_start: Instant::now(),
            execution_progress: ExecutionProgress::Idle,
            last_progress: Timestamp::now(),
            in_flight_latch: None,
            get_evw_from_global_state,
        }
    }

    pub(super) fn new_from_sync_leap(
        block_header: &BlockHeader,
        maybe_sigs: Option<&BlockSignatures>,
        validator_weights: EraValidatorWeights,
        peers: Vec<NodeId>,
        should_fetch_execution_state: bool,
        max_simultaneous_peers: u32,
        peer_refresh_interval: TimeDiff,
    ) -> Self {
        let block_hash = block_header.block_hash();
        let era_id = Some(block_header.era_id());
        let mut signature_acquisition =
            SignatureAcquisition::new(validator_weights.validator_public_keys().cloned().collect());
        if let Some(signatures) = maybe_sigs {
            for finality_signature in signatures.finality_signatures() {
                let _ =
                    signature_acquisition.apply_signature(finality_signature, &validator_weights);
            }
        }
        let acquisition_state = BlockAcquisitionState::HaveWeakFinalitySignatures(
            Box::new(block_header.clone()),
            signature_acquisition,
        );
        let mut peer_list = PeerList::new(max_simultaneous_peers, peer_refresh_interval);
        peers.iter().for_each(|p| peer_list.register_peer(*p));

        // we always require strict finality when synchronizing a block
        // via a sync leap response
        let requires_strict_finality = true;

        BlockBuilder {
            block_hash,
            era_id,
            validator_weights: Some(validator_weights),
            acquisition_state,
            peer_list,
            should_fetch_execution_state,
            requires_strict_finality,
            sync_start: Instant::now(),
            execution_progress: ExecutionProgress::Idle,
            last_progress: Timestamp::now(),
            in_flight_latch: None,
            get_evw_from_global_state: false,
        }
    }

    pub(super) fn abort(&mut self) {
        self.acquisition_state =
            BlockAcquisitionState::Failed(self.block_hash, self.block_height());
        self.flush_peers();
        self.touch();
    }

    pub(crate) fn block_acquisition_state(&self) -> &BlockAcquisitionState {
        &self.acquisition_state
    }

    pub(super) fn block_hash(&self) -> BlockHash {
        self.block_hash
    }

    pub(super) fn maybe_block(&self) -> Option<Box<Block>> {
        self.acquisition_state.maybe_block()
    }

    pub(super) fn block_height(&self) -> Option<u64> {
        self.acquisition_state.block_height()
    }

    pub(super) fn block_height_and_era(&self) -> Option<(u64, EraId)> {
        if let Some(block_height) = self.acquisition_state.block_height() {
            if let Some(evw) = &self.validator_weights {
                return Some((block_height, evw.era_id()));
            }
        }
        None
    }

    pub(super) fn should_fetch_execution_state(&self) -> bool {
        self.should_fetch_execution_state
    }

    pub(super) fn sync_start_time(&self) -> Instant {
        self.sync_start
    }

    pub(super) fn last_progress_time(&self) -> Timestamp {
        self.last_progress
    }

    pub(super) fn in_flight_latch(&mut self) -> Option<Timestamp> {
        if let Some(timestamp) = self.in_flight_latch {
            // we put a latch on ourselves the first time we signal we need something specific
            // if asked again before we get what we need, and latch_reset_interval has not passed,
            // we signal we need nothing to avoid spamming redundant asks
            //
            // if latch_reset_interval has passed, we reset the latch and ask again.

            // !todo move reset interval to config
            let latch_reset_interval = TimeDiff::from_seconds(50000);
            if Timestamp::now().saturating_diff(timestamp) > latch_reset_interval {
                self.in_flight_latch = None;
            }
        }
        self.in_flight_latch
    }

    pub(super) fn set_in_flight_latch(&mut self) {
        self.in_flight_latch = Some(Timestamp::now());
    }

    pub(super) fn is_failed(&self) -> bool {
        matches!(self.acquisition_state, BlockAcquisitionState::Failed(_, _))
    }

    pub(super) fn is_finished(&self) -> bool {
        matches!(
            self.acquisition_state,
            BlockAcquisitionState::HaveStrictFinalitySignatures(_, _)
        )
    }

    pub(super) fn is_executing(&self) -> bool {
        matches!(self.execution_progress, ExecutionProgress::Started)
    }

    pub(super) fn register_block_execution_not_enqueued(&mut self) {
        warn!("failed to enqueue block for execution");
        // reset latch and try again
        self.touch();
    }

    pub(super) fn register_block_execution_enqueued(&mut self) {
        if let Err(error) = self
            .acquisition_state
            .register_block_execution_enqueued(self.should_fetch_execution_state)
        {
            error!(%error, "register block execution enqueued failed");
            self.abort()
        } else {
            match (
                self.should_fetch_execution_state,
                self.execution_progress.start(),
            ) {
                (true, _) => {
                    let block_hash = self.block_hash();
                    error!(%block_hash, "invalid attempt to start block execution on historical block");
                    self.abort();
                }
                (false, None) => {
                    let block_hash = self.block_hash();
                    error!(%block_hash, "invalid attempt to start block execution");
                    self.abort();
                }
                (false, Some(executing_progress)) => {
                    self.touch();
                    self.execution_progress = executing_progress;
                }
            }
        }
    }

    pub(super) fn register_block_executed(&mut self) {
        match (
            self.should_fetch_execution_state,
            self.execution_progress.finish(),
        ) {
            (true, _) => {
                let block_hash = self.block_hash();
                error!(%block_hash, "invalid attempt to finish block execution on historical block");
                self.abort();
            }
            (false, None) => {
                let block_hash = self.block_hash();
                error!(%block_hash, "invalid attempt to finish block execution");
                self.abort();
            }
            (false, Some(executing_progress)) => {
                self.touch();
                self.execution_progress = executing_progress;
            }
        }
    }

    pub(super) fn register_marked_complete(&mut self) {
        if let Err(error) = self
            .acquisition_state
            .register_marked_complete(self.should_fetch_execution_state)
        {
            error!(%error, "register marked complete failed");
            self.abort()
        } else {
            self.touch();
        }
    }

    pub(super) fn dishonest_peers(&self) -> Vec<NodeId> {
        self.peer_list.dishonest_peers()
    }

    pub(super) fn disqualify_peer(&mut self, peer: Option<NodeId>) {
        debug!(?peer, "disqualify_peer");
        self.peer_list.disqualify_peer(peer);
    }

    pub(super) fn promote_peer(&mut self, peer: Option<NodeId>) {
        self.peer_list.promote_peer(peer);
    }

    pub(super) fn demote_peer(&mut self, peer: Option<NodeId>) {
        self.peer_list.demote_peer(peer);
    }

    pub(super) fn flush_dishonest_peers(&mut self) {
        self.peer_list.flush_dishonest_peers();
    }

    pub(super) fn block_acquisition_action(
        &mut self,
        rng: &mut NodeRng,
        max_simultaneous_peers: usize,
<<<<<<< HEAD
        max_parallel_trie_fetches: usize,
=======
        legacy_required_finality: LegacyRequiredFinality,
>>>>>>> 58e51fc9
    ) -> BlockAcquisitionAction {
        match self.peer_list.need_peers() {
            PeersStatus::Sufficient => {
                trace!(
                    "BlockBuilder: sufficient peers for block_hash {}",
                    self.block_hash
                );
            }
            PeersStatus::Insufficient => {
                debug!(
                    "BlockBuilder: insufficient peers for block_hash {}",
                    self.block_hash
                );
                return BlockAcquisitionAction::peers(self.block_hash);
            }
            PeersStatus::Stale => {
                debug!("BlockBuilder: refreshing peers for {}", self.block_hash);
                return BlockAcquisitionAction::peers(self.block_hash);
            }
        }
        let era_id = match self.era_id {
            None => {
                // if we don't have the era_id, we only have block_hash, thus get block_header
                return BlockAcquisitionAction::block_header(&self.peer_list, rng, self.block_hash);
            }
            Some(era_id) => era_id,
        };
        let validator_weights = match &self.validator_weights {
            None => {
<<<<<<< HEAD
                if self.should_fetch_execution_state() && self.get_evw_from_global_state {
                    None
                } else {
                    return BlockAcquisitionAction::era_validators(era_id);
                }
            }
            Some(validator_weights) => Some(validator_weights),
=======
                return BlockAcquisitionAction::era_validators(&self.peer_list, rng, era_id);
            }
            Some(validator_weights) => {
                if validator_weights.is_empty() {
                    return BlockAcquisitionAction::era_validators(&self.peer_list, rng, era_id);
                }
                validator_weights
            }
>>>>>>> 58e51fc9
        };
        match self.acquisition_state.next_action(
            &self.peer_list,
            validator_weights,
            rng,
            self.should_fetch_execution_state,
            legacy_required_finality,
            max_simultaneous_peers,
            max_parallel_trie_fetches,
        ) {
            Ok(ret) => ret,
            Err(err) => {
                error!(%err, "BlockBuilder: attempt to determine next action resulted in error.");
                self.abort();
                BlockAcquisitionAction::need_nothing(self.block_hash)
            }
        }
    }

    pub(super) fn register_era_validator_weights(&mut self, validator_matrix: &ValidatorMatrix) {
        if self.validator_weights.is_some() || self.era_id.is_none() {
            return;
        }

        if let Some(era_id) = self.era_id {
            if let Some(evw) = validator_matrix.validator_weights(era_id) {
                self.validator_weights = Some(evw);
            }
        }
    }

    pub(super) fn register_block_header(
        &mut self,
        block_header: BlockHeader,
        maybe_peer: Option<NodeId>,
    ) -> Result<(), Error> {
        let era_id = block_header.era_id();
        let acceptance = self.acquisition_state.register_block_header(block_header);
        self.handle_acceptance(maybe_peer, acceptance)?;
        self.era_id = Some(era_id);
        Ok(())
    }

    pub(super) fn register_block(
        &mut self,
        block: &Block,
        maybe_peer: Option<NodeId>,
    ) -> Result<(), Error> {
        let acceptance = self
            .acquisition_state
            .register_block(block, self.should_fetch_execution_state);
        self.handle_acceptance(maybe_peer, acceptance)
    }

    pub(super) fn register_approvals_hashes(
        &mut self,
        approvals_hashes: &ApprovalsHashes,
        maybe_peer: Option<NodeId>,
    ) -> Result<(), Error> {
        let acceptance = self
            .acquisition_state
            .register_approvals_hashes(approvals_hashes, self.should_fetch_execution_state);
        self.handle_acceptance(maybe_peer, acceptance)
    }

    pub(super) fn register_finality_signature_pending(&mut self, validator: PublicKey) {
        self.acquisition_state
            .register_finality_signature_pending(validator);
    }

    pub(super) fn register_finality_signature(
        &mut self,
        finality_signature: FinalitySignature,
        maybe_peer: Option<NodeId>,
    ) -> Result<(), Error> {
        let validator_weights = self
            .validator_weights
            .as_ref()
            .ok_or(Error::MissingValidatorWeights(self.block_hash))?;
        let acceptance = self.acquisition_state.register_finality_signature(
            finality_signature,
            validator_weights,
            self.should_fetch_execution_state,
        );
        self.handle_acceptance(maybe_peer, acceptance)
    }

    pub(super) fn register_trie_or_chunk(
        &mut self,
        state_root_hash: Digest,
        trie_hash: Digest,
        trie_or_chunk: TrieOrChunk,
        maybe_peer: Option<NodeId>,
    ) -> Result<(), Error> {
        let acceptance = self.acquisition_state.register_trie_or_chunk(
            state_root_hash,
            trie_hash,
            trie_or_chunk,
        );
        self.handle_acceptance(maybe_peer, acceptance)
    }

    pub(super) fn register_trie_fetch_error(
        &mut self,
        state_root_hash: Digest,
        trie_hash: Digest,
    ) -> Result<(), Error> {
        let acceptance = self
            .acquisition_state
            .register_trie_or_chunk_fetch_error(state_root_hash, trie_hash);
        self.handle_acceptance(None, acceptance)
    }

    pub(super) fn register_put_trie(
        &mut self,
        state_root_hash: Digest,
        trie_hash: Digest,
        trie_raw: TrieRaw,
        put_trie_result: Result<Digest, engine_state::Error>,
    ) -> Result<(), Error> {
        let acceptance = self.acquisition_state.register_put_trie(
            state_root_hash,
            trie_hash,
            trie_raw,
            put_trie_result,
        );
        self.handle_acceptance(None, acceptance)
    }

    pub(super) fn register_block_header_requested_from_storage(
        &mut self,
        block_header: Option<BlockHeader>,
    ) -> Result<(), Error> {
        let acceptance = self
            .acquisition_state
            .register_block_header_requested_from_storage(block_header);
        self.handle_acceptance(None, acceptance)
    }

    pub(super) fn register_era_validators_from_contract_runtime(
        &mut self,
        from_state_root_hash: Digest,
        era_validators: Result<EraValidators, EraValidatorsGetError>,
    ) -> Result<(), Error> {
        let acceptance = self
            .acquisition_state
            .register_era_validators_from_contract_runtime(from_state_root_hash, era_validators);
        self.handle_acceptance(None, acceptance)
    }

    pub(super) fn register_execution_results_checksum(
        &mut self,
        execution_results_checksum: ExecutionResultsChecksum,
    ) -> Result<(), Error> {
        debug!(block_hash=%self.block_hash, "register_execution_results_checksum");
        if let Err(err) = self.acquisition_state.register_execution_results_checksum(
            execution_results_checksum,
            self.should_fetch_execution_state,
        ) {
            debug!(block_hash=%self.block_hash, %err, "register_execution_results_checksum: Error::BlockAcquisition");
            return Err(Error::BlockAcquisition(err));
        }
        self.touch();
        Ok(())
    }

    pub(super) fn register_fetched_execution_results(
        &mut self,
        maybe_peer: Option<NodeId>,
        block_execution_results_or_chunk: BlockExecutionResultsOrChunk,
    ) -> Result<Option<HashMap<DeployHash, casper_types::ExecutionResult>>, Error> {
        debug!(block_hash=%self.block_hash, "register_fetched_execution_results");
        match self.acquisition_state.register_execution_results_or_chunk(
            block_execution_results_or_chunk,
            self.should_fetch_execution_state,
        ) {
            Ok(maybe) => {
                debug!("register_fetched_execution_results: Ok(maybe)");
                self.touch();
                self.promote_peer(maybe_peer);
                Ok(maybe)
            }
            Err(BlockAcquisitionError::ExecutionResults(error)) => {
                match error {
                    // late response - not considered an error
                    execution_results_acquisition::Error::AttemptToApplyDataAfterCompleted { .. } => {
                        debug!(%error, "late block_execution_results_or_chunk response");
                        return Ok(None);
                    }
                    // programmer error
                    execution_results_acquisition::Error::BlockHashMismatch { .. }
                    | execution_results_acquisition::Error::InvalidAttemptToApplyChecksum { .. }
                    | execution_results_acquisition::Error::AttemptToApplyDataWhenMissingChecksum { .. } => {
                        debug!("register_fetched_execution_results: BlockHashMismatch | InvalidAttemptToApplyChecksum | AttemptToApplyDataWhenMissingChecksum");
                    },
                    // malicious peer if checksum is available.
                    execution_results_acquisition::Error::ChunkCountMismatch { .. } => {
                        let is_checkable = match &self.acquisition_state {
                            BlockAcquisitionState::HaveGlobalState(
                                _,
                                _,
                                _,
                                execution_results_acquisition,
                            ) => execution_results_acquisition.is_checkable(),
                            _ => false,
                        };
                        debug!(is_checkable, "register_fetched_execution_results: ChunkCountMismatch");
                        if is_checkable {
                            self.disqualify_peer(maybe_peer);
                        }
                    }
                    // malicious peer
                    execution_results_acquisition::Error::InvalidChunkCount { .. }
                    | execution_results_acquisition::Error::ChecksumMismatch { .. }
                    | execution_results_acquisition::Error::FailedToDeserialize { .. }
                    | execution_results_acquisition::Error::ExecutionResultToDeployHashLengthDiscrepancy { .. } => {
                        debug!("register_fetched_execution_results: InvalidChunkCount | ChecksumMismatch | FailedToDeserialize | ExecutionResultToDeployHashLengthDiscrepancy");
                        self.disqualify_peer(maybe_peer);
                    }
                    // checksum unavailable, so unknown if this peer is malicious
                    execution_results_acquisition::Error::ChunksWithDifferentChecksum { .. } => {
                        debug!("register_fetched_execution_results: ChunksWithDifferentChecksum");

                    }
                }
                Err(Error::BlockAcquisition(
                    BlockAcquisitionError::ExecutionResults(error),
                ))
            }
            Err(error) => {
                error!(%error, "unexpected error");
                Ok(None)
            }
        }
    }

    pub(super) fn register_execution_results_stored_notification(&mut self) -> Result<(), Error> {
        debug!(block_hash=%self.block_hash, "register_execution_results_stored_notification");
        if let Err(err) = self
            .acquisition_state
            .register_execution_results_stored_notification(self.should_fetch_execution_state)
        {
            debug!(block_hash=%self.block_hash, "register_execution_results_stored_notification: abort");
            self.abort();
            return Err(Error::BlockAcquisition(err));
        }
        self.touch();
        Ok(())
    }

    pub(super) fn register_pending_put_tries(
        &mut self,
        state_root_hash: Digest,
        put_tries_in_progress: HashSet<Digest>,
    ) {
        self.acquisition_state
            .register_pending_put_tries(state_root_hash, put_tries_in_progress);
    }

    pub(super) fn register_deploy(
        &mut self,
        deploy_id: DeployId,
        maybe_peer: Option<NodeId>,
    ) -> Result<(), Error> {
        let acceptance = self
            .acquisition_state
            .register_deploy(deploy_id, self.should_fetch_execution_state);
        self.handle_acceptance(maybe_peer, acceptance)
    }

    pub(super) fn register_peers(&mut self, peers: Vec<NodeId>) {
        peers.into_iter().for_each(|peer| {
            if !(self.is_finished() || self.is_failed()) {
                self.peer_list.register_peer(peer)
            }
        });
        self.touch();
    }

    fn handle_acceptance(
        &mut self,
        maybe_peer: Option<NodeId>,
        acceptance: Result<Option<Acceptance>, BlockAcquisitionError>,
    ) -> Result<(), Error> {
        match acceptance {
            Ok(Some(Acceptance::NeededIt)) => {
                self.touch();
                self.promote_peer(maybe_peer);
            }
            Ok(Some(Acceptance::HadIt)) | Ok(None) => (),
            Err(error) => {
                self.disqualify_peer(maybe_peer);
                return Err(Error::BlockAcquisition(error));
            }
        }
        Ok(())
    }

    fn flush_peers(&mut self) {
        self.peer_list.flush();
    }

    fn touch(&mut self) {
        self.last_progress = Timestamp::now();
        self.in_flight_latch = None;
    }

    pub(crate) fn peer_list(&self) -> &PeerList {
        &self.peer_list
    }
}<|MERGE_RESOLUTION|>--- conflicted
+++ resolved
@@ -1,3 +1,6 @@
+#[cfg(test)]
+mod tests;
+
 use std::{
     collections::{HashMap, HashSet},
     fmt::{Display, Formatter},
@@ -12,7 +15,7 @@
 use casper_types::{system::auction::EraValidators, EraId, PublicKey, TimeDiff, Timestamp};
 
 use super::{
-    block_acquisition::{Acceptance, BlockAcquisitionState},
+    block_acquisition::{Acceptance, BlockAcquisitionState, NextActionConfig},
     block_acquisition_action::BlockAcquisitionAction,
     event::EraValidatorsGetError,
     execution_results_acquisition::{self, ExecutionResultsChecksum},
@@ -22,15 +25,9 @@
 };
 use crate::{
     types::{
-<<<<<<< HEAD
-        ApprovalsHashes, Block, BlockExecutionResultsOrChunk, BlockHash, BlockHeader,
-        BlockSignatures, DeployHash, DeployId, EraValidatorWeights, FinalitySignature, NodeId,
-        TrieOrChunk, ValidatorMatrix,
-=======
         chainspec::LegacyRequiredFinality, ApprovalsHashes, Block, BlockExecutionResultsOrChunk,
         BlockHash, BlockHeader, BlockSignatures, DeployHash, DeployId, EraValidatorWeights,
-        FinalitySignature, NodeId, ValidatorMatrix,
->>>>>>> 58e51fc9
+        FinalitySignature, NodeId, TrieOrChunk, ValidatorMatrix,
     },
     NodeRng,
 };
@@ -357,11 +354,8 @@
         &mut self,
         rng: &mut NodeRng,
         max_simultaneous_peers: usize,
-<<<<<<< HEAD
         max_parallel_trie_fetches: usize,
-=======
         legacy_required_finality: LegacyRequiredFinality,
->>>>>>> 58e51fc9
     ) -> BlockAcquisitionAction {
         match self.peer_list.need_peers() {
             PeersStatus::Sufficient => {
@@ -391,33 +385,29 @@
         };
         let validator_weights = match &self.validator_weights {
             None => {
-<<<<<<< HEAD
                 if self.should_fetch_execution_state() && self.get_evw_from_global_state {
                     None
                 } else {
-                    return BlockAcquisitionAction::era_validators(era_id);
+                    return BlockAcquisitionAction::era_validators(&self.peer_list, rng, era_id);
                 }
-            }
-            Some(validator_weights) => Some(validator_weights),
-=======
-                return BlockAcquisitionAction::era_validators(&self.peer_list, rng, era_id);
             }
             Some(validator_weights) => {
                 if validator_weights.is_empty() {
                     return BlockAcquisitionAction::era_validators(&self.peer_list, rng, era_id);
                 }
-                validator_weights
-            }
->>>>>>> 58e51fc9
+                Some(validator_weights)
+            }
         };
         match self.acquisition_state.next_action(
             &self.peer_list,
             validator_weights,
             rng,
             self.should_fetch_execution_state,
-            legacy_required_finality,
-            max_simultaneous_peers,
-            max_parallel_trie_fetches,
+            NextActionConfig {
+                legacy_required_finality,
+                max_simultaneous_peers,
+                max_parallel_trie_fetches,
+            },
         ) {
             Ok(ret) => ret,
             Err(err) => {
@@ -715,8 +705,4 @@
         self.last_progress = Timestamp::now();
         self.in_flight_latch = None;
     }
-
-    pub(crate) fn peer_list(&self) -> &PeerList {
-        &self.peer_list
-    }
 }