use std::{
    collections::{HashMap, HashSet},
    fmt::{self, Display, Formatter},
};

use casper_execution_engine::{core::engine_state, storage::trie::TrieRaw};
use datasize::DataSize;
use derive_more::Display;
use tracing::{debug, error, info, trace, warn};

use casper_hashing::Digest;
use casper_types::{system::auction::EraValidators, ProtocolVersion, PublicKey};

use crate::{
    components::block_synchronizer::{
        block_acquisition_action::BlockAcquisitionAction, deploy_acquisition::DeployAcquisition,
        peer_list::PeerList, signature_acquisition::SignatureAcquisition, BlockAcquisitionError,
        ExecutionResultsAcquisition, ExecutionResultsChecksum,
    },
    types::{
        chainspec::LegacyRequiredFinality, ApprovalsHashes, Block, BlockExecutionResultsOrChunk,
        BlockHash, BlockHeader, DeployHash, DeployId, EraValidatorWeights, FinalitySignature,
        SignatureWeight, TrieOrChunk,
    },
    NodeRng,
};

use super::{
    era_validators_acquisition::{
        EraValidatorsAcquisition, EraValidatorsAcquisitionState,
        Error as EraValidatorsAcquisitionError,
    },
    event::EraValidatorsGetError,
    global_state_acquisition::{Error as GlobalStateAcquisitionError, GlobalStateAcquisition},
};

// BlockAcquisitionState is a milestone oriented state machine; it is always in a resting state
// indicating the last completed step, while attempting to acquire the necessary data to transition
// to the next resting state milestone. the start and end of the workflow is linear, but the
// middle steps conditionally branch depending upon if this is a historical block (needs execution
// state) or a block we intend to execute, and if the block body has one or more deploys.
//
// blocks always require a header & body and sufficient finality signatures; blocks may contain
// one or more deploys. if a block has any deploys, we must also acquire execution effects
// for the deploys in the block (we do this as a chunked aggregate), and for post 1.5 blocks
// we must also acquire approvals hashes (which correlate to which authorized account holders
// signed the deploys).
//
// there are two levels of finality, weak and strict. we first get the block header (which is
// the minimum amount of necessary information we need to function), and then attempt to acquire
// at least weak finality before doing further work acquiring data for a block, to avoid being
// tricked into wasting resources downloading bogus blocks. with at least weak finality, we can
// go about acquiring the rest of the block's required records relatively safely. if we have not
// acquired strong finality by the time we've downloaded everything else, we do another round
// of asking for remaining signatures before accepting the sync'd block.
//
// when acquiring data for a historical block, we want global state (always) and execution
// effects (if any). when acquiring sufficient data to execute a block, we do not acquire
// global state or execution effects. however, we still check for existence of an execution
// effect _checksum_ leaf in global state at the block's root hash as an expedient way to
// determine if a block was created post-1.5
//
// note that fetchers are used to acquire the required records, which by default check local
// storage for existence and only ask peers if we don't already have the record being fetched
// similarly, we collect finality signatures during each state between HaveBlockHeader and
// HaveStrictFinalitySignatures inclusive, and therefore may have already acquired strict
// finality before we check for it at the very end. finally due to the trie store structure
// of global state, other than the first downloaded historical block we likely already have
// the vast majority of global state data locally. for these reasons, it is common for most
// blocks to transition thru the various states very quickly...particularly blocks without
// deploys. however, the first block downloaded or blocks with a lot of deploys and / or
// execution state delta can take arbitrarily longer on their relevant steps.
//
// similarly, it is possible that the peer set available to us to acquire this data can become
// partitioned. the block synchronizer will periodically attempt to refresh its peer list to
// mitigate this, but this strategy is less effective on small networks. we periodically
// reattempt until we succeed or the node shuts down, in which case: ¯\_(ツ)_/¯
#[cfg_attr(doc, aquamarine::aquamarine)]
/// ```mermaid
/// flowchart TD
///     Initialized --> HaveBlockHeader
///     HaveBlockHeader --> HaveWeakFinalitySignatures
///     HaveWeakFinalitySignatures --> HaveBlock
///     HaveBlock --> B{is historical?}
///     B -->|Yes| HaveGlobalState
///     B -->|No| C
///     HaveGlobalState --> HaveAllExecutionResults
///     HaveAllExecutionResults --> A{is legacy block?}
///     A -->|Yes| C
///     A -->|No| HaveApprovalsHashes
///     HaveApprovalsHashes --> C{is block empty?}
///     C -->|Yes| HaveStrictFinalitySignatures
///     C -->|No| HaveAllDeploys
///     HaveAllDeploys --> HaveStrictFinalitySignatures
/// ```
#[derive(Clone, DataSize, Debug)]
pub(super) enum BlockAcquisitionState {
    Initialized(BlockHash, SignatureAcquisition),
    HaveBlockHeader {
        header: Box<BlockHeader>,
        acquired_signatures: SignatureAcquisition,
        acquired_block_era_validators: EraValidatorsAcquisition,
        acquired_parent_block_era_validators: EraValidatorsAcquisition,
        parent_block_header: Option<BlockHeader>,
    },
    HaveWeakFinalitySignatures(Box<BlockHeader>, SignatureAcquisition),
    HaveBlock(
        Box<Block>,
        SignatureAcquisition,
        DeployAcquisition,
        Option<GlobalStateAcquisition>,
    ),
    HaveGlobalState(
        Box<Block>,
        SignatureAcquisition,
        DeployAcquisition,
        ExecutionResultsAcquisition,
    ),
    HaveAllExecutionResults(
        Box<Block>,
        SignatureAcquisition,
        DeployAcquisition,
        ExecutionResultsChecksum,
    ),
    HaveApprovalsHashes(Box<Block>, SignatureAcquisition, DeployAcquisition),
    HaveAllDeploys(Box<Block>, SignatureAcquisition),
    HaveStrictFinalitySignatures(Box<Block>, SignatureAcquisition),
    Failed(BlockHash, Option<u64>),
}

impl Display for BlockAcquisitionState {
    fn fmt(&self, f: &mut Formatter<'_>) -> fmt::Result {
        match self {
            BlockAcquisitionState::Initialized(block_hash, _) => {
                write!(f, "initialized for: {}", block_hash)
            }
            BlockAcquisitionState::HaveBlockHeader {
                header: block_header,
                ..
            } => write!(
                f,
                "have block header({}) for: {}",
                block_header.height(),
                block_header.block_hash()
            ),
            BlockAcquisitionState::HaveWeakFinalitySignatures(block_header, _) => write!(
                f,
                "have weak finality({}) for: {}",
                block_header.height(),
                block_header.block_hash()
            ),
            BlockAcquisitionState::HaveBlock(block, _, _, _) => write!(
                f,
                "have block body({}) for: {}",
                block.header().height(),
                block.hash()
            ),
            BlockAcquisitionState::HaveGlobalState(block, _, _, _) => write!(
                f,
                "have global state({}) for: {}",
                block.header().height(),
                block.hash()
            ),
            BlockAcquisitionState::HaveAllExecutionResults(block, _, _, _) => write!(
                f,
                "have execution results({}) for: {}",
                block.header().height(),
                block.hash()
            ),
            BlockAcquisitionState::HaveApprovalsHashes(block, _, _) => write!(
                f,
                "have approvals hashes({}) for: {}",
                block.header().height(),
                block.hash()
            ),
            BlockAcquisitionState::HaveAllDeploys(block, _) => write!(
                f,
                "have deploys({}) for: {}",
                block.header().height(),
                block.hash()
            ),
            BlockAcquisitionState::HaveStrictFinalitySignatures(block, _) => write!(
                f,
                "have strict finality({}) for: {}",
                block.header().height(),
                block.hash()
            ),
            BlockAcquisitionState::Failed(block_hash, maybe_block_height) => {
                write!(f, "fatal({:?}) for: {}", maybe_block_height, block_hash)
            }
        }
    }
}

impl BlockAcquisitionState {
    pub(crate) fn block_hash(&self) -> BlockHash {
        match self {
            BlockAcquisitionState::Initialized(block_hash, _)
            | BlockAcquisitionState::Failed(block_hash, _) => *block_hash,
            BlockAcquisitionState::HaveBlockHeader {
                header: block_header,
                ..
            }
            | BlockAcquisitionState::HaveWeakFinalitySignatures(block_header, _) => {
                block_header.block_hash()
            }
            BlockAcquisitionState::HaveBlock(block, _, _, _)
            | BlockAcquisitionState::HaveGlobalState(block, _, _, _)
            | BlockAcquisitionState::HaveAllExecutionResults(block, _, _, _)
            | BlockAcquisitionState::HaveApprovalsHashes(block, _, _)
            | BlockAcquisitionState::HaveAllDeploys(block, _)
            | BlockAcquisitionState::HaveStrictFinalitySignatures(block, _) => *block.hash(),
        }
    }

    pub(crate) fn maybe_block(&self) -> Option<Box<Block>> {
        match self {
            BlockAcquisitionState::Initialized(..)
            | BlockAcquisitionState::Failed(..)
            | BlockAcquisitionState::HaveBlockHeader { .. }
            | BlockAcquisitionState::HaveWeakFinalitySignatures(..) => None,
            BlockAcquisitionState::HaveAllDeploys(block, _)
            | BlockAcquisitionState::HaveStrictFinalitySignatures(block, _)
            | BlockAcquisitionState::HaveBlock(block, _, _, _)
            | BlockAcquisitionState::HaveGlobalState(block, _, _, _)
            | BlockAcquisitionState::HaveAllExecutionResults(block, _, _, _)
            | BlockAcquisitionState::HaveApprovalsHashes(block, _, _) => Some(block.clone()),
        }
    }
}

#[derive(Clone, Copy, Debug, Display)]
#[must_use]
pub(super) enum Acceptance {
    #[display(fmt = "had it")]
    HadIt,
    #[display(fmt = "needed it")]
    NeededIt,
}

pub(super) struct NextActionConfig {
    pub(super) legacy_required_finality: LegacyRequiredFinality,
    pub(super) max_simultaneous_peers: usize,
    pub(super) max_parallel_trie_fetches: usize,
}

#[cfg_attr(doc, aquamarine::aquamarine)]
/// ```mermaid
/// sequenceDiagram
///     Note right of Initialized: need next
///     Initialized ->> BlockHeader: get header
///     BlockHeader ->> WeakFinalitySignatures: get at least weak finality
///     WeakFinalitySignatures ->> Block: get block
///     Block -->> GlobalState: is historical?
///     GlobalState ->> AllExecutionResults: get execution results
///     AllExecutionResults -->> ApprovalsHashes: is not legacy?
///     AllExecutionResults -->> AllDeploys: is legacy?
///     ApprovalsHashes ->> AllDeploys: get deploys
///     GlobalState -->> StrictFinalitySignatures: is block empty?
///     Block -->> AllDeploys: is not historical and is not empty?
///     Block -->> StrictFinalitySignatures: is not historical and is empty?
///     AllDeploys ->> StrictFinalitySignatures: get strict finality
/// ```
impl BlockAcquisitionState {
    // the BlockAcquisitionState states and their valid transitions follow:
    //
    //   Initialized -> need block header
    //
    //   HaveBlockHeader -> if no era validators -> need era validator weights
    //                    else need weak finality
    //
    //   HaveWeakFinalitySignatures -> need block
    //
    //   HaveBlock -> if should_fetch_execution_state -> need global state
    //              else if block has deploys need approvals hashes
    //              else if no deploys need strict finality
    //
    //   HaveGlobalState -> if should_fetch_execution_state
    //                      if block has deploys ->
    //                       if have execution effects -> need approvals hashes
    //                       else -> need execution effects
    //                      else -> need strict finality
    //                     else -> error
    //
    //   HaveAllExecutionResults -> if should_fetch_execution_state
    //                                if approvals checkable -> need approvals hashes
    //                                else -> need deploys
    //                               else error
    //
    //   HaveApprovalsHashes -> need deploys
    //
    //   HaveDeploys -> need strict finality
    //
    //   HaveStrictFinalitySignatures -> HaveStrictFinalitySignatures (success / terminal)
    //
    //   Failed -> Failed (terminal)
    //
    /// Determines what action should be taken to acquire the next needed block related data.
    pub(super) fn next_action(
        &mut self,
        peer_list: &PeerList,
        validator_weights: Option<&EraValidatorWeights>,
        rng: &mut NodeRng,
        is_historical: bool,
        restrictions: NextActionConfig,
    ) -> Result<BlockAcquisitionAction, BlockAcquisitionError> {
        // self is the resting state we are in, ret is the next action that should be taken
        // to acquire the necessary data to get us to the next step (if any), or an error
        let ret = match self {
            BlockAcquisitionState::Initialized(block_hash, ..) => Ok(
                BlockAcquisitionAction::block_header(peer_list, rng, *block_hash),
            ),
<<<<<<< HEAD
            BlockAcquisitionState::HaveBlockHeader {
                header,
                acquired_signatures,
                acquired_block_era_validators,
                acquired_parent_block_era_validators,
                parent_block_header,
            } => {
                if let Some(validator_weights) = validator_weights {
                    // Collect signatures with Vacant state or which are currently missing from
                    // SignatureAcquisition.
                    let mut missing_signatures: HashSet<PublicKey> = validator_weights
                        .missing_validators(acquired_signatures.not_vacant())
                        .cloned()
                        .collect();
                    // If there are too few, retry any in Pending state.
                    if missing_signatures.len() < restrictions.max_simultaneous_peers {
                        missing_signatures.extend(
                            validator_weights
                                .missing_validators(acquired_signatures.not_pending())
                                .cloned(),
                        );
                    }
                    Ok(BlockAcquisitionAction::finality_signatures(
                        peer_list,
                        rng,
                        header,
                        missing_signatures.into_iter().collect(),
                    ))
                } else {
                    let era_id = header.era_id();

                    let block_state_root_hash = *header.state_root_hash();
                    let block_protocol_version = header.protocol_version();

                    let block_era_validators = match acquired_block_era_validators.era_validators()
                    {
                        Ok(era_validators) => era_validators,
                        Err(_) => {
                            return Self::era_validators_acquisition_next_action(
                                acquired_block_era_validators,
                                header.block_hash(),
                                block_state_root_hash,
                                block_protocol_version,
                                rng,
                                peer_list,
                                restrictions.max_parallel_trie_fetches,
                            );
                        }
                    };

                    let parent_era_validators = if let Some(parent_header) = parent_block_header {
                        let parent_block_state_root_hash = *parent_header.state_root_hash();
                        let parent_block_protocol_version = parent_header.protocol_version();

                        match acquired_parent_block_era_validators.era_validators() {
                            Ok(era_validators) => era_validators,
                            Err(_) => {
                                return Self::era_validators_acquisition_next_action(
                                    acquired_parent_block_era_validators,
                                    header.block_hash(),
                                    parent_block_state_root_hash,
                                    parent_block_protocol_version,
                                    rng,
                                    peer_list,
                                    restrictions.max_parallel_trie_fetches,
                                );
                            }
                        }
                    } else {
                        return Ok(BlockAcquisitionAction::get_block_header_from_storage(
                            header.block_hash(),
                            *header.parent_hash(),
                        ));
                    };

                    // We managed to read the era validators from the global states of an immediate
                    // switch block and its parent. We now can check for the signs of any changes
                    // happening during the upgrade and update the validator matrix with the correct
                    // set of validators.
                    // `era_id`, being the era of the immediate switch block, will be absent in the
                    // validators stored in the immediate switch block - therefore we will use its
                    // successor for the comparison.
                    let era_to_check = era_id.successor();
                    // We read the validators for era_id+1 from the parent of the immediate switch
                    // block.
                    let validators_in_parent = match parent_era_validators.get(&era_to_check) {
                        Some(validators) => validators,
                        None => {
                            return Err(BlockAcquisitionError::MissingEraValidatorWeights);
                        }
                    };
                    // We also read the validators from the immediate switch block itself.
                    let validators_in_block = match block_era_validators.get(&era_to_check) {
                        Some(validators) => validators,
                        None => {
                            return Err(BlockAcquisitionError::MissingEraValidatorWeights);
                        }
                    };
                    // Decide which validators to use for `era_id` in the validators matrix.
                    let validators_to_register = if validators_in_parent == validators_in_block {
                        // Nothing interesting happened - register the regular validators, ie. the
                        // ones stored for `era_id` in the parent of the immediate switch block.
                        match parent_era_validators.get(&era_id) {
                            Some(validators) => validators,
                            None => {
                                return Err(BlockAcquisitionError::MissingEraValidatorWeights);
                            }
                        }
                    } else {
                        // We had an upgrade changing the validators! We use the same validators
                        // that will be used for the era after the immediate
                        // switch block, as we can't trust the ones we would
                        // use normally.
                        validators_in_block
                    };

                    return Ok(BlockAcquisitionAction::update_era_validators(
                        era_id,
                        validators_to_register.clone(),
                    ));
                }
=======
            BlockAcquisitionState::HaveBlockHeader(block_header, signatures) => {
                // Collect signatures with Vacant state or which are currently missing from the
                // SignatureAcquisition.
                Ok(signatures_from_missing_validators(
                    validator_weights,
                    signatures,
                    max_simultaneous_peers,
                    peer_list,
                    rng,
                    block_header,
                ))
>>>>>>> 8516bac9
            }
            BlockAcquisitionState::HaveWeakFinalitySignatures(header, _) => Ok(
                BlockAcquisitionAction::block_body(peer_list, rng, header.block_hash()),
            ),
            BlockAcquisitionState::HaveBlock(
                block,
                signatures,
                deploys,
                global_state_acquisition,
            ) => {
                if let Some(global_state_acquisition) = global_state_acquisition {
                    Ok(BlockAcquisitionAction::global_state(
                        peer_list,
                        rng,
                        *block.hash(),
                        *block.state_root_hash(),
                        global_state_acquisition,
                        restrictions.max_parallel_trie_fetches,
                    ))
                } else if deploys.needs_deploy().is_some() {
                    Ok(BlockAcquisitionAction::approvals_hashes(
                        block, peer_list, rng,
                    ))
                } else {
                    let validator_weights = if let Some(validator_weights) = validator_weights {
                        validator_weights
                    } else {
                        return Err(BlockAcquisitionError::MissingEraValidatorWeights);
                    };

                    Ok(BlockAcquisitionAction::strict_finality_signatures(
                        peer_list,
                        rng,
                        block.header(),
                        validator_weights,
                        signatures,
                        is_historical,
<<<<<<< HEAD
                        restrictions.legacy_required_finality,
=======
                        legacy_required_finality,
                        max_simultaneous_peers,
>>>>>>> 8516bac9
                    ))
                }
            }
            BlockAcquisitionState::HaveGlobalState(
                block,
                signatures,
                deploy_state,
                exec_results,
            ) => {
                if false == is_historical {
                    Err(BlockAcquisitionError::InvalidStateTransition)
                } else if deploy_state.needs_deploy().is_some() {
                    BlockAcquisitionAction::maybe_execution_results(
                        block,
                        peer_list,
                        rng,
                        exec_results,
                    )
                } else {
                    let validator_weights = if let Some(validator_weights) = validator_weights {
                        validator_weights
                    } else {
                        return Err(BlockAcquisitionError::MissingEraValidatorWeights);
                    };

                    Ok(BlockAcquisitionAction::strict_finality_signatures(
                        peer_list,
                        rng,
                        block.header(),
                        validator_weights,
                        signatures,
                        is_historical,
<<<<<<< HEAD
                        restrictions.legacy_required_finality,
=======
                        legacy_required_finality,
                        max_simultaneous_peers,
>>>>>>> 8516bac9
                    ))
                }
            }
            BlockAcquisitionState::HaveAllExecutionResults(
                block,
                signatures,
                deploys,
                checksum,
            ) if is_historical => {
                let is_checkable = checksum.is_checkable();
                signatures.set_is_checkable(is_checkable);
                if is_checkable {
                    Ok(BlockAcquisitionAction::approvals_hashes(
                        block, peer_list, rng,
                    ))
                } else {
                    let validator_weights = if let Some(validator_weights) = validator_weights {
                        validator_weights
                    } else {
                        return Err(BlockAcquisitionError::MissingEraValidatorWeights);
                    };

                    Ok(BlockAcquisitionAction::maybe_needs_deploy(
                        block.header(),
                        peer_list,
                        rng,
                        validator_weights,
                        signatures,
                        deploys.needs_deploy(),
                        is_historical,
<<<<<<< HEAD
                        restrictions.legacy_required_finality,
=======
                        legacy_required_finality,
                        max_simultaneous_peers,
>>>>>>> 8516bac9
                    ))
                }
            }
            BlockAcquisitionState::HaveAllExecutionResults(_, _, _, _) => {
                Err(BlockAcquisitionError::InvalidStateTransition)
            }
            BlockAcquisitionState::HaveApprovalsHashes(block, signatures, deploys) => {
<<<<<<< HEAD
                if let Some(validator_weights) = validator_weights {
                    Ok(BlockAcquisitionAction::maybe_needs_deploy(
                        block.header(),
                        peer_list,
                        rng,
                        validator_weights,
                        signatures,
                        deploys.needs_deploy(),
                        is_historical,
                        restrictions.legacy_required_finality,
                    ))
                } else {
                    Err(BlockAcquisitionError::MissingEraValidatorWeights)
                }
            }
            BlockAcquisitionState::HaveAllDeploys(block, signatures) => {
                if let Some(validator_weights) = validator_weights {
                    Ok(BlockAcquisitionAction::strict_finality_signatures(
                        peer_list,
                        rng,
                        block.header(),
                        validator_weights,
                        signatures,
                        is_historical,
                        restrictions.legacy_required_finality,
                    ))
                } else {
                    Err(BlockAcquisitionError::MissingEraValidatorWeights)
                }
=======
                Ok(BlockAcquisitionAction::maybe_needs_deploy(
                    block.header(),
                    peer_list,
                    rng,
                    validator_weights,
                    signatures,
                    deploys.needs_deploy(),
                    is_historical,
                    legacy_required_finality,
                    max_simultaneous_peers,
                ))
            }
            BlockAcquisitionState::HaveAllDeploys(block, signatures) => {
                Ok(BlockAcquisitionAction::strict_finality_signatures(
                    peer_list,
                    rng,
                    block.header(),
                    validator_weights,
                    signatures,
                    is_historical,
                    legacy_required_finality,
                    max_simultaneous_peers,
                ))
>>>>>>> 8516bac9
            }
            BlockAcquisitionState::HaveStrictFinalitySignatures(block, ..) => {
                Ok(BlockAcquisitionAction::need_nothing(*block.hash()))
            }
            BlockAcquisitionState::Failed(block_hash, ..) => {
                Ok(BlockAcquisitionAction::need_nothing(*block_hash))
            }
        };
        ret
    }

    fn era_validators_acquisition_next_action(
        acquired_era_validators: &mut EraValidatorsAcquisition,
        block_hash: BlockHash,
        block_state_root_hash: Digest,
        block_protocol_version: ProtocolVersion,
        rng: &mut NodeRng,
        peer_list: &PeerList,
        max_parallel_trie_fetches: usize,
    ) -> Result<BlockAcquisitionAction, BlockAcquisitionError> {
        if acquired_era_validators.is_empty() {
            return Ok(
                BlockAcquisitionAction::era_validators_from_contract_runtime(vec![(
                    block_state_root_hash,
                    block_protocol_version,
                )]),
            );
        }

        if acquired_era_validators.is_pending_from_storage() {
            if !acquired_era_validators.is_acquiring_from_root_hash(&block_state_root_hash) {
                return Err(BlockAcquisitionError::RootHashMismatch {
                    expected: block_state_root_hash,
                    actual: acquired_era_validators.state_root_hash().unwrap(),
                });
            }
            return Ok(
                BlockAcquisitionAction::era_validators_from_contract_runtime(vec![(
                    block_state_root_hash,
                    block_protocol_version,
                )]),
            );
        }

        if acquired_era_validators.is_pending_global_state() {
            if !acquired_era_validators.is_acquiring_from_root_hash(&block_state_root_hash) {
                return Err(BlockAcquisitionError::RootHashMismatch {
                    expected: block_state_root_hash,
                    actual: acquired_era_validators.state_root_hash().unwrap(),
                });
            }

            let global_state_acquisition = acquired_era_validators
                .global_state_acquisition_mut()
                .unwrap();
            return Ok(BlockAcquisitionAction::global_state(
                peer_list,
                rng,
                block_hash,
                block_state_root_hash,
                global_state_acquisition,
                max_parallel_trie_fetches,
            ));
        }

        Ok(BlockAcquisitionAction::need_nothing(block_hash))
    }

    pub(super) fn register_pending_put_tries(
        &mut self,
        state_root_hash: Digest,
        put_tries_in_progress: HashSet<Digest>,
    ) {
        match self {
            BlockAcquisitionState::HaveBlock(_, _, _, Some(global_state_acq)) => {
                global_state_acq.register_pending_put_tries(put_tries_in_progress);
            }
            BlockAcquisitionState::HaveBlockHeader {
                acquired_block_era_validators,
                acquired_parent_block_era_validators,
                ..
            } => {
                match (
                    acquired_block_era_validators.is_acquiring_from_root_hash(&state_root_hash),
                    acquired_parent_block_era_validators
                        .is_acquiring_from_root_hash(&state_root_hash),
                ) {
                    (true, false) => {
                        if let EraValidatorsAcquisitionState::PendingGlobalState {
                            global_state_acquisition,
                        } = acquired_block_era_validators.state_mut()
                        {
                            global_state_acquisition
                                .register_pending_put_tries(put_tries_in_progress);
                        }
                    }
                    (false, true) => {
                        if let EraValidatorsAcquisitionState::PendingGlobalState {
                            global_state_acquisition,
                        } = acquired_parent_block_era_validators.state_mut()
                        {
                            global_state_acquisition
                                .register_pending_put_tries(put_tries_in_progress);
                        }
                    }
                    (true, true) | (false, false) => {}
                }
            }
            BlockAcquisitionState::HaveBlock(_, _, _, None)
            | BlockAcquisitionState::Initialized(_, _)
            | BlockAcquisitionState::HaveWeakFinalitySignatures(_, _)
            | BlockAcquisitionState::HaveGlobalState(_, _, _, _)
            | BlockAcquisitionState::HaveAllExecutionResults(_, _, _, _)
            | BlockAcquisitionState::HaveApprovalsHashes(_, _, _)
            | BlockAcquisitionState::HaveAllDeploys(_, _)
            | BlockAcquisitionState::HaveStrictFinalitySignatures(_, _)
            | BlockAcquisitionState::Failed(_, _) => {}
        }
    }

    /// The block height of the current block, if available.
    pub(super) fn block_height(&self) -> Option<u64> {
        match self {
            BlockAcquisitionState::Initialized(..) | BlockAcquisitionState::Failed(..) => None,
            BlockAcquisitionState::HaveBlockHeader {
                header: block_header,
                ..
            }
            | BlockAcquisitionState::HaveWeakFinalitySignatures(block_header, _) => {
                Some(block_header.height())
            }
            BlockAcquisitionState::HaveBlock(block, _, _, _)
            | BlockAcquisitionState::HaveGlobalState(block, ..)
            | BlockAcquisitionState::HaveAllExecutionResults(block, _, _, _)
            | BlockAcquisitionState::HaveApprovalsHashes(block, _, _)
            | BlockAcquisitionState::HaveAllDeploys(block, ..)
            | BlockAcquisitionState::HaveStrictFinalitySignatures(block, _) => Some(block.height()),
        }
    }

    /// Register the block header for this block.
    pub(super) fn register_block_header(
        &mut self,
        header: BlockHeader,
    ) -> Result<Option<Acceptance>, BlockAcquisitionError> {
        let new_state = match self {
            BlockAcquisitionState::Initialized(block_hash, signatures) => {
                if header.block_hash() == *block_hash {
                    info!(
                        "BlockAcquisition: registering header for: {:?}, height: {}",
                        block_hash,
                        header.height()
                    );
                    let state_root_hash = *header.state_root_hash();
                    BlockAcquisitionState::HaveBlockHeader {
                        header: Box::new(header),
                        acquired_signatures: signatures.clone(),
                        acquired_block_era_validators:
                            EraValidatorsAcquisition::new_pending_from_storage(state_root_hash),
                        acquired_parent_block_era_validators: EraValidatorsAcquisition::new(),
                        parent_block_header: None,
                    }
                } else {
                    return Err(BlockAcquisitionError::BlockHashMismatch {
                        expected: *block_hash,
                        actual: header.block_hash(),
                    });
                }
            }
            // we never ask for a block_header while in the following states,
            // and thus it is erroneous to attempt to apply one
            BlockAcquisitionState::HaveBlockHeader { .. }
            | BlockAcquisitionState::HaveWeakFinalitySignatures(..)
            | BlockAcquisitionState::HaveBlock(..)
            | BlockAcquisitionState::HaveGlobalState(..)
            | BlockAcquisitionState::HaveAllExecutionResults(..)
            | BlockAcquisitionState::HaveAllDeploys(..)
            | BlockAcquisitionState::HaveStrictFinalitySignatures(..)
            | BlockAcquisitionState::HaveApprovalsHashes(..)
            | BlockAcquisitionState::Failed(..) => return Ok(None),
        };
        self.set_state(new_state);
        Ok(Some(Acceptance::NeededIt))
    }

    /// Register the block body for this block.
    pub(super) fn register_block(
        &mut self,
        block: &Block,
        need_execution_state: bool,
    ) -> Result<Option<Acceptance>, BlockAcquisitionError> {
        let new_state = match self {
            BlockAcquisitionState::HaveWeakFinalitySignatures(header, signatures) => {
                let expected_block_hash = header.block_hash();
                let actual_block_hash = block.hash();
                if *actual_block_hash != expected_block_hash {
                    return Err(BlockAcquisitionError::BlockHashMismatch {
                        expected: expected_block_hash,
                        actual: *actual_block_hash,
                    });
                }
                info!(
                    "BlockAcquisition: registering block for: {}",
                    header.block_hash()
                );
                let deploy_hashes = block.deploy_and_transfer_hashes().copied().collect();
                let deploy_acquisition =
                    DeployAcquisition::new_by_hash(deploy_hashes, need_execution_state);

                let global_state_acq = need_execution_state
                    .then(|| GlobalStateAcquisition::new(block.state_root_hash()));
                BlockAcquisitionState::HaveBlock(
                    Box::new(block.clone()),
                    signatures.clone(),
                    deploy_acquisition,
                    global_state_acq,
                )
            }
            BlockAcquisitionState::Initialized(..)
            | BlockAcquisitionState::HaveBlockHeader { .. }
            | BlockAcquisitionState::HaveBlock(..)
            | BlockAcquisitionState::HaveGlobalState(..)
            | BlockAcquisitionState::HaveAllExecutionResults(..)
            | BlockAcquisitionState::HaveAllDeploys(..)
            | BlockAcquisitionState::HaveStrictFinalitySignatures(..)
            | BlockAcquisitionState::HaveApprovalsHashes(..)
            | BlockAcquisitionState::Failed(..) => {
                return Ok(None);
            }
        };
        self.set_state(new_state);
        Ok(Some(Acceptance::NeededIt))
    }

    /// Register a finality signature as pending for this block.
    pub(super) fn register_finality_signature_pending(&mut self, validator: PublicKey) {
        match self {
            BlockAcquisitionState::HaveBlockHeader {
                acquired_signatures,
                ..
            }
            | BlockAcquisitionState::HaveBlock(_, acquired_signatures, ..)
            | BlockAcquisitionState::HaveGlobalState(_, acquired_signatures, ..)
            | BlockAcquisitionState::HaveApprovalsHashes(_, acquired_signatures, ..)
            | BlockAcquisitionState::HaveAllExecutionResults(_, acquired_signatures, ..)
            | BlockAcquisitionState::HaveAllDeploys(_, acquired_signatures)
            | BlockAcquisitionState::HaveStrictFinalitySignatures(_, acquired_signatures)
            | BlockAcquisitionState::HaveWeakFinalitySignatures(_, acquired_signatures) => {
                acquired_signatures.register_pending(validator);
            }
            BlockAcquisitionState::Initialized(..) | BlockAcquisitionState::Failed(..) => {}
        };
    }

    /// Register a finality signature for this block.
    pub(super) fn register_finality_signature(
        &mut self,
        signature: FinalitySignature,
        validator_weights: &EraValidatorWeights,
        is_historical: bool,
    ) -> Result<Option<Acceptance>, BlockAcquisitionError> {
        // we will accept finality signatures we don't yet have while in every state other than
        // Initialized and Failed. However, it can only cause a state transition when we
        // are in a resting state that needs weak finality or strict finality.
        let cloned_sig = signature.clone();
        let signer = signature.public_key.clone();
        let acceptance: Acceptance;
        let maybe_block_hash: Option<BlockHash>;
        let currently_acquiring_sigs: bool;
        let maybe_new_state: Option<BlockAcquisitionState> = match self {
            BlockAcquisitionState::HaveBlockHeader {
                header,
                acquired_signatures,
                ..
            } => {
                // we are attempting to acquire at least ~1/3 signature weight before
                // committing to doing non-trivial work to acquire this block
                // thus the primary thing we are doing in this state is accumulating sigs.
                // We also want to ensure we've tried at least once to fetch every potential
                // signature.
                maybe_block_hash = Some(header.block_hash());
                acceptance = acquired_signatures.apply_signature(signature, validator_weights);
                currently_acquiring_sigs = true;
                match acquired_signatures.signature_weight() {
                    SignatureWeight::Insufficient => None,
                    SignatureWeight::Weak | SignatureWeight::Strict => {
                        if acquired_signatures.have_no_vacant() {
                            Some(BlockAcquisitionState::HaveWeakFinalitySignatures(
                                header.clone(),
                                acquired_signatures.clone(),
                            ))
                        } else {
                            None
                        }
                    }
                }
            }
            BlockAcquisitionState::HaveBlock(block, acquired_signatures, acquired_deploys, _) => {
                maybe_block_hash = Some(*block.hash());
                currently_acquiring_sigs = !is_historical
                    && acquired_deploys.needs_deploy().is_none()
                    && acquired_signatures.signature_weight() != SignatureWeight::Strict;
                acceptance = acquired_signatures.apply_signature(signature, validator_weights);
                None
            }
            BlockAcquisitionState::HaveGlobalState(
                block,
                acquired_signatures,
                acquired_deploys,
                ..,
            )
            | BlockAcquisitionState::HaveApprovalsHashes(
                block,
                acquired_signatures,
                acquired_deploys,
            ) => {
                maybe_block_hash = Some(*block.hash());
                currently_acquiring_sigs = acquired_deploys.needs_deploy().is_none()
                    && acquired_signatures.signature_weight() != SignatureWeight::Strict;
                acceptance = acquired_signatures.apply_signature(signature, validator_weights);
                None
            }
            BlockAcquisitionState::HaveAllExecutionResults(
                block,
                acquired_signatures,
                acquired_deploys,
                ..,
            ) => {
                maybe_block_hash = Some(*block.hash());
                currently_acquiring_sigs = !acquired_signatures.is_checkable()
                    && acquired_deploys.needs_deploy().is_none()
                    && acquired_signatures.signature_weight() != SignatureWeight::Strict;
                acceptance = acquired_signatures.apply_signature(signature, validator_weights);
                None
            }
            BlockAcquisitionState::HaveAllDeploys(block, acquired_signatures) => {
                maybe_block_hash = Some(*block.hash());
                currently_acquiring_sigs =
                    acquired_signatures.signature_weight() != SignatureWeight::Strict;
                acceptance = acquired_signatures.apply_signature(signature, validator_weights);
                None
            }
            BlockAcquisitionState::HaveStrictFinalitySignatures(block, acquired_signatures) => {
                maybe_block_hash = Some(*block.hash());
                acceptance = acquired_signatures.apply_signature(signature, validator_weights);
                currently_acquiring_sigs = false;
                None
            }
            BlockAcquisitionState::HaveWeakFinalitySignatures(header, acquired_signatures) => {
                // 1: In HaveWeakFinalitySignatures we are waiting to acquire the block body
                // 2: In HaveStrictFinalitySignatures we are in the happy path resting state
                // and have enough signatures, but not necessarily all signatures and
                // will accept late comers while resting in this state
                maybe_block_hash = Some(header.block_hash());
                acceptance = acquired_signatures.apply_signature(signature, validator_weights);
                currently_acquiring_sigs = false;
                None
            }
            BlockAcquisitionState::Initialized(..) | BlockAcquisitionState::Failed(..) => {
                return Ok(None)
            }
        };
        let ret = currently_acquiring_sigs.then_some(acceptance);
        info!(
            signature=%cloned_sig,
            ?ret,
            "BlockAcquisition: registering finality signature for: {}",
            if let Some(block_hash) = maybe_block_hash {
                block_hash.to_string()
            } else {
                "unknown block".to_string()
            }
        );
        self.log_finality_signature_acceptance(&maybe_block_hash, &signer, ret);
        if let Some(new_state) = maybe_new_state {
            self.set_state(new_state);
        }
        Ok(ret)
    }

    /// Register the approvals hashes for this block.
    pub(super) fn register_approvals_hashes(
        &mut self,
        approvals_hashes: &ApprovalsHashes,
        need_execution_state: bool,
    ) -> Result<Option<Acceptance>, BlockAcquisitionError> {
        let new_state = match self {
            BlockAcquisitionState::HaveBlock(block, signatures, acquired, _)
                if !need_execution_state =>
            {
                info!(
                    "BlockAcquisition: registering approvals hashes for: {}",
                    block.hash()
                );
                acquired.apply_approvals_hashes(approvals_hashes)?;
                BlockAcquisitionState::HaveApprovalsHashes(
                    block.clone(),
                    signatures.clone(),
                    acquired.clone(),
                )
            }

            BlockAcquisitionState::HaveAllExecutionResults(block, signatures, deploys, _)
                if need_execution_state =>
            {
                deploys.apply_approvals_hashes(approvals_hashes)?;
                info!(
                    "BlockAcquisition: registering approvals hashes for: {}",
                    block.hash()
                );
                BlockAcquisitionState::HaveApprovalsHashes(
                    block.clone(),
                    signatures.clone(),
                    deploys.clone(),
                )
            }
            // we never ask for deploys in the following states, and thus it is erroneous to attempt
            // to apply any
            BlockAcquisitionState::HaveBlock(..)
            | BlockAcquisitionState::HaveGlobalState(..)
            | BlockAcquisitionState::Initialized(..)
            | BlockAcquisitionState::HaveBlockHeader { .. }
            | BlockAcquisitionState::HaveWeakFinalitySignatures(..)
            | BlockAcquisitionState::HaveAllExecutionResults(..)
            | BlockAcquisitionState::HaveAllDeploys(..)
            | BlockAcquisitionState::HaveStrictFinalitySignatures(..)
            | BlockAcquisitionState::HaveApprovalsHashes(_, _, _)
            | BlockAcquisitionState::Failed(..) => {
                return Ok(None);
            }
        };
        self.set_state(new_state);
        Ok(Some(Acceptance::NeededIt))
    }

    pub(super) fn register_trie_or_chunk(
        &mut self,
        state_root_hash: Digest,
        trie_hash: Digest,
        trie_or_chunk: TrieOrChunk,
    ) -> Result<Option<Acceptance>, BlockAcquisitionError> {
        match self {
            BlockAcquisitionState::HaveBlock(_, _, _, Some(global_state_acq)) => {
                match global_state_acq.register_trie_or_chunk(trie_hash, trie_or_chunk) {
                    Ok(()) => Ok(Some(Acceptance::NeededIt)),
                    Err(GlobalStateAcquisitionError::UnexpectedTrieOrChunkRegister(_)) => Ok(None),
                    Err(e) => Err(BlockAcquisitionError::GlobalStateAcquisition(e)),
                }
            }
            BlockAcquisitionState::HaveBlockHeader {
                acquired_block_era_validators,
                acquired_parent_block_era_validators,
                ..
            } => {
                match (
                    acquired_block_era_validators.is_acquiring_from_root_hash(&state_root_hash),
                    acquired_parent_block_era_validators
                        .is_acquiring_from_root_hash(&state_root_hash),
                ) {
                    (true, true) => Err(BlockAcquisitionError::DuplicateGlobalStateAcquisition(
                        state_root_hash,
                    )),
                    (true, false) => Self::update_era_validators_acquisition_with_trie_or_chunk(
                        acquired_block_era_validators,
                        state_root_hash,
                        trie_hash,
                        trie_or_chunk,
                    ),
                    (false, true) => Self::update_era_validators_acquisition_with_trie_or_chunk(
                        acquired_parent_block_era_validators,
                        state_root_hash,
                        trie_hash,
                        trie_or_chunk,
                    ),
                    (false, false) => Ok(None),
                }
            }
            BlockAcquisitionState::HaveBlock(_, _, _, None)
            | BlockAcquisitionState::Initialized(_, _)
            | BlockAcquisitionState::HaveWeakFinalitySignatures(_, _)
            | BlockAcquisitionState::HaveGlobalState(_, _, _, _)
            | BlockAcquisitionState::HaveAllExecutionResults(_, _, _, _)
            | BlockAcquisitionState::HaveApprovalsHashes(_, _, _)
            | BlockAcquisitionState::HaveAllDeploys(_, _)
            | BlockAcquisitionState::HaveStrictFinalitySignatures(_, _)
            | BlockAcquisitionState::Failed(_, _) => Ok(None),
        }
    }

    pub(super) fn register_trie_or_chunk_fetch_error(
        &mut self,
        state_root_hash: Digest,
        trie_hash: Digest,
    ) -> Result<Option<Acceptance>, BlockAcquisitionError> {
        match self {
            BlockAcquisitionState::HaveBlock(_, _, _, Some(global_state_acq)) => {
                match global_state_acq.register_trie_or_chunk_fetch_error(trie_hash) {
                    Ok(()) => Ok(Some(Acceptance::NeededIt)),
                    Err(GlobalStateAcquisitionError::UnexpectedTrieOrChunkRegister(_)) => Ok(None),
                    Err(e) => Err(BlockAcquisitionError::GlobalStateAcquisition(e)),
                }
            }
            BlockAcquisitionState::HaveBlockHeader {
                acquired_block_era_validators,
                acquired_parent_block_era_validators,
                ..
            } => {
                match (
                    acquired_block_era_validators.is_acquiring_from_root_hash(&state_root_hash),
                    acquired_parent_block_era_validators
                        .is_acquiring_from_root_hash(&state_root_hash),
                ) {
                    (true, true) => Err(BlockAcquisitionError::DuplicateGlobalStateAcquisition(
                        state_root_hash,
                    )),
                    (true, false) => {
                        Self::update_era_validators_acquisition_with_trie_or_chunk_fetch_error(
                            acquired_block_era_validators,
                            state_root_hash,
                            trie_hash,
                        )
                    }
                    (false, true) => {
                        Self::update_era_validators_acquisition_with_trie_or_chunk_fetch_error(
                            acquired_parent_block_era_validators,
                            state_root_hash,
                            trie_hash,
                        )
                    }
                    (false, false) => Ok(None),
                }
            }
            BlockAcquisitionState::HaveBlock(_, _, _, None)
            | BlockAcquisitionState::Initialized(_, _)
            | BlockAcquisitionState::HaveWeakFinalitySignatures(_, _)
            | BlockAcquisitionState::HaveGlobalState(_, _, _, _)
            | BlockAcquisitionState::HaveAllExecutionResults(_, _, _, _)
            | BlockAcquisitionState::HaveApprovalsHashes(_, _, _)
            | BlockAcquisitionState::HaveAllDeploys(_, _)
            | BlockAcquisitionState::HaveStrictFinalitySignatures(_, _)
            | BlockAcquisitionState::Failed(_, _) => Ok(None),
        }
    }

    pub(super) fn register_put_trie(
        &mut self,
        state_root_hash: Digest,
        trie_hash: Digest,
        trie_raw: TrieRaw,
        put_trie_result: Result<Digest, engine_state::Error>,
    ) -> Result<Option<Acceptance>, BlockAcquisitionError> {
        let (maybe_new_state, acceptance) = match self {
            BlockAcquisitionState::HaveBlock(
                block,
                acquired_signatures,
                deploy_acquisition,
                Some(global_state_acq),
            ) => {
                let acceptance = match global_state_acq.register_put_trie(
                    trie_hash,
                    trie_raw,
                    put_trie_result,
                ) {
                    Ok(()) => Ok(Some(Acceptance::NeededIt)),
                    Err(GlobalStateAcquisitionError::UnexpectedTrieOrChunkRegister(_)) => Ok(None),
                    Err(e) => Err(BlockAcquisitionError::GlobalStateAcquisition(e)),
                };

                let maybe_new_state = global_state_acq.is_finished().then(|| {
                    BlockAcquisitionState::HaveGlobalState(
                        block.clone(),
                        acquired_signatures.clone(),
                        deploy_acquisition.clone(),
                        ExecutionResultsAcquisition::Needed {
                            block_hash: *block.hash(),
                        },
                    )
                });

                (maybe_new_state, acceptance)
            }
            BlockAcquisitionState::HaveBlockHeader {
                acquired_block_era_validators,
                acquired_parent_block_era_validators,
                ..
            } => {
                let acceptance = match (
                    acquired_block_era_validators.is_acquiring_from_root_hash(&state_root_hash),
                    acquired_parent_block_era_validators
                        .is_acquiring_from_root_hash(&state_root_hash),
                ) {
                    (true, true) => Err(BlockAcquisitionError::DuplicateGlobalStateAcquisition(
                        state_root_hash,
                    )),
                    (true, false) => Self::update_era_validators_acquisition_with_put_trie_result(
                        acquired_block_era_validators,
                        state_root_hash,
                        trie_hash,
                        trie_raw,
                        put_trie_result,
                    ),
                    (false, true) => Self::update_era_validators_acquisition_with_put_trie_result(
                        acquired_parent_block_era_validators,
                        state_root_hash,
                        trie_hash,
                        trie_raw,
                        put_trie_result,
                    ),
                    (false, false) => Ok(None),
                };
                (None, acceptance)
            }
            BlockAcquisitionState::HaveBlock(_, _, _, None)
            | BlockAcquisitionState::Initialized(_, _)
            | BlockAcquisitionState::HaveWeakFinalitySignatures(_, _)
            | BlockAcquisitionState::HaveGlobalState(_, _, _, _)
            | BlockAcquisitionState::HaveAllExecutionResults(_, _, _, _)
            | BlockAcquisitionState::HaveApprovalsHashes(_, _, _)
            | BlockAcquisitionState::HaveAllDeploys(_, _)
            | BlockAcquisitionState::HaveStrictFinalitySignatures(_, _)
            | BlockAcquisitionState::Failed(_, _) => (None, Ok(None)),
        };

        if let Some(new_state) = maybe_new_state {
            self.set_state(new_state);
        }

        acceptance
    }

    pub(super) fn register_block_header_requested_from_storage(
        &mut self,
        block_header: Option<BlockHeader>,
    ) -> Result<Option<Acceptance>, BlockAcquisitionError> {
        match self {
            BlockAcquisitionState::HaveBlockHeader {
                parent_block_header,
                acquired_parent_block_era_validators,
                ..
            } => {
                if let Some(header) = block_header {
                    if parent_block_header.is_some() {
                        Ok(Some(Acceptance::HadIt))
                    } else {
                        let state_root_hash = *header.state_root_hash();
                        *parent_block_header = Some(header);
                        *acquired_parent_block_era_validators =
                            EraValidatorsAcquisition::new_pending_from_storage(state_root_hash);
                        Ok(Some(Acceptance::NeededIt))
                    }
                } else {
                    Err(BlockAcquisitionError::BlockHeaderMissing)
                }
            }
            BlockAcquisitionState::HaveBlock(_, _, _, _)
            | BlockAcquisitionState::Initialized(_, _)
            | BlockAcquisitionState::HaveWeakFinalitySignatures(_, _)
            | BlockAcquisitionState::HaveGlobalState(_, _, _, _)
            | BlockAcquisitionState::HaveAllExecutionResults(_, _, _, _)
            | BlockAcquisitionState::HaveApprovalsHashes(_, _, _)
            | BlockAcquisitionState::HaveAllDeploys(_, _)
            | BlockAcquisitionState::HaveStrictFinalitySignatures(_, _)
            | BlockAcquisitionState::Failed(_, _) => Ok(None),
        }
    }

    fn update_era_validators_acquisition_with_trie_or_chunk(
        era_validators_acquisition: &mut EraValidatorsAcquisition,
        state_root_hash: Digest,
        trie_hash: Digest,
        trie_or_chunk: TrieOrChunk,
    ) -> Result<Option<Acceptance>, BlockAcquisitionError> {
        match era_validators_acquisition.register_global_state_trie_or_chunk(
            state_root_hash,
            trie_hash,
            trie_or_chunk,
        ) {
            Ok(()) => Ok(Some(Acceptance::NeededIt)),
            Err(EraValidatorsAcquisitionError::AlreadyComplete) => Ok(Some(Acceptance::HadIt)),
            Err(EraValidatorsAcquisitionError::NotAcquiring { .. })
            | Err(EraValidatorsAcquisitionError::GlobalStateAcquisition {
                err: GlobalStateAcquisitionError::UnexpectedTrieOrChunkRegister(_),
            }) => Ok(None),
            Err(e) => Err(BlockAcquisitionError::EraValidatorsAcquisition(e)),
        }
    }

    fn update_era_validators_acquisition_with_trie_or_chunk_fetch_error(
        era_validators_acquisition: &mut EraValidatorsAcquisition,
        state_root_hash: Digest,
        trie_hash: Digest,
    ) -> Result<Option<Acceptance>, BlockAcquisitionError> {
        match era_validators_acquisition
            .register_global_state_trie_or_chunk_fetch_error(state_root_hash, trie_hash)
        {
            Ok(()) => Ok(Some(Acceptance::NeededIt)),
            Err(EraValidatorsAcquisitionError::AlreadyComplete) => Ok(Some(Acceptance::HadIt)),
            Err(EraValidatorsAcquisitionError::NotAcquiring { .. })
            | Err(EraValidatorsAcquisitionError::GlobalStateAcquisition {
                err: GlobalStateAcquisitionError::UnexpectedTrieOrChunkRegister(_),
            }) => Ok(None),
            Err(e) => Err(BlockAcquisitionError::EraValidatorsAcquisition(e)),
        }
    }

    fn update_era_validators_acquisition_with_put_trie_result(
        era_validators_acquisition: &mut EraValidatorsAcquisition,
        state_root_hash: Digest,
        trie_hash: Digest,
        trie_raw: TrieRaw,
        put_trie_result: Result<Digest, engine_state::Error>,
    ) -> Result<Option<Acceptance>, BlockAcquisitionError> {
        match era_validators_acquisition.register_global_state_put_trie_result(
            state_root_hash,
            trie_hash,
            trie_raw,
            put_trie_result,
        ) {
            Ok(()) => Ok(Some(Acceptance::NeededIt)),
            Err(EraValidatorsAcquisitionError::AlreadyComplete) => Ok(Some(Acceptance::HadIt)),
            Err(EraValidatorsAcquisitionError::NotAcquiring { .. })
            | Err(EraValidatorsAcquisitionError::GlobalStateAcquisition {
                err: GlobalStateAcquisitionError::UnexpectedTrieOrChunkRegister(_),
            }) => Ok(None),
            Err(e) => Err(BlockAcquisitionError::EraValidatorsAcquisition(e)),
        }
    }

    fn update_era_validators_for_acquisition(
        era_validators_acquisition: &mut EraValidatorsAcquisition,
        state_hash: &Digest,
        era_validators_get_result: Result<EraValidators, EraValidatorsGetError>,
    ) -> Result<Option<Acceptance>, BlockAcquisitionError> {
        match era_validators_get_result {
            Ok(era_validators) => {
                match era_validators_acquisition.register_era_validators(state_hash, era_validators)
                {
                    Ok(()) => Ok(Some(Acceptance::NeededIt)),
                    Err(EraValidatorsAcquisitionError::AlreadyComplete) => {
                        Ok(Some(Acceptance::HadIt))
                    }
                    Err(EraValidatorsAcquisitionError::NotAcquiring { .. }) => Ok(None),
                    Err(e) => Err(BlockAcquisitionError::EraValidatorsAcquisition(e)),
                }
            }
            Err(EraValidatorsGetError::RootNotFound) => {
                *era_validators_acquisition = EraValidatorsAcquisition::new_pending_global_state(
                    GlobalStateAcquisition::new(state_hash),
                );
                Ok(Some(Acceptance::NeededIt))
            }
            Err(_) => Err(BlockAcquisitionError::MissingEraValidatorWeights),
        }
    }

    pub(super) fn register_era_validators_from_contract_runtime(
        &mut self,
        from_state_root_hash: Digest,
        era_validators_get_result: Result<EraValidators, EraValidatorsGetError>,
    ) -> Result<Option<Acceptance>, BlockAcquisitionError> {
        match self {
            BlockAcquisitionState::HaveBlockHeader {
                acquired_block_era_validators,
                acquired_parent_block_era_validators,
                ..
            } => {
                match (
                    acquired_block_era_validators
                        .is_acquiring_from_root_hash(&from_state_root_hash),
                    acquired_parent_block_era_validators
                        .is_acquiring_from_root_hash(&from_state_root_hash),
                ) {
                    (true, true) => Err(BlockAcquisitionError::DuplicateGlobalStateAcquisition(
                        from_state_root_hash,
                    )),
                    (true, false) => Self::update_era_validators_for_acquisition(
                        acquired_block_era_validators,
                        &from_state_root_hash,
                        era_validators_get_result,
                    ),
                    (false, true) => Self::update_era_validators_for_acquisition(
                        acquired_parent_block_era_validators,
                        &from_state_root_hash,
                        era_validators_get_result,
                    ),
                    (false, false) => Ok(None),
                }
            }
            BlockAcquisitionState::HaveBlock(_, _, _, _)
            | BlockAcquisitionState::Initialized(_, _)
            | BlockAcquisitionState::HaveWeakFinalitySignatures(_, _)
            | BlockAcquisitionState::HaveGlobalState(_, _, _, _)
            | BlockAcquisitionState::HaveAllExecutionResults(_, _, _, _)
            | BlockAcquisitionState::HaveApprovalsHashes(_, _, _)
            | BlockAcquisitionState::HaveAllDeploys(_, _)
            | BlockAcquisitionState::HaveStrictFinalitySignatures(_, _)
            | BlockAcquisitionState::Failed(_, _) => Ok(None),
        }
    }

    /// Register execution results checksum for this block.
    pub(super) fn register_execution_results_checksum(
        &mut self,
        execution_results_checksum: ExecutionResultsChecksum,
        need_execution_state: bool,
    ) -> Result<(), BlockAcquisitionError> {
        debug!(state=%self, need_execution_state, "BlockAcquisitionState: register_execution_results_checksum");
        match self {
            BlockAcquisitionState::HaveGlobalState(
                block,
                _,
                _,
                acq @ ExecutionResultsAcquisition::Needed { .. },
            ) if need_execution_state => {
                info!(
                    "BlockAcquisition: registering execution results hash for: {}",
                    block.hash()
                );
                *acq = acq
                    .clone()
                    .apply_checksum(execution_results_checksum)
                    .map_err(BlockAcquisitionError::ExecutionResults)?;
            }
            BlockAcquisitionState::HaveAllDeploys(..)
            | BlockAcquisitionState::HaveGlobalState(..)
            | BlockAcquisitionState::HaveBlock(..)
            | BlockAcquisitionState::Initialized(..)
            | BlockAcquisitionState::HaveBlockHeader { .. }
            | BlockAcquisitionState::HaveWeakFinalitySignatures(..)
            | BlockAcquisitionState::HaveAllExecutionResults(..)
            | BlockAcquisitionState::HaveStrictFinalitySignatures(..)
            | BlockAcquisitionState::HaveApprovalsHashes(..)
            | BlockAcquisitionState::Failed(..) => {
                return Ok(());
            }
        };
        Ok(())
    }

    /// Register execution results or chunk for this block.
    pub(super) fn register_execution_results_or_chunk(
        &mut self,
        block_execution_results_or_chunk: BlockExecutionResultsOrChunk,
        need_execution_state: bool,
    ) -> Result<Option<HashMap<DeployHash, casper_types::ExecutionResult>>, BlockAcquisitionError>
    {
        debug!(state=%self, need_execution_state,
            block_execution_results_or_chunk=%block_execution_results_or_chunk,
            "register_execution_results_or_chunk");
        let (new_state, ret) = match self {
            BlockAcquisitionState::HaveGlobalState(
                block,
                signatures,
                deploys,
                exec_results_acq,
            ) if need_execution_state => {
                info!(
                    "BlockAcquisition: registering execution result or chunk for: {}",
                    block.hash()
                );
                let deploy_hashes = block.deploy_and_transfer_hashes().copied().collect();
                match exec_results_acq
                    .clone()
                    .apply_block_execution_results_or_chunk(
                        block_execution_results_or_chunk,
                        deploy_hashes,
                    ) {
                    Ok(new_effects) => match new_effects {
                        ExecutionResultsAcquisition::Needed { .. }
                        | ExecutionResultsAcquisition::Pending { .. } => {
                            debug!("apply_block_execution_results_or_chunk: Needed | Pending");
                            return Ok(None);
                        }
                        ExecutionResultsAcquisition::Complete { ref results, .. } => {
                            debug!("apply_block_execution_results_or_chunk: Complete");
                            (
                                BlockAcquisitionState::HaveGlobalState(
                                    block.clone(),
                                    signatures.clone(),
                                    deploys.clone(),
                                    new_effects.clone(),
                                ),
                                Some(results.clone()),
                            )
                        }
                        ExecutionResultsAcquisition::Acquiring { .. } => {
                            debug!("apply_block_execution_results_or_chunk: Acquiring");
                            (
                                BlockAcquisitionState::HaveGlobalState(
                                    block.clone(),
                                    signatures.clone(),
                                    deploys.clone(),
                                    new_effects,
                                ),
                                None,
                            )
                        }
                    },
                    Err(error) => {
                        warn!(%error, "failed to apply execution results");
                        return Err(BlockAcquisitionError::ExecutionResults(error));
                    }
                }
            }
            BlockAcquisitionState::HaveAllDeploys(..)
            | BlockAcquisitionState::HaveGlobalState(..)
            | BlockAcquisitionState::HaveBlock(..)
            | BlockAcquisitionState::Initialized(..)
            | BlockAcquisitionState::HaveBlockHeader { .. }
            | BlockAcquisitionState::HaveWeakFinalitySignatures(..)
            | BlockAcquisitionState::HaveAllExecutionResults(..)
            | BlockAcquisitionState::HaveStrictFinalitySignatures(..)
            | BlockAcquisitionState::HaveApprovalsHashes(..)
            | BlockAcquisitionState::Failed(..) => {
                return Ok(None);
            }
        };
        self.set_state(new_state);
        Ok(ret)
    }

    /// Register execution results stored notification for this block.
    pub(super) fn register_execution_results_stored_notification(
        &mut self,
        need_execution_state: bool,
    ) -> Result<(), BlockAcquisitionError> {
        let new_state = match self {
            BlockAcquisitionState::HaveGlobalState(
                block,
                signatures,
                deploys,
                ExecutionResultsAcquisition::Complete { checksum, .. },
            ) if need_execution_state => {
                info!(
                    "BlockAcquisition: registering execution results stored notification for: {}",
                    block.hash()
                );
                BlockAcquisitionState::HaveAllExecutionResults(
                    block.clone(),
                    signatures.clone(),
                    deploys.clone(),
                    *checksum,
                )
            }
            BlockAcquisitionState::HaveGlobalState(..)
            | BlockAcquisitionState::HaveAllDeploys(..)
            | BlockAcquisitionState::HaveBlock(..)
            | BlockAcquisitionState::Initialized(..)
            | BlockAcquisitionState::HaveBlockHeader { .. }
            | BlockAcquisitionState::HaveWeakFinalitySignatures(..)
            | BlockAcquisitionState::HaveAllExecutionResults(..)
            | BlockAcquisitionState::HaveStrictFinalitySignatures(..)
            | BlockAcquisitionState::HaveApprovalsHashes(..)
            | BlockAcquisitionState::Failed(..) => {
                return Ok(());
            }
        };
        self.set_state(new_state);
        Ok(())
    }

    /// Register a deploy for this block.
    pub(super) fn register_deploy(
        &mut self,
        deploy_id: DeployId,
        is_historical: bool,
    ) -> Result<Option<Acceptance>, BlockAcquisitionError> {
        let (block, signatures, deploys) = match self {
            BlockAcquisitionState::HaveBlock(block, signatures, deploys, _)
                if false == is_historical =>
            {
                (block, signatures, deploys)
            }
            BlockAcquisitionState::HaveApprovalsHashes(block, signatures, deploys) => {
                (block, signatures, deploys)
            }
            BlockAcquisitionState::HaveAllExecutionResults(
                block,
                signatures,
                deploys,
                checksum,
            ) if is_historical => match checksum {
                ExecutionResultsChecksum::Uncheckable => (block, signatures, deploys),
                ExecutionResultsChecksum::Checkable(_) => {
                    return Err(BlockAcquisitionError::InvalidAttemptToApplyDeploy { deploy_id });
                }
            },
            BlockAcquisitionState::Initialized(_, _)
            | BlockAcquisitionState::HaveBlockHeader { .. }
            | BlockAcquisitionState::HaveWeakFinalitySignatures(_, _)
            | BlockAcquisitionState::HaveBlock(_, _, _, _)
            | BlockAcquisitionState::HaveGlobalState(_, _, _, _)
            | BlockAcquisitionState::HaveAllExecutionResults(_, _, _, _)
            | BlockAcquisitionState::HaveAllDeploys(_, _)
            | BlockAcquisitionState::HaveStrictFinalitySignatures(_, _)
            | BlockAcquisitionState::Failed(_, _) => {
                warn!(
                    ?deploy_id,
                    "BlockAcquisition: invalid attempt to register deploy for: {}",
                    self.block_hash()
                );
                return Ok(None);
            }
        };
        info!("BlockAcquisition: registering deploy for: {}", block.hash());
        let maybe_acceptance = deploys.apply_deploy(deploy_id);
        if deploys.needs_deploy().is_none() {
            let new_state =
                BlockAcquisitionState::HaveAllDeploys(block.clone(), signatures.clone());
            self.set_state(new_state);
        }
        Ok(maybe_acceptance)
    }

    /// Register block executed for this block.
    pub(super) fn register_block_execution_enqueued(
        &mut self,
        need_execution_state: bool,
    ) -> Result<(), BlockAcquisitionError> {
        let new_state = match self {
            BlockAcquisitionState::HaveBlock(block, acquired_signatures, deploy_acquisition, _)
                if !need_execution_state =>
            {
                info!(
                    "BlockAcquisition: registering block execution for: {}",
                    block.hash()
                );
                if deploy_acquisition.needs_deploy().is_some() {
                    return Err(BlockAcquisitionError::InvalidAttemptToEnqueueBlockForExecution);
                }
                // this must be a block w/ no deploys and thus also no approvals hashes;
                // we can go straight to strict finality
                BlockAcquisitionState::HaveStrictFinalitySignatures(
                    block.clone(),
                    acquired_signatures.clone(),
                )
            }
            BlockAcquisitionState::HaveAllDeploys(block, acquired_signatures) => {
                info!(
                    "BlockAcquisition: registering block execution for: {}",
                    block.hash()
                );
                BlockAcquisitionState::HaveStrictFinalitySignatures(
                    block.clone(),
                    acquired_signatures.clone(),
                )
            }

            BlockAcquisitionState::Initialized(..)
            | BlockAcquisitionState::HaveWeakFinalitySignatures(..)
            | BlockAcquisitionState::HaveBlockHeader { .. }
            | BlockAcquisitionState::HaveBlock(..)
            | BlockAcquisitionState::HaveGlobalState(..)
            | BlockAcquisitionState::HaveAllExecutionResults(..)
            | BlockAcquisitionState::HaveApprovalsHashes(..)
            | BlockAcquisitionState::HaveStrictFinalitySignatures(..)
            | BlockAcquisitionState::Failed(..) => {
                return Ok(());
            }
        };
        self.set_state(new_state);
        Ok(())
    }

    /// Register marked complete (all required data stored locally) for this block.
    pub(super) fn register_marked_complete(
        &mut self,
        need_execution_state: bool,
    ) -> Result<(), BlockAcquisitionError> {
        let new_state = match self {
            BlockAcquisitionState::HaveBlock(block, acquired_signatures, deploy_acquisition, _)
                if !need_execution_state =>
            {
                info!(
                    "BlockAcquisition: registering marked complete for: {}",
                    block.hash()
                );
                if deploy_acquisition.needs_deploy().is_some() {
                    return Err(BlockAcquisitionError::InvalidAttemptToMarkComplete);
                }
                // this must be a block w/ no deploys and thus also no execution effects or
                // approvals hashes; we can go straight to strict finality
                BlockAcquisitionState::HaveStrictFinalitySignatures(
                    block.clone(),
                    acquired_signatures.clone(),
                )
            }
            BlockAcquisitionState::HaveGlobalState(block, acquired_signatures, ..)
                if need_execution_state =>
            {
                // this must be a block w/ no deploys and thus also no execution effects or
                // approvals hashes; we can go straight to strict finality
                info!(
                    "BlockAcquisition: registering marked complete for: {}",
                    block.hash()
                );
                BlockAcquisitionState::HaveStrictFinalitySignatures(
                    block.clone(),
                    acquired_signatures.clone(),
                )
            }
            BlockAcquisitionState::HaveAllDeploys(block, acquired_signatures) => {
                info!(
                    "BlockAcquisition: registering marked complete for: {}",
                    block.hash()
                );
                BlockAcquisitionState::HaveStrictFinalitySignatures(
                    block.clone(),
                    acquired_signatures.clone(),
                )
            }

            BlockAcquisitionState::Initialized(..)
            | BlockAcquisitionState::HaveWeakFinalitySignatures(..)
            | BlockAcquisitionState::HaveBlockHeader { .. }
            | BlockAcquisitionState::HaveBlock(..)
            | BlockAcquisitionState::HaveGlobalState(..)
            | BlockAcquisitionState::HaveAllExecutionResults(..)
            | BlockAcquisitionState::HaveApprovalsHashes(..)
            | BlockAcquisitionState::HaveStrictFinalitySignatures(..)
            | BlockAcquisitionState::Failed(..) => {
                return Ok(());
            }
        };
        self.set_state(new_state);
        Ok(())
    }

    fn log_finality_signature_acceptance(
        &self,
        maybe_block_hash: &Option<BlockHash>,
        signer: &PublicKey,
        acceptance: Option<Acceptance>,
    ) {
        match maybe_block_hash {
            None => {
                error!(
                    "BlockAcquisition: unknown block_hash for finality signature from {}",
                    signer
                );
            }
            Some(block_hash) => match acceptance {
                Some(Acceptance::HadIt) => {
                    trace!(
                        "BlockAcquisition: existing finality signature for {:?} from {}",
                        block_hash,
                        signer
                    );
                }
                Some(Acceptance::NeededIt) => {
                    debug!(
                        "BlockAcquisition: new finality signature for {:?} from {}",
                        block_hash, signer
                    );
                }
                None => {
                    debug!(
                        "BlockAcquisition: finality signature for {:?} from {} while not actively \
                        trying to acquire finality signatures",
                        block_hash, signer
                    );
                }
            },
        }
    }

    fn set_state(&mut self, new_state: BlockAcquisitionState) {
        debug!(
            "BlockAcquisition: {} (transitioned from: {})",
            new_state, self
        );
        *self = new_state;
    }
}

pub(super) fn signatures_from_missing_validators(
    validator_weights: &EraValidatorWeights,
    signatures: &mut SignatureAcquisition,
    max_simultaneous_peers: usize,
    peer_list: &PeerList,
    rng: &mut NodeRng,
    block_header: &BlockHeader,
) -> BlockAcquisitionAction {
    let mut missing_signatures_in_random_order: HashSet<PublicKey> = validator_weights
        .missing_validators(signatures.not_vacant())
        .cloned()
        .collect();
    // If there are too few, retry any in Pending state.
    if missing_signatures_in_random_order.len() < max_simultaneous_peers {
        missing_signatures_in_random_order.extend(
            validator_weights
                .missing_validators(signatures.not_pending())
                .cloned(),
        );
    }
    BlockAcquisitionAction::finality_signatures(
        peer_list,
        rng,
        block_header,
        missing_signatures_in_random_order.into_iter().collect(),
    )
}<|MERGE_RESOLUTION|>--- conflicted
+++ resolved
@@ -310,7 +310,6 @@
             BlockAcquisitionState::Initialized(block_hash, ..) => Ok(
                 BlockAcquisitionAction::block_header(peer_list, rng, *block_hash),
             ),
-<<<<<<< HEAD
             BlockAcquisitionState::HaveBlockHeader {
                 header,
                 acquired_signatures,
@@ -321,23 +320,13 @@
                 if let Some(validator_weights) = validator_weights {
                     // Collect signatures with Vacant state or which are currently missing from
                     // SignatureAcquisition.
-                    let mut missing_signatures: HashSet<PublicKey> = validator_weights
-                        .missing_validators(acquired_signatures.not_vacant())
-                        .cloned()
-                        .collect();
-                    // If there are too few, retry any in Pending state.
-                    if missing_signatures.len() < restrictions.max_simultaneous_peers {
-                        missing_signatures.extend(
-                            validator_weights
-                                .missing_validators(acquired_signatures.not_pending())
-                                .cloned(),
-                        );
-                    }
-                    Ok(BlockAcquisitionAction::finality_signatures(
+                    Ok(signatures_from_missing_validators(
+                        validator_weights,
+                        acquired_signatures,
+                        restrictions.max_simultaneous_peers,
                         peer_list,
                         rng,
                         header,
-                        missing_signatures.into_iter().collect(),
                     ))
                 } else {
                     let era_id = header.era_id();
@@ -432,19 +421,6 @@
                         validators_to_register.clone(),
                     ));
                 }
-=======
-            BlockAcquisitionState::HaveBlockHeader(block_header, signatures) => {
-                // Collect signatures with Vacant state or which are currently missing from the
-                // SignatureAcquisition.
-                Ok(signatures_from_missing_validators(
-                    validator_weights,
-                    signatures,
-                    max_simultaneous_peers,
-                    peer_list,
-                    rng,
-                    block_header,
-                ))
->>>>>>> 8516bac9
             }
             BlockAcquisitionState::HaveWeakFinalitySignatures(header, _) => Ok(
                 BlockAcquisitionAction::block_body(peer_list, rng, header.block_hash()),
@@ -482,12 +458,8 @@
                         validator_weights,
                         signatures,
                         is_historical,
-<<<<<<< HEAD
                         restrictions.legacy_required_finality,
-=======
-                        legacy_required_finality,
-                        max_simultaneous_peers,
->>>>>>> 8516bac9
+                        restrictions.max_simultaneous_peers,
                     ))
                 }
             }
@@ -520,12 +492,8 @@
                         validator_weights,
                         signatures,
                         is_historical,
-<<<<<<< HEAD
                         restrictions.legacy_required_finality,
-=======
-                        legacy_required_finality,
-                        max_simultaneous_peers,
->>>>>>> 8516bac9
+                        restrictions.max_simultaneous_peers,
                     ))
                 }
             }
@@ -556,12 +524,8 @@
                         signatures,
                         deploys.needs_deploy(),
                         is_historical,
-<<<<<<< HEAD
                         restrictions.legacy_required_finality,
-=======
-                        legacy_required_finality,
-                        max_simultaneous_peers,
->>>>>>> 8516bac9
+                        restrictions.max_simultaneous_peers,
                     ))
                 }
             }
@@ -569,7 +533,6 @@
                 Err(BlockAcquisitionError::InvalidStateTransition)
             }
             BlockAcquisitionState::HaveApprovalsHashes(block, signatures, deploys) => {
-<<<<<<< HEAD
                 if let Some(validator_weights) = validator_weights {
                     Ok(BlockAcquisitionAction::maybe_needs_deploy(
                         block.header(),
@@ -580,6 +543,7 @@
                         deploys.needs_deploy(),
                         is_historical,
                         restrictions.legacy_required_finality,
+                        restrictions.max_simultaneous_peers,
                     ))
                 } else {
                     Err(BlockAcquisitionError::MissingEraValidatorWeights)
@@ -595,35 +559,11 @@
                         signatures,
                         is_historical,
                         restrictions.legacy_required_finality,
+                        restrictions.max_simultaneous_peers,
                     ))
                 } else {
                     Err(BlockAcquisitionError::MissingEraValidatorWeights)
                 }
-=======
-                Ok(BlockAcquisitionAction::maybe_needs_deploy(
-                    block.header(),
-                    peer_list,
-                    rng,
-                    validator_weights,
-                    signatures,
-                    deploys.needs_deploy(),
-                    is_historical,
-                    legacy_required_finality,
-                    max_simultaneous_peers,
-                ))
-            }
-            BlockAcquisitionState::HaveAllDeploys(block, signatures) => {
-                Ok(BlockAcquisitionAction::strict_finality_signatures(
-                    peer_list,
-                    rng,
-                    block.header(),
-                    validator_weights,
-                    signatures,
-                    is_historical,
-                    legacy_required_finality,
-                    max_simultaneous_peers,
-                ))
->>>>>>> 8516bac9
             }
             BlockAcquisitionState::HaveStrictFinalitySignatures(block, ..) => {
                 Ok(BlockAcquisitionAction::need_nothing(*block.hash()))
