--- conflicted
+++ resolved
@@ -26,12 +26,7 @@
 use prometheus::Registry;
 use tracing::{debug, error, info, trace};
 
-<<<<<<< HEAD
-use casper_execution_engine::engine_state::{EngineConfigBuilder, EngineState};
-=======
-use casper_execution_engine::engine_state::{DeployItem, EngineConfigBuilder, ExecutionEngineV1};
-
->>>>>>> 62231472
+use casper_execution_engine::engine_state::{EngineConfigBuilder, ExecutionEngineV1};
 use casper_storage::{
     data_access_layer::{
         AddressableEntityRequest, BlockStore, DataAccessLayer, ExecutionResultsChecksumRequest,
@@ -569,15 +564,16 @@
                 transaction,
                 responder,
             } => {
-<<<<<<< HEAD
-                let engine_state = Arc::clone(&self.engine_state);
+                let execution_engine_v1 = Arc::clone(&self.execution_engine_v1);
+                let data_access_layer = Arc::clone(&self.data_access_layer);
                 let native_runtime_config =
                     NativeRuntimeConfig::from_chainspec(self.chainspec.as_ref());
                 let system_costs = self.chainspec.system_costs_config;
                 async move {
                     let result = run_intensive_task(move || {
                         speculatively_execute(
-                            engine_state.as_ref(),
+                            data_access_layer.as_ref(),
+                            execution_engine_v1.as_ref(),
                             execution_prestate,
                             native_runtime_config,
                             system_costs,
@@ -586,27 +582,6 @@
                     })
                     .await;
                     responder.respond(result).await
-=======
-                if let Transaction::Deploy(deploy) = *transaction {
-                    let execution_engine_v1 = Arc::clone(&self.execution_engine_v1);
-                    let data_access_layer = Arc::clone(&self.data_access_layer);
-                    async move {
-                        let result = run_intensive_task(move || {
-                            speculatively_execute(
-                                data_access_layer.as_ref(),
-                                execution_engine_v1.as_ref(),
-                                execution_prestate,
-                                DeployItem::from(deploy.clone()),
-                            )
-                        })
-                        .await;
-                        responder.respond(result).await
-                    }
-                    .ignore()
-                } else {
-                    unreachable!()
-                    //async move { responder.respond(Ok(None)).await }.ignore()
->>>>>>> 62231472
                 }
                 .ignore()
             }
