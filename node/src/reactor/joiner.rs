//! Reactor used to join the network.

mod memory_metrics;

use std::{
    borrow::Cow,
    collections::BTreeMap,
    fmt::{self, Display, Formatter},
    path::PathBuf,
    sync::Arc,
    time::Instant,
};

use datasize::DataSize;
use derive_more::From;
use memory_metrics::MemoryMetrics;
use prometheus::Registry;
use reactor::ReactorEvent;
use serde::Serialize;
use tracing::{debug, error, warn};

use casper_execution_engine::storage::trie::TrieOrChunk;

#[cfg(test)]
use crate::testing::network::NetworkedReactor;
use crate::{
    components::{
        chain_synchronizer::{self, ChainSynchronizer, JoiningOutcome},
        chainspec_loader::{self, ChainspecLoader},
        console::{self, Console},
        contract_runtime::ContractRuntime,
        deploy_acceptor::{self, DeployAcceptor},
        event_stream_server,
        event_stream_server::{DeployGetter, EventStreamServer},
        fetcher::{
            self, FetchedOrNotFound, Fetcher, FetcherBuilder, TrieFetcher, TrieFetcherEvent,
        },
        gossiper::{self, Gossiper},
        metrics::Metrics,
        rest_server::{self, RestServer},
        small_network::{self, GossipedAddress, SmallNetwork, SmallNetworkIdentity},
        storage::{self, Storage},
        Component,
    },
    contract_runtime,
    effect::{
        announcements::{
            BlocklistAnnouncement, ChainspecLoaderAnnouncement, ContractRuntimeAnnouncement,
            ControlAnnouncement, DeployAcceptorAnnouncement, GossiperAnnouncement,
            LinearChainAnnouncement,
        },
        console::DumpConsensusStateRequest,
        incoming::{
            ConsensusMessageIncoming, FinalitySignatureIncoming, GossiperIncoming,
            NetRequestIncoming, NetResponse, NetResponseIncoming, TrieRequestIncoming,
            TrieResponseIncoming,
        },
        requests::{
            BeginGossipRequest, ChainspecLoaderRequest, ConsensusRequest, ContractRuntimeRequest,
            FetcherRequest, MetricsRequest, NetworkInfoRequest, NetworkRequest, RestRequest,
            StorageRequest, TrieFetcherRequest,
        },
        EffectBuilder, EffectExt, Effects,
    },
    protocol::Message,
    reactor::{
        self,
        event_queue_metrics::EventQueueMetrics,
        initializer,
        participating::{self, Error, ParticipatingInitConfig},
        EventQueueHandle, Finalize, ReactorExit,
    },
    types::{
<<<<<<< HEAD
        Block, BlockHeader, BlockHeaderWithMetadata, BlockWithMetadata, Deploy, ExitCode,
        FinalizedApprovalsWithId, NodeId,
=======
        Block, BlockHeader, BlockHeaderWithMetadata, BlockWithMetadata, Deploy, DeployHash,
        ExitCode, NodeId,
>>>>>>> dade1b18
    },
    utils::{Source, WithDir},
    NodeRng,
};

/// Top-level event for the reactor.
#[allow(clippy::large_enum_variant)]
#[derive(Debug, From, Serialize)]
#[must_use]
pub(crate) enum JoinerEvent {
    /// Chain synchronizer event.
    #[from]
    ChainSynchronizer(chain_synchronizer::Event),

    /// Small Network event.
    #[from]
    SmallNetwork(small_network::Event<Message>),

    /// Storage event.
    #[from]
    Storage(storage::Event),

    #[from]
    /// REST server event.
    RestServer(#[serde(skip_serializing)] rest_server::Event),

    #[from]
    /// Event stream server event.
    EventStreamServer(#[serde(skip_serializing)] event_stream_server::Event),

    /// Metrics request.
    #[from]
    MetricsRequest(#[serde(skip_serializing)] MetricsRequest),

    #[from]
    /// Chainspec Loader event.
    ChainspecLoader(#[serde(skip_serializing)] chainspec_loader::Event),

    /// Chainspec info request
    #[from]
    ChainspecLoaderRequest(#[serde(skip_serializing)] ChainspecLoaderRequest),

    /// Network info request.
    #[from]
    NetworkInfoRequest(#[serde(skip_serializing)] NetworkInfoRequest),

    /// Block fetcher event.
    #[from]
    BlockFetcher(#[serde(skip_serializing)] fetcher::Event<Block>),

    /// Block header (without metadata) fetcher event.
    #[from]
    BlockHeaderFetcher(#[serde(skip_serializing)] fetcher::Event<BlockHeader>),

    /// Block header with metadata by height fetcher event.
    #[from]
    BlockHeaderByHeightFetcher(#[serde(skip_serializing)] fetcher::Event<BlockHeaderWithMetadata>),

    /// Linear chain (by height) fetcher event.
    #[from]
    BlockByHeightFetcher(#[serde(skip_serializing)] fetcher::Event<BlockWithMetadata>),

    /// Deploy fetcher event.
    #[from]
    DeployFetcher(#[serde(skip_serializing)] fetcher::Event<Deploy>),

    /// Finalized approvals fetcher event.
    #[from]
    FinalizedApprovalsFetcher(#[serde(skip_serializing)] fetcher::Event<FinalizedApprovalsWithId>),

    /// Trie or chunk fetcher event.
    #[from]
    TrieOrChunkFetcher(#[serde(skip_serializing)] fetcher::Event<TrieOrChunk>),

    /// Trie fetcher event.
    #[from]
    TrieFetcher(#[serde(skip_serializing)] TrieFetcherEvent),

    /// Deploy acceptor event.
    #[from]
    DeployAcceptor(#[serde(skip_serializing)] deploy_acceptor::Event),

    /// Address gossiper event.
    #[from]
    AddressGossiper(gossiper::Event<GossipedAddress>),

    /// Deploy gossiper event.
    #[from]
    DeployGossiper(#[serde(skip_serializing)] gossiper::Event<Deploy>),

    // Requests.
    /// Storage request.
    #[from]
    StorageRequest(StorageRequest),

    /// Console event.
    #[from]
    Console(console::Event),

    /// Contract runtime event.
    #[from]
    ContractRuntime(contract_runtime::Event),

    /// Requests.
    /// Linear chain block by hash fetcher request.
    #[from]
    BlockFetcherRequest(#[serde(skip_serializing)] FetcherRequest<Block>),

    /// Blocker header (with no metadata) fetcher request.
    #[from]
    BlockHeaderFetcherRequest(#[serde(skip_serializing)] FetcherRequest<BlockHeader>),

    /// Trie or chunk fetcher request.
    #[from]
    TrieOrChunkFetcherRequest(#[serde(skip_serializing)] FetcherRequest<TrieOrChunk>),

    /// Trie or chunk fetcher request.
    #[from]
    TrieFetcherRequest(#[serde(skip_serializing)] TrieFetcherRequest),

    /// Block header with metadata by height fetcher request.
    #[from]
    BlockHeaderByHeightFetcherRequest(
        #[serde(skip_serializing)] FetcherRequest<BlockHeaderWithMetadata>,
    ),

    /// Linear chain block by height fetcher request.
    #[from]
    BlockByHeightFetcherRequest(#[serde(skip_serializing)] FetcherRequest<BlockWithMetadata>),

    /// Deploy fetcher request.
    #[from]
    DeployFetcherRequest(#[serde(skip_serializing)] FetcherRequest<Deploy>),

    /// Finalized approvals fetcher request.
    #[from]
    FinalizedApprovalsFetcherRequest(
        #[serde(skip_serializing)] FetcherRequest<NodeId, FinalizedApprovalsWithId>,
    ),

    /// Address gossip request.
    #[from]
    BeginAddressGossipRequest(BeginGossipRequest<GossipedAddress>),

    /// Contract runtime request.
    #[from]
    ContractRuntimeRequest(ContractRuntimeRequest),

    // Announcements
    /// A control announcement.
    #[from]
    ControlAnnouncement(ControlAnnouncement),

    /// Blocklist announcement.
    #[from]
    BlocklistAnnouncement(#[serde(skip_serializing)] BlocklistAnnouncement),

    /// Block executor announcement.
    #[from]
    ContractRuntimeAnnouncement(#[serde(skip_serializing)] ContractRuntimeAnnouncement),

    /// Address Gossiper announcement.
    #[from]
    AddressGossiperAnnouncement(#[serde(skip_serializing)] GossiperAnnouncement<GossipedAddress>),

    /// DeployAcceptor announcement.
    #[from]
    DeployAcceptorAnnouncement(#[serde(skip_serializing)] DeployAcceptorAnnouncement),

    #[from]
    DeployGossiperAnnouncement(#[serde(skip_serializing)] GossiperAnnouncement<Deploy>),

    /// Linear chain announcement.
    #[from]
    LinearChainAnnouncement(#[serde(skip_serializing)] LinearChainAnnouncement),

    /// Chainspec loader announcement.
    #[from]
    ChainspecLoaderAnnouncement(#[serde(skip_serializing)] ChainspecLoaderAnnouncement),

    /// Consensus request.
    #[from]
    ConsensusRequest(#[serde(skip_serializing)] ConsensusRequest),

    /// Incoming consensus network message.
    #[from]
    ConsensusMessageIncoming(ConsensusMessageIncoming),

    /// Incoming deploy gossiper network message.
    #[from]
    DeployGossiperIncoming(GossiperIncoming<Deploy>),

    /// Incoming address gossiper network message.
    #[from]
    AddressGossiperIncoming(GossiperIncoming<GossipedAddress>),

    /// Incoming net request network message.
    #[from]
    NetRequestIncoming(NetRequestIncoming),

    /// Incoming net response network message.
    #[from]
    NetResponseIncoming(NetResponseIncoming),

    /// Incoming trie request network message.
    #[from]
    TrieRequestIncoming(TrieRequestIncoming),

    /// Incoming trie response network message.
    #[from]
    TrieResponseIncoming(TrieResponseIncoming),

    /// Incoming finality signature network message.
    #[from]
    FinalitySignatureIncoming(FinalitySignatureIncoming),
    /// Consensus dump request.
    #[from]
    DumpConsensusStateRequest(DumpConsensusStateRequest),
}

impl ReactorEvent for JoinerEvent {
    fn as_control(&self) -> Option<&ControlAnnouncement> {
        if let Self::ControlAnnouncement(ref ctrl_ann) = self {
            Some(ctrl_ann)
        } else {
            None
        }
    }
    fn description(&self) -> &'static str {
        match self {
            JoinerEvent::ChainSynchronizer(_) => "ChainSynchronizer",
            JoinerEvent::SmallNetwork(_) => "SmallNetwork",
            JoinerEvent::Storage(_) => "Storage",
            JoinerEvent::RestServer(_) => "RestServer",
            JoinerEvent::EventStreamServer(_) => "EventStreamServer",
            JoinerEvent::MetricsRequest(_) => "MetricsRequest",
            JoinerEvent::ChainspecLoader(_) => "ChainspecLoader",
            JoinerEvent::ChainspecLoaderRequest(_) => "ChainspecLoaderRequest",
            JoinerEvent::NetworkInfoRequest(_) => "NetworkInfoRequest",
            JoinerEvent::BlockFetcher(_) => "BlockFetcher",
            JoinerEvent::BlockByHeightFetcher(_) => "BlockByHeightFetcher",
            JoinerEvent::DeployFetcher(_) => "DeployFetcher",
            JoinerEvent::FinalizedApprovalsFetcher(_) => "FinalizedApprovalsFetcher",
            JoinerEvent::TrieOrChunkFetcher(_) => "TrieOrChunkFetcher",
            JoinerEvent::TrieFetcher(_) => "TrieFetcher",
            JoinerEvent::DeployAcceptor(_) => "DeployAcceptor",
            JoinerEvent::ContractRuntime(_) => "ContractRuntime",
            JoinerEvent::AddressGossiper(_) => "AddressGossiper",
            JoinerEvent::Console(_) => "Console",
            JoinerEvent::BlockFetcherRequest(_) => "BlockFetcherRequest",
            JoinerEvent::BlockByHeightFetcherRequest(_) => "BlockByHeightFetcherRequest",
            JoinerEvent::DeployFetcherRequest(_) => "DeployFetcherRequest",
            JoinerEvent::FinalizedApprovalsFetcherRequest(_) => "FinalizedApprovalsFetcherRequest",
            JoinerEvent::TrieOrChunkFetcherRequest(_) => "TrieOrChunkFetcherRequest",
            JoinerEvent::TrieFetcherRequest(_) => "TrieFetcherRequest",
            JoinerEvent::DumpConsensusStateRequest(_) => "DumpConsensusStateRequest",
            JoinerEvent::ControlAnnouncement(_) => "ControlAnnouncement",
            JoinerEvent::ContractRuntimeAnnouncement(_) => "ContractRuntimeAnnouncement",
            JoinerEvent::AddressGossiperAnnouncement(_) => "AddressGossiperAnnouncement",
            JoinerEvent::DeployAcceptorAnnouncement(_) => "DeployAcceptorAnnouncement",
            JoinerEvent::LinearChainAnnouncement(_) => "LinearChainAnnouncement",
            JoinerEvent::ChainspecLoaderAnnouncement(_) => "ChainspecLoaderAnnouncement",
            JoinerEvent::ConsensusRequest(_) => "ConsensusRequest",
            JoinerEvent::BlockHeaderFetcher(_) => "BlockHeaderFetcher",
            JoinerEvent::BlockHeaderByHeightFetcher(_) => "BlockHeaderByHeightFetcher",
            JoinerEvent::BlockHeaderFetcherRequest(_) => "BlockHeaderFetcherRequest",
            JoinerEvent::BlockHeaderByHeightFetcherRequest(_) => {
                "BlockHeaderByHeightFetcherRequest"
            }
            JoinerEvent::BlocklistAnnouncement(_) => "BlocklistAnnouncement",
            JoinerEvent::StorageRequest(_) => "StorageRequest",
            JoinerEvent::BeginAddressGossipRequest(_) => "BeginAddressGossipRequest",
            JoinerEvent::ConsensusMessageIncoming(_) => "ConsensusMessageIncoming",
            JoinerEvent::DeployGossiperIncoming(_) => "DeployGossiperIncoming",
            JoinerEvent::AddressGossiperIncoming(_) => "AddressGossiperIncoming",
            JoinerEvent::NetRequestIncoming(_) => "NetRequestIncoming",
            JoinerEvent::NetResponseIncoming(_) => "NetResponseIncoming",
            JoinerEvent::TrieRequestIncoming(_) => "TrieRequestIncoming",
            JoinerEvent::TrieResponseIncoming(_) => "TrieResponseIncoming",
            JoinerEvent::FinalitySignatureIncoming(_) => "FinalitySignatureIncoming",
            JoinerEvent::ContractRuntimeRequest(_) => "ContractRuntimeRequest",
            JoinerEvent::DeployGossiper(_) => "DeployGossiper",
            JoinerEvent::DeployGossiperAnnouncement(_) => "DeployGossiperAnnouncement",
        }
    }
}

impl From<NetworkRequest<Message>> for JoinerEvent {
    fn from(request: NetworkRequest<Message>) -> Self {
        JoinerEvent::SmallNetwork(small_network::Event::from(request))
    }
}

impl From<NetworkRequest<gossiper::Message<GossipedAddress>>> for JoinerEvent {
    fn from(request: NetworkRequest<gossiper::Message<GossipedAddress>>) -> Self {
        JoinerEvent::SmallNetwork(small_network::Event::from(
            request.map_payload(Message::from),
        ))
    }
}

impl From<NetworkRequest<gossiper::Message<Deploy>>> for JoinerEvent {
    fn from(request: NetworkRequest<gossiper::Message<Deploy>>) -> Self {
        JoinerEvent::SmallNetwork(small_network::Event::from(
            request.map_payload(Message::from),
        ))
    }
}

impl From<RestRequest> for JoinerEvent {
    fn from(request: RestRequest) -> Self {
        JoinerEvent::RestServer(rest_server::Event::RestRequest(request))
    }
}

impl Display for JoinerEvent {
    fn fmt(&self, f: &mut Formatter<'_>) -> fmt::Result {
        match self {
            JoinerEvent::ChainSynchronizer(event) => {
                write!(f, "chain synchronizer: {}", event)
            }
            JoinerEvent::SmallNetwork(event) => write!(f, "small network: {}", event),
            JoinerEvent::BlocklistAnnouncement(event) => {
                write!(f, "blocklist announcement: {}", event)
            }
            JoinerEvent::Storage(request) => write!(f, "storage: {}", request),
            JoinerEvent::RestServer(event) => write!(f, "rest server: {}", event),
            JoinerEvent::EventStreamServer(event) => write!(f, "event stream server: {}", event),
            JoinerEvent::MetricsRequest(req) => write!(f, "metrics request: {}", req),
            JoinerEvent::ChainspecLoader(event) => write!(f, "chainspec loader: {}", event),
            JoinerEvent::ChainspecLoaderRequest(req) => {
                write!(f, "chainspec loader request: {}", req)
            }
            JoinerEvent::StorageRequest(req) => write!(f, "storage request: {}", req),
            JoinerEvent::NetworkInfoRequest(req) => write!(f, "network info request: {}", req),
            JoinerEvent::BlockFetcherRequest(request) => {
                write!(f, "block fetcher request: {}", request)
            }
            JoinerEvent::DeployFetcherRequest(request) => {
                write!(f, "deploy fetcher request: {}", request)
            }
            JoinerEvent::FinalizedApprovalsFetcherRequest(request) => {
                write!(f, "finalized approvals fetcher request: {}", request)
            }
            JoinerEvent::BeginAddressGossipRequest(request) => {
                write!(f, "begin address gossip request: {}", request)
            }
            JoinerEvent::TrieOrChunkFetcherRequest(request) => {
                write!(f, "trie or chunk fetcher request: {}", request)
            }
            JoinerEvent::TrieFetcherRequest(request) => {
                write!(f, "trie fetcher request: {}", request)
            }
            JoinerEvent::BlockFetcher(event) => write!(f, "block fetcher: {}", event),
            JoinerEvent::BlockByHeightFetcherRequest(request) => {
                write!(f, "block by height fetcher request: {}", request)
            }
            JoinerEvent::TrieOrChunkFetcher(event) => {
                write!(f, "trie or chunk fetcher: {}", event)
            }
            JoinerEvent::TrieFetcher(event) => write!(f, "trie fetcher: {}", event),
            JoinerEvent::DeployFetcher(event) => write!(f, "deploy fetcher event: {}", event),
            JoinerEvent::FinalizedApprovalsFetcher(event) => {
                write!(f, "finalized approvals fetcher event: {}", event)
            }
            JoinerEvent::ContractRuntime(event) => write!(f, "contract runtime event: {:?}", event),
            JoinerEvent::ContractRuntimeAnnouncement(announcement) => {
                write!(f, "block executor announcement: {}", announcement)
            }
            JoinerEvent::AddressGossiper(event) => write!(f, "address gossiper: {}", event),
            JoinerEvent::Console(event) => write!(f, "console: {}", event),
            JoinerEvent::AddressGossiperAnnouncement(ann) => {
                write!(f, "address gossiper announcement: {}", ann)
            }
            JoinerEvent::BlockByHeightFetcher(event) => {
                write!(f, "block by height fetcher event: {}", event)
            }
            JoinerEvent::DeployAcceptorAnnouncement(ann) => {
                write!(f, "deploy acceptor announcement: {}", ann)
            }
            JoinerEvent::DeployAcceptor(event) => write!(f, "deploy acceptor: {}", event),
            JoinerEvent::ControlAnnouncement(ctrl_ann) => write!(f, "control: {}", ctrl_ann),
            JoinerEvent::LinearChainAnnouncement(ann) => {
                write!(f, "linear chain announcement: {}", ann)
            }
            JoinerEvent::ChainspecLoaderAnnouncement(ann) => {
                write!(f, "chainspec loader announcement: {}", ann)
            }
            JoinerEvent::ConsensusRequest(req) => write!(f, "consensus request: {:?}", req),
            JoinerEvent::BlockHeaderFetcher(block_header) => {
                write!(f, "block header fetcher event: {}", block_header)
            }
            JoinerEvent::BlockHeaderFetcherRequest(req) => {
                write!(f, "block header fetcher request: {}", req)
            }
            JoinerEvent::BlockHeaderByHeightFetcher(block_header_by_height) => {
                write!(
                    f,
                    "block header by height fetcher event: {}",
                    block_header_by_height
                )
            }
            JoinerEvent::BlockHeaderByHeightFetcherRequest(req) => {
                write!(f, "block header by height fetcher request: {}", req)
            }
            JoinerEvent::ConsensusMessageIncoming(inner) => write!(f, "incoming: {}", inner),
            JoinerEvent::DeployGossiperIncoming(inner) => write!(f, "incoming: {}", inner),
            JoinerEvent::AddressGossiperIncoming(inner) => write!(f, "incoming: {}", inner),
            JoinerEvent::NetRequestIncoming(inner) => write!(f, "incoming: {}", inner),
            JoinerEvent::NetResponseIncoming(inner) => write!(f, "incoming: {}", inner),
            JoinerEvent::TrieRequestIncoming(inner) => write!(f, "incoming: {}", inner),
            JoinerEvent::TrieResponseIncoming(inner) => write!(f, "incoming: {}", inner),
            JoinerEvent::FinalitySignatureIncoming(inner) => write!(f, "incoming: {}", inner),
            JoinerEvent::ContractRuntimeRequest(req) => {
                write!(f, "contract runtime request: {}", req)
            }
            JoinerEvent::DumpConsensusStateRequest(req) => {
                write!(f, "consensus dump request: {}", req)
            }
            JoinerEvent::DeployGossiper(event) => write!(f, "deploy gossiper: {}", event),
            JoinerEvent::DeployGossiperAnnouncement(ann) => {
                write!(f, "deploy gossiper announcement: {}", ann)
            }
        }
    }
}

/// Joining node reactor.
#[derive(DataSize)]
pub(crate) struct Reactor {
    root: PathBuf,
    metrics: Metrics,
    small_network: SmallNetwork<JoinerEvent, Message>,
    address_gossiper: Gossiper<GossipedAddress, JoinerEvent>,
    config: participating::Config,
    chainspec_loader: ChainspecLoader,
    storage: Storage,
    contract_runtime: ContractRuntime,
    chain_synchronizer: ChainSynchronizer,
    deploy_fetcher: Fetcher<Deploy>,
    finalized_approvals_fetcher: Fetcher<FinalizedApprovalsWithId>,
    block_by_hash_fetcher: Fetcher<Block>,
    block_by_height_fetcher: Fetcher<BlockWithMetadata>,
    block_header_and_finality_signatures_by_height_fetcher: Fetcher<BlockHeaderWithMetadata>,
    trie_or_chunk_fetcher: Fetcher<TrieOrChunk>,
    // Handles requests for fetching tries from the network.
    trie_fetcher: TrieFetcher,
    console: Console,
    block_header_by_hash_fetcher: Fetcher<BlockHeader>,
    #[data_size(skip)]
    deploy_acceptor: DeployAcceptor,
    #[data_size(skip)]
    event_queue_metrics: EventQueueMetrics,
    #[data_size(skip)]
    rest_server: RestServer,
    #[data_size(skip)]
    event_stream_server: EventStreamServer,
    // Attach memory metrics for the joiner.
    #[data_size(skip)] // Never allocates data on the heap.
    memory_metrics: MemoryMetrics,
    node_startup_instant: Instant,
    deploy_gossiper: Gossiper<Deploy, JoinerEvent>,
}

impl reactor::Reactor for Reactor {
    type Event = JoinerEvent;

    // The "configuration" is in fact the whole state of the initializer reactor, which we
    // deconstruct and reuse.
    type Config = WithDir<initializer::Reactor>;
    type Error = Error;

    fn new(
        initializer: Self::Config,
        registry: &Registry,
        event_queue: EventQueueHandle<Self::Event>,
        _rng: &mut NodeRng,
    ) -> Result<(Self, Effects<Self::Event>), Self::Error> {
        let (root, initializer) = initializer.into_parts();

        let initializer::Reactor {
            config: with_dir_config,
            chainspec_loader,
            storage,
            contract_runtime,
            small_network_identity,
        } = initializer;

        // We don't need to be super precise about the startup time, i.e.
        // we can skip the time spent in `initializer` for the sake of code simplicity.
        let node_startup_instant = Instant::now();
        // TODO: Remove wrapper around Reactor::Config instead.
        let (_, config) = with_dir_config.into_parts();

        let memory_metrics = MemoryMetrics::new(registry.clone())?;

        let event_queue_metrics = EventQueueMetrics::new(registry.clone(), event_queue)?;

        let metrics = Metrics::new(registry.clone());

        let chainspec = chainspec_loader.chainspec().as_ref();
        let (console, console_effects) =
            Console::new(&WithDir::new(&root, config.console.clone()), event_queue)?;

        let (small_network, small_network_effects) = SmallNetwork::new(
            event_queue,
            config.network.clone(),
            Some(WithDir::new(&root, &config.consensus)),
            registry,
            small_network_identity,
            chainspec,
        )?;

        let mut effects = reactor::wrap_effects(JoinerEvent::SmallNetwork, small_network_effects);
        effects.extend(reactor::wrap_effects(JoinerEvent::Console, console_effects));

        let address_gossiper =
            Gossiper::new_for_complete_items("address_gossiper", config.gossip, registry)?;

        let next_upgrade_activation_point = chainspec_loader.next_upgrade_activation_point();
        let effect_builder = EffectBuilder::new(event_queue);
        let (chain_synchronizer, sync_effects) = ChainSynchronizer::new(
            Arc::clone(chainspec_loader.chainspec()),
            config.node.clone(),
            config.network.clone(),
            next_upgrade_activation_point,
            chainspec.protocol_config.verifiable_chunked_hash_activation,
            effect_builder,
        );
        effects.extend(reactor::wrap_effects(
            JoinerEvent::ChainSynchronizer,
            sync_effects,
        ));

        let verifiable_chunked_hash_activation = chainspec_loader
            .chainspec()
            .protocol_config
            .verifiable_chunked_hash_activation;
        let protocol_version = &chainspec_loader.chainspec().protocol_config.version;
        let rest_server = RestServer::new(
            config.rest_server.clone(),
            effect_builder,
            *protocol_version,
            node_startup_instant,
        )?;

        let event_stream_server = EventStreamServer::new(
            config.event_stream_server.clone(),
            storage.root_path().to_path_buf(),
            *protocol_version,
            DeployGetter::new(effect_builder),
        )?;

        let fetcher_builder =
            FetcherBuilder::new(config.fetcher, registry, verifiable_chunked_hash_activation);

        let deploy_fetcher = fetcher_builder.build("deploy")?;
        let finalized_approvals_fetcher = fetcher_builder.build("finalized_approvals")?;
        let block_by_height_fetcher = fetcher_builder.build("block_by_height")?;
        let block_by_hash_fetcher = fetcher_builder.build("block")?;
        let block_header_and_finality_signatures_by_height_fetcher =
            fetcher_builder.build("block_header_by_height")?;
        let block_header_by_hash_fetcher = fetcher_builder.build("block_header")?;

        let trie_or_chunk_fetcher = fetcher_builder.build("trie_or_chunk")?;
        let trie_fetcher = TrieFetcher::new(verifiable_chunked_hash_activation);

        let deploy_acceptor = DeployAcceptor::new(
            config.deploy_acceptor,
            &*chainspec_loader.chainspec(),
            registry,
        )?;

        let deploy_gossiper = Gossiper::new_for_partial_items(
            "deploy_gossiper",
            config.gossip,
            gossiper::get_deploy_from_storage::<Deploy, JoinerEvent>,
            registry,
        )?;

        effects.extend(reactor::wrap_effects(
            JoinerEvent::ChainspecLoader,
            chainspec_loader.start_checking_for_upgrades(effect_builder),
        ));

        Ok((
            Self {
                root,
                metrics,
                small_network,
                address_gossiper,
                config,
                chainspec_loader,
                storage,
                contract_runtime,
                chain_synchronizer,
                block_by_hash_fetcher,
                deploy_fetcher,
                finalized_approvals_fetcher,
                block_by_height_fetcher,
                block_header_by_hash_fetcher,
                block_header_and_finality_signatures_by_height_fetcher,
                trie_or_chunk_fetcher,
                trie_fetcher,
                deploy_acceptor,
                event_queue_metrics,
                rest_server,
                event_stream_server,
                memory_metrics,
                node_startup_instant,
                console,
                deploy_gossiper,
            },
            effects,
        ))
    }

    fn dispatch_event(
        &mut self,
        effect_builder: EffectBuilder<Self::Event>,
        rng: &mut NodeRng,
        event: Self::Event,
    ) -> Effects<Self::Event> {
        match event {
            JoinerEvent::ChainSynchronizer(event) => reactor::wrap_effects(
                JoinerEvent::ChainSynchronizer,
                self.chain_synchronizer
                    .handle_event(effect_builder, rng, event),
            ),
            JoinerEvent::SmallNetwork(event) => reactor::wrap_effects(
                JoinerEvent::SmallNetwork,
                self.small_network.handle_event(effect_builder, rng, event),
            ),
            JoinerEvent::ControlAnnouncement(ctrl_ann) => {
                unreachable!("unhandled control announcement: {}", ctrl_ann)
            }
            JoinerEvent::BlocklistAnnouncement(ann) => {
                self.dispatch_event(effect_builder, rng, JoinerEvent::SmallNetwork(ann.into()))
            }
            JoinerEvent::DeployAcceptorAnnouncement(
                DeployAcceptorAnnouncement::AcceptedNewDeploy { deploy, source },
            ) => {
                if let Err(error) = deploy.deploy_info() {
                    error!(%error, "invalid deploy");
                    return Effects::new();
                };

                let event = event_stream_server::Event::DeployAccepted(*deploy.id());
                let mut effects =
                    self.dispatch_event(effect_builder, rng, JoinerEvent::EventStreamServer(event));

                let event = gossiper::Event::ItemReceived {
                    item_id: *deploy.id(),
                    source: source.clone(),
                };
                effects.extend(self.dispatch_event(
                    effect_builder,
                    rng,
                    JoinerEvent::DeployGossiper(event),
                ));

                let event = fetcher::Event::GotRemotely {
                    verifiable_chunked_hash_activation: None,
                    item: deploy,
                    source,
                };
                effects.extend(self.dispatch_event(
                    effect_builder,
                    rng,
                    JoinerEvent::DeployFetcher(event),
                ));

                effects
            }
            JoinerEvent::DeployAcceptorAnnouncement(
                DeployAcceptorAnnouncement::InvalidDeploy { deploy, source },
            ) => {
                let deploy_hash = *deploy.id();
                let peer = source;
                warn!(?deploy_hash, ?peer, "Invalid deploy received from a peer.");
                Effects::new()
            }
            JoinerEvent::Storage(event) => reactor::wrap_effects(
                JoinerEvent::Storage,
                self.storage.handle_event(effect_builder, rng, event),
            ),
            JoinerEvent::BlockFetcherRequest(request) => self.dispatch_event(
                effect_builder,
                rng,
                JoinerEvent::BlockFetcher(request.into()),
            ),
            JoinerEvent::DeployAcceptor(event) => reactor::wrap_effects(
                JoinerEvent::DeployAcceptor,
                self.deploy_acceptor
                    .handle_event(effect_builder, rng, event),
            ),
            JoinerEvent::BlockFetcher(event) => reactor::wrap_effects(
                JoinerEvent::BlockFetcher,
                self.block_by_hash_fetcher
                    .handle_event(effect_builder, rng, event),
            ),
            JoinerEvent::DeployFetcher(event) => reactor::wrap_effects(
                JoinerEvent::DeployFetcher,
                self.deploy_fetcher.handle_event(effect_builder, rng, event),
            ),
            JoinerEvent::FinalizedApprovalsFetcher(event) => reactor::wrap_effects(
                JoinerEvent::FinalizedApprovalsFetcher,
                self.finalized_approvals_fetcher
                    .handle_event(effect_builder, rng, event),
            ),
            JoinerEvent::BlockByHeightFetcher(event) => reactor::wrap_effects(
                JoinerEvent::BlockByHeightFetcher,
                self.block_by_height_fetcher
                    .handle_event(effect_builder, rng, event),
            ),
            JoinerEvent::BlockHeaderFetcher(event) => reactor::wrap_effects(
                JoinerEvent::BlockHeaderFetcher,
                self.block_header_by_hash_fetcher
                    .handle_event(effect_builder, rng, event),
            ),
            JoinerEvent::DeployFetcherRequest(request) => self.dispatch_event(
                effect_builder,
                rng,
                JoinerEvent::DeployFetcher(request.into()),
            ),
            JoinerEvent::FinalizedApprovalsFetcherRequest(request) => self.dispatch_event(
                effect_builder,
                rng,
                JoinerEvent::FinalizedApprovalsFetcher(request.into()),
            ),
            JoinerEvent::StorageRequest(req) => reactor::wrap_effects(
                JoinerEvent::Storage,
                self.storage.handle_event(effect_builder, rng, req.into()),
            ),
            JoinerEvent::BeginAddressGossipRequest(req) => reactor::wrap_effects(
                JoinerEvent::AddressGossiper,
                self.address_gossiper
                    .handle_event(effect_builder, rng, req.into()),
            ),
            JoinerEvent::BlockByHeightFetcherRequest(request) => self.dispatch_event(
                effect_builder,
                rng,
                JoinerEvent::BlockByHeightFetcher(request.into()),
            ),
            JoinerEvent::BlockHeaderFetcherRequest(request) => self.dispatch_event(
                effect_builder,
                rng,
                JoinerEvent::BlockHeaderFetcher(request.into()),
            ),
            JoinerEvent::TrieOrChunkFetcher(event) => reactor::wrap_effects(
                JoinerEvent::TrieOrChunkFetcher,
                self.trie_or_chunk_fetcher
                    .handle_event(effect_builder, rng, event),
            ),
            JoinerEvent::TrieFetcher(event) => reactor::wrap_effects(
                JoinerEvent::TrieFetcher,
                self.trie_fetcher.handle_event(effect_builder, rng, event),
            ),
            JoinerEvent::ContractRuntime(event) => reactor::wrap_effects(
                JoinerEvent::ContractRuntime,
                self.contract_runtime
                    .handle_event(effect_builder, rng, event),
            ),
            JoinerEvent::ContractRuntimeRequest(req) => reactor::wrap_effects(
                JoinerEvent::ContractRuntime,
                self.contract_runtime
                    .handle_event(effect_builder, rng, req.into()),
            ),
            JoinerEvent::ContractRuntimeAnnouncement(_) => Effects::new(),
            JoinerEvent::AddressGossiper(event) => reactor::wrap_effects(
                JoinerEvent::AddressGossiper,
                self.address_gossiper
                    .handle_event(effect_builder, rng, event),
            ),
            JoinerEvent::Console(event) => reactor::wrap_effects(
                JoinerEvent::Console,
                self.console.handle_event(effect_builder, rng, event),
            ),
            JoinerEvent::AddressGossiperAnnouncement(GossiperAnnouncement::NewCompleteItem(
                gossiped_address,
            )) => {
                let reactor_event = JoinerEvent::SmallNetwork(
                    small_network::Event::PeerAddressReceived(gossiped_address),
                );
                self.dispatch_event(effect_builder, rng, reactor_event)
            }
            JoinerEvent::AddressGossiperAnnouncement(GossiperAnnouncement::FinishedGossiping(
                _,
            )) => {
                // We don't care about completion of gossiping an address.
                Effects::new()
            }
            JoinerEvent::LinearChainAnnouncement(LinearChainAnnouncement::BlockAdded(block)) => {
                reactor::wrap_effects(
                    JoinerEvent::EventStreamServer,
                    self.event_stream_server.handle_event(
                        effect_builder,
                        rng,
                        event_stream_server::Event::BlockAdded(block),
                    ),
                )
            }
            JoinerEvent::LinearChainAnnouncement(
                LinearChainAnnouncement::NewFinalitySignature(fs),
            ) => {
                let reactor_event = JoinerEvent::EventStreamServer(
                    event_stream_server::Event::FinalitySignature(fs),
                );
                self.dispatch_event(effect_builder, rng, reactor_event)
            }
            JoinerEvent::RestServer(event) => reactor::wrap_effects(
                JoinerEvent::RestServer,
                self.rest_server.handle_event(effect_builder, rng, event),
            ),
            JoinerEvent::EventStreamServer(event) => reactor::wrap_effects(
                JoinerEvent::EventStreamServer,
                self.event_stream_server
                    .handle_event(effect_builder, rng, event),
            ),
            JoinerEvent::MetricsRequest(req) => reactor::wrap_effects(
                JoinerEvent::MetricsRequest,
                self.metrics.handle_event(effect_builder, rng, req),
            ),
            JoinerEvent::ChainspecLoader(event) => reactor::wrap_effects(
                JoinerEvent::ChainspecLoader,
                self.chainspec_loader
                    .handle_event(effect_builder, rng, event),
            ),
            JoinerEvent::ChainspecLoaderRequest(req) => self.dispatch_event(
                effect_builder,
                rng,
                JoinerEvent::ChainspecLoader(req.into()),
            ),
            JoinerEvent::NetworkInfoRequest(req) => {
                let event = JoinerEvent::SmallNetwork(small_network::Event::from(req));
                self.dispatch_event(effect_builder, rng, event)
            }
            JoinerEvent::ChainspecLoaderAnnouncement(
                ChainspecLoaderAnnouncement::UpgradeActivationPointRead(next_upgrade),
            ) => {
                let reactor_event = JoinerEvent::ChainspecLoader(
                    chainspec_loader::Event::GotNextUpgrade(next_upgrade.clone()),
                );
                let mut effects = self.dispatch_event(effect_builder, rng, reactor_event);

                let reactor_event = JoinerEvent::ChainSynchronizer(
                    chain_synchronizer::Event::GotUpgradeActivationPoint(
                        next_upgrade.activation_point(),
                    ),
                );
                effects.extend(self.dispatch_event(effect_builder, rng, reactor_event));
                effects
            }
            // This is done to handle status requests from the RestServer
            JoinerEvent::ConsensusRequest(ConsensusRequest::Status(responder)) => {
                // no consensus, respond with None
                responder.respond(None).ignore()
            }
            JoinerEvent::ConsensusRequest(ConsensusRequest::ValidatorChanges(responder)) => {
                // no consensus, respond with empty map
                responder.respond(BTreeMap::new()).ignore()
            }
            JoinerEvent::BlockHeaderByHeightFetcher(event) => reactor::wrap_effects(
                JoinerEvent::BlockHeaderByHeightFetcher,
                self.block_header_and_finality_signatures_by_height_fetcher
                    .handle_event(effect_builder, rng, event),
            ),
            JoinerEvent::BlockHeaderByHeightFetcherRequest(request) => self.dispatch_event(
                effect_builder,
                rng,
                JoinerEvent::BlockHeaderByHeightFetcher(request.into()),
            ),
            JoinerEvent::TrieOrChunkFetcherRequest(request) => self.dispatch_event(
                effect_builder,
                rng,
                JoinerEvent::TrieOrChunkFetcher(request.into()),
            ),
            JoinerEvent::TrieFetcherRequest(request) => self.dispatch_event(
                effect_builder,
                rng,
                JoinerEvent::TrieFetcher(request.into()),
            ),
            JoinerEvent::ConsensusMessageIncoming(incoming) => {
                debug!(%incoming, "ignoring incoming consensus message");
                Effects::new()
            }
            JoinerEvent::DeployGossiperIncoming(incoming) => reactor::wrap_effects(
                JoinerEvent::DeployGossiper,
                self.deploy_gossiper
                    .handle_event(effect_builder, rng, incoming.into()),
            ),
            JoinerEvent::AddressGossiperIncoming(incoming) => reactor::wrap_effects(
                JoinerEvent::AddressGossiper,
                self.address_gossiper
                    .handle_event(effect_builder, rng, incoming.into()),
            ),
            JoinerEvent::NetRequestIncoming(incoming) => reactor::wrap_effects(
                JoinerEvent::Storage,
                self.storage
                    .handle_event(effect_builder, rng, incoming.into()),
            ),
            JoinerEvent::NetResponseIncoming(NetResponseIncoming { sender, message }) => {
                self.handle_get_response(effect_builder, rng, sender, message)
            }
            JoinerEvent::TrieRequestIncoming(incoming) => reactor::wrap_effects(
                JoinerEvent::ContractRuntime,
                self.contract_runtime
                    .handle_event(effect_builder, rng, incoming.into()),
            ),
            JoinerEvent::TrieResponseIncoming(TrieResponseIncoming { sender, message }) => {
                reactor::handle_fetch_response::<Self, TrieOrChunk>(
                    self,
                    effect_builder,
                    rng,
                    sender,
                    &message.0,
                    self.chainspec_loader
                        .chainspec()
                        .protocol_config
                        .verifiable_chunked_hash_activation,
                )
            }

            JoinerEvent::FinalitySignatureIncoming(FinalitySignatureIncoming {
                sender, ..
            }) => {
                debug!(%sender, "finality signatures not handled in joiner reactor");
                Effects::new()
            }
            JoinerEvent::DumpConsensusStateRequest(req) => {
                // We have no consensus running in the joiner, so we answer with `None`.
                req.answer(Err(Cow::Borrowed("node is joining, no running consensus")))
                    .ignore()
            }
            JoinerEvent::DeployGossiper(event) => reactor::wrap_effects(
                JoinerEvent::DeployGossiper,
                self.deploy_gossiper
                    .handle_event(effect_builder, rng, event),
            ),
            JoinerEvent::DeployGossiperAnnouncement(GossiperAnnouncement::NewCompleteItem(
                gossiped_deploy_id,
            )) => {
                error!(%gossiped_deploy_id, "gossiper should not announce new deploy");
                Effects::new()
            }
            JoinerEvent::DeployGossiperAnnouncement(GossiperAnnouncement::FinishedGossiping(
                _gossiped_deploy_id,
            )) => {
                // We never process any deploys onwards, so we can ignore successful gossip outcome
                Effects::new()
            }
        }
    }

    fn maybe_exit(&self) -> Option<ReactorExit> {
        self.chain_synchronizer
            .joining_outcome()
            .map(|outcome| match outcome {
                JoiningOutcome::ShouldExitForUpgrade => {
                    ReactorExit::ProcessShouldExit(ExitCode::Success)
                }
                JoiningOutcome::Synced { .. } | JoiningOutcome::RanUpgradeOrGenesis { .. } => {
                    ReactorExit::ProcessShouldContinue
                }
            })
    }

    fn update_metrics(&mut self, event_queue_handle: EventQueueHandle<Self::Event>) {
        self.memory_metrics.estimate(self);
        self.event_queue_metrics
            .record_event_queue_counts(&event_queue_handle);
    }
}

impl Reactor {
    fn handle_get_response(
        &mut self,
        effect_builder: EffectBuilder<JoinerEvent>,
        rng: &mut NodeRng,
        sender: NodeId,
        message: NetResponse,
    ) -> Effects<JoinerEvent> {
        let verifiable_chunked_hash_activation = self
            .chainspec_loader
            .chainspec()
            .protocol_config
            .verifiable_chunked_hash_activation;
        match message {
            NetResponse::Deploy(ref serialized_item) => {
                let deploy: Box<Deploy> = match bincode::deserialize::<
                    FetchedOrNotFound<Deploy, DeployHash>,
                >(serialized_item)
                {
                    Ok(FetchedOrNotFound::Fetched(deploy)) => Box::new(deploy),
                    Ok(FetchedOrNotFound::NotFound(deploy_hash)) => {
                        error!(
                            "peer did not have deploy with hash {}: {}",
                            sender, deploy_hash
                        );
                        return Effects::new();
                    }
                    Err(error) => {
                        error!("failed to decode deploy from {}: {}", sender, error);
                        return Effects::new();
                    }
                };

                let event = JoinerEvent::DeployAcceptor(deploy_acceptor::Event::Accept {
                    deploy,
                    source: Source::Peer(sender),
                    maybe_responder: None,
                });
                <Reactor as reactor::Reactor>::dispatch_event(self, effect_builder, rng, event)
            }
            NetResponse::FinalizedApprovals(ref serialized_item) => {
                reactor::handle_fetch_response::<Self, FinalizedApprovalsWithId>(
                    self,
                    effect_builder,
                    rng,
                    sender,
                    serialized_item,
                    verifiable_chunked_hash_activation,
                )
            }
            NetResponse::Block(ref serialized_item) => {
                reactor::handle_fetch_response::<Self, Block>(
                    self,
                    effect_builder,
                    rng,
                    sender,
                    serialized_item,
                    verifiable_chunked_hash_activation,
                )
            }
            NetResponse::GossipedAddress(_) => {
                // The item trait is used for both fetchers and gossiped things, but this kind of
                // item is never fetched, only gossiped.
                warn!(
                    "Gossiped addresses are never fetched, banning peer: {}",
                    sender
                );
                effect_builder
                    .announce_disconnect_from_peer(sender)
                    .ignore()
            }
            NetResponse::BlockAndMetadataByHeight(ref serialized_item) => {
                reactor::handle_fetch_response::<Self, BlockWithMetadata>(
                    self,
                    effect_builder,
                    rng,
                    sender,
                    serialized_item,
                    verifiable_chunked_hash_activation,
                )
            }
            NetResponse::BlockHeaderByHash(ref serialized_item) => {
                reactor::handle_fetch_response::<Self, BlockHeader>(
                    self,
                    effect_builder,
                    rng,
                    sender,
                    serialized_item,
                    verifiable_chunked_hash_activation,
                )
            }
            NetResponse::BlockHeaderAndFinalitySignaturesByHeight(ref serialized_item) => {
                reactor::handle_fetch_response::<Self, BlockHeaderWithMetadata>(
                    self,
                    effect_builder,
                    rng,
                    sender,
                    serialized_item,
                    verifiable_chunked_hash_activation,
                )
            }
        }
    }

    /// Deconstructs the reactor into config useful for creating a Validator reactor. Shuts down
    /// the network, closing all incoming and outgoing connections, and frees up the listening
    /// socket.
    pub(crate) async fn into_participating_config(self) -> Result<ParticipatingInitConfig, Error> {
        let joining_outcome = self
            .chain_synchronizer
            .into_joining_outcome()
            .ok_or(Error::InvalidJoiningOutcome)?;
        let config = ParticipatingInitConfig {
            root: self.root,
            chainspec_loader: self.chainspec_loader,
            config: self.config,
            contract_runtime: self.contract_runtime,
            storage: self.storage,
            joining_outcome,
            event_stream_server: self.event_stream_server,
            small_network_identity: SmallNetworkIdentity::from(&self.small_network),
            node_startup_instant: self.node_startup_instant,
        };
        self.small_network.finalize().await;
        self.rest_server.finalize().await;
        Ok(config)
    }
}

#[cfg(test)]
impl NetworkedReactor for Reactor {
    fn node_id(&self) -> NodeId {
        self.small_network.node_id()
    }
}

#[cfg(test)]
impl Reactor {
    /// Inspect storage.
    pub(crate) fn storage(&self) -> &Storage {
        &self.storage
    }

    /// Inspect the contract runtime.
    pub(crate) fn contract_runtime(&self) -> &ContractRuntime {
        &self.contract_runtime
    }
}<|MERGE_RESOLUTION|>--- conflicted
+++ resolved
@@ -71,13 +71,8 @@
         EventQueueHandle, Finalize, ReactorExit,
     },
     types::{
-<<<<<<< HEAD
-        Block, BlockHeader, BlockHeaderWithMetadata, BlockWithMetadata, Deploy, ExitCode,
-        FinalizedApprovalsWithId, NodeId,
-=======
         Block, BlockHeader, BlockHeaderWithMetadata, BlockWithMetadata, Deploy, DeployHash,
-        ExitCode, NodeId,
->>>>>>> dade1b18
+        ExitCode, FinalizedApprovalsWithId, NodeId,
     },
     utils::{Source, WithDir},
     NodeRng,
@@ -215,7 +210,7 @@
     /// Finalized approvals fetcher request.
     #[from]
     FinalizedApprovalsFetcherRequest(
-        #[serde(skip_serializing)] FetcherRequest<NodeId, FinalizedApprovalsWithId>,
+        #[serde(skip_serializing)] FetcherRequest<FinalizedApprovalsWithId>,
     ),
 
     /// Address gossip request.
