--- conflicted
+++ resolved
@@ -20,14 +20,9 @@
     components::{chainspec_loader::NextUpgrade, gossiper, small_network, storage},
     crypto::AsymmetricKeyExt,
     effect::{
-<<<<<<< HEAD
-        requests::{ContractRuntimeRequest, NetworkRequest},
-=======
-        announcements::NetworkAnnouncement,
         requests::{
             BlockPayloadRequest, BlockProposerRequest, ContractRuntimeRequest, NetworkRequest,
         },
->>>>>>> a7f6a648
         EffectExt,
     },
     protocol::Message,
@@ -41,11 +36,7 @@
     },
     types::{
         chainspec::{AccountConfig, AccountsConfig, ValidatorConfig},
-<<<<<<< HEAD
-        ActivationPoint, BlockHeader, Chainspec, ChainspecRawBytes, ExitCode, Timestamp,
-=======
         ActivationPoint, BlockHeader, Chainspec, Deploy, ExitCode, Timestamp,
->>>>>>> a7f6a648
     },
     utils::{External, Loadable, Source, WithDir, RESOURCES_PATH},
     NodeRng,
@@ -396,16 +387,6 @@
         error!("Failed to equivocate in the first era.");
         return;
     }
-<<<<<<< HEAD
-=======
-
-    // In the genesis era, Alice equivocates. Since eviction takes place with a delay of one
-    // (`auction_delay`) era, she is still included in the next era's validator set.
-    assert_eq!(switch_blocks.equivocators(0), [alice_pk.clone()]);
-    assert_eq!(switch_blocks.inactive_validators(0), []);
-    assert!(bids[0][&alice_pk].inactive());
-    assert!(switch_blocks.next_era_validators(0).contains_key(&alice_pk));
->>>>>>> a7f6a648
 
     // Era 0 consists only of the genesis block.
     // In era 1, Alice equivocates. Since eviction takes place with a delay of one
