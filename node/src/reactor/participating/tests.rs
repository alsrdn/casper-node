--- conflicted
+++ resolved
@@ -9,11 +9,7 @@
 use tempfile::TempDir;
 use tokio::time;
 
-<<<<<<< HEAD
-use casper_execution_engine::{core::engine_state::get_bids::GetBidsRequest, shared::motes::Motes};
-=======
-use casper_execution_engine::core::engine_state::query::GetBidsRequest;
->>>>>>> 186ef8ba
+use casper_execution_engine::core::engine_state::GetBidsRequest;
 use casper_types::{
     system::auction::{Bids, DelegationRate},
     EraId, Motes, PublicKey, SecretKey, U512,
@@ -207,19 +203,6 @@
     }
 }
 
-<<<<<<< HEAD
-/// Returns the bids at the given block.
-fn get_bids(nodes: &Nodes, header: &BlockHeader) -> Bids {
-    let correlation_id = Default::default();
-    let request = GetBidsRequest::new((*header.state_root_hash()).into());
-
-    let runner = nodes.values().next().expect("missing nodes");
-    let engine_state = runner.reactor().inner().contract_runtime().engine_state();
-    let bids_result = engine_state
-        .get_bids(correlation_id, request)
-        .expect("get_bids failed");
-    bids_result.into_success().expect("no bids returned")
-=======
 /// A set of consecutive switch blocks.
 struct SwitchBlocks {
     headers: Vec<BlockHeader>,
@@ -281,7 +264,6 @@
             .expect("get_bids failed");
         bids_result.bids().expect("no bids returned").clone()
     }
->>>>>>> 186ef8ba
 }
 
 #[tokio::test]
