--- conflicted
+++ resolved
@@ -31,11 +31,7 @@
         block_accumulator::{self, BlockAccumulator},
         block_synchronizer::{self, BlockSynchronizer},
         block_validator::{self, BlockValidator},
-<<<<<<< HEAD
-        consensus::{self, ChainspecConsensusExt, EraSupervisor},
-=======
-        consensus::{self, EraSupervisor, HighwayProtocol},
->>>>>>> b7ef03d9
+        consensus::{self, EraSupervisor},
         contract_runtime::ContractRuntime,
         deploy_acceptor::{self, DeployAcceptor},
         deploy_buffer::{self, DeployBuffer},
