//! Main reactor for nodes.

mod config;
mod control;
mod error;
mod event;
mod fetchers;
mod memory_metrics;
mod utils;

mod catch_up;
mod keep_up;
mod reactor_state;
#[cfg(test)]
mod tests;
mod upgrade_shutdown;
mod upgrading_instruction;
mod validate;

use std::{collections::BTreeMap, sync::Arc, time::Instant};

use datasize::DataSize;
use memory_metrics::MemoryMetrics;
use prometheus::Registry;
use tracing::{debug, error, info, warn};

use casper_types::{EraId, PublicKey, TimeDiff, Timestamp, U512};

#[cfg(test)]
use crate::testing::network::NetworkedReactor;
use crate::{
    components::{
        block_accumulator::{self, BlockAccumulator},
        block_synchronizer::{self, BlockSynchronizer},
        block_validator::{self, BlockValidator},
        consensus::{self, EraSupervisor},
        contract_runtime::ContractRuntime,
        deploy_acceptor::{self, DeployAcceptor},
        deploy_buffer::{self, DeployBuffer},
        diagnostics_port::DiagnosticsPort,
        event_stream_server::{self, EventStreamServer},
        gossiper::{self, GossipItem, Gossiper},
        metrics::Metrics,
        network::{self, GossipedAddress, Identity as NetworkIdentity, Network},
        rest_server::RestServer,
        rpc_server::RpcServer,
        shutdown_trigger::{self, ShutdownTrigger},
        storage::Storage,
        sync_leaper::{self, SyncLeaper},
        upgrade_watcher::{self, UpgradeWatcher},
        Component, ValidatorBoundComponent,
    },
    effect::{
        announcements::{
            BlockAccumulatorAnnouncement, ConsensusAnnouncement, ContractRuntimeAnnouncement,
            ControlAnnouncement, DeployAcceptorAnnouncement, DeployBufferAnnouncement,
            FetchedNewBlockAnnouncement, FetchedNewFinalitySignatureAnnouncement,
            GossiperAnnouncement, MetaBlockAnnouncement, PeerBehaviorAnnouncement,
            RpcServerAnnouncement, UnexecutedBlockAnnouncement, UpgradeWatcherAnnouncement,
        },
        incoming::{NetResponseIncoming, TrieResponseIncoming},
        requests::ChainspecRawBytesRequest,
        EffectBuilder, EffectExt, Effects, GossipTarget,
    },
    fatal,
    protocol::Message,
    reactor::{
        self,
        event_queue_metrics::EventQueueMetrics,
        main_reactor::{fetchers::Fetchers, upgrade_shutdown::SignatureGossipTracker},
        EventQueueHandle, QueueKind,
    },
    types::{
        Block, BlockHash, BlockHeader, Chainspec, ChainspecRawBytes, Deploy, FinalitySignature,
        MetaBlock, MetaBlockState, NodeId, SyncLeapIdentifier, TrieOrChunk, ValidatorMatrix,
    },
    utils::{Source, WithDir},
    NodeRng,
};
<<<<<<< HEAD
#[cfg(test)]
use crate::{testing::network::NetworkedReactor, types::NodeId};
pub use config::Config;
=======
pub(crate) use config::Config;
>>>>>>> 537a287a
pub(crate) use error::Error;
pub(crate) use event::MainEvent;
pub(crate) use reactor_state::ReactorState;

/// Main node reactor.
///
/// This following diagram represents how the components involved in the **sync process** interact
/// with each other.
#[cfg_attr(doc, aquamarine::aquamarine)]
/// ```mermaid
/// flowchart TD
///     G((Network))
///     E((BlockAccumulator))
///     H[(Storage)]
///     I((SyncLeaper))
///     A(("Reactor<br/>(control logic)"))
///     B((ContractRuntime))
///     C((BlockSynchronizer))
///     D((Consensus))
///     K((Gossiper))
///     J((Fetcher))
///     F((DeployBuffer))
///
///     I -->|"❌<br/>Never get<br/>SyncLeap<br/>from storage"| H
///     linkStyle 0 fill:none,stroke:red,color:red
///
///     A -->|"Execute block<br/>(genesis or upgrade)"| B
///
///     G -->|Peers| C
///     G -->|Peers| D
///
///     C -->|Block data| E
///
///     J -->|Block data| C
///
///     D -->|Execute block| B
///
///     A -->|SyncLeap| I
///
///     B -->|Put block| H
///     C -->|Mark block complete| H
///     E -->|Mark block complete| H
///     C -->|Execute block| B
///
///     C -->|Complete block<br/>with Deploys| F
///
///     K -->|Deploy| F
///     K -->|Block data| E
/// ```
#[derive(DataSize, Debug)]
pub(crate) struct MainReactor {
    // components
    //   i/o bound components
    storage: Storage,
    contract_runtime: ContractRuntime,
    upgrade_watcher: UpgradeWatcher,
    rpc_server: RpcServer,
    rest_server: RestServer,
    event_stream_server: EventStreamServer,
    diagnostics_port: DiagnosticsPort,
    shutdown_trigger: ShutdownTrigger,
    net: Network<MainEvent, Message>,
    consensus: EraSupervisor,

    // block handling
    block_validator: BlockValidator,
    block_accumulator: BlockAccumulator,
    block_synchronizer: BlockSynchronizer,

    // deploy handling
    deploy_acceptor: DeployAcceptor,
    deploy_buffer: DeployBuffer,

    // gossiping components
    address_gossiper: Gossiper<{ GossipedAddress::ID_IS_COMPLETE_ITEM }, GossipedAddress>,
    deploy_gossiper: Gossiper<{ Deploy::ID_IS_COMPLETE_ITEM }, Deploy>,
    block_gossiper: Gossiper<{ Block::ID_IS_COMPLETE_ITEM }, Block>,
    finality_signature_gossiper:
        Gossiper<{ FinalitySignature::ID_IS_COMPLETE_ITEM }, FinalitySignature>,

    // record retrieval
    sync_leaper: SyncLeaper,
    fetchers: Fetchers, // <-- this contains all fetchers to reduce top-level clutter

    // Non-components.
    //   metrics
    metrics: Metrics,
    #[data_size(skip)] // Never allocates heap data.
    memory_metrics: MemoryMetrics,
    #[data_size(skip)]
    event_queue_metrics: EventQueueMetrics,

    //   ambient settings / data / load-bearing config
    validator_matrix: ValidatorMatrix,
    trusted_hash: Option<BlockHash>,
    chainspec: Arc<Chainspec>,
    chainspec_raw_bytes: Arc<ChainspecRawBytes>,

    //   control logic
    state: ReactorState,
    max_attempts: usize,
    switch_block: Option<BlockHeader>,

    last_progress: Timestamp,
    attempts: usize,
    idle_tolerance: TimeDiff,
    control_logic_default_delay: TimeDiff,
    sync_to_genesis: bool,
    signature_gossip_tracker: SignatureGossipTracker,
    last_sync_leap_highest_block_hash: Option<BlockHash>,
}

impl reactor::Reactor for MainReactor {
    type Event = MainEvent;
    type Config = WithDir<Config>;
    type Error = Error;

    fn new(
        config: Self::Config,
        chainspec: Arc<Chainspec>,
        chainspec_raw_bytes: Arc<ChainspecRawBytes>,
        network_identity: NetworkIdentity,
        registry: &Registry,
        event_queue: EventQueueHandle<Self::Event>,
        _rng: &mut NodeRng,
    ) -> Result<(Self, Effects<MainEvent>), Error> {
        let node_startup_instant = Instant::now();

        let effect_builder = EffectBuilder::new(event_queue);

        let metrics = Metrics::new(registry.clone());
        let memory_metrics = MemoryMetrics::new(registry.clone())?;
        let event_queue_metrics = EventQueueMetrics::new(registry.clone(), event_queue)?;

        let protocol_version = chainspec.protocol_config.version;

        let trusted_hash = config.value().node.trusted_hash;
        let (root_dir, config) = config.into_parts();
        let (our_secret_key, our_public_key) = config.consensus.load_keys(&root_dir)?;
        let validator_matrix = ValidatorMatrix::new(
            chainspec.core_config.finality_threshold_fraction,
            chainspec
                .protocol_config
                .global_state_update
                .as_ref()
                .and_then(|global_state_update| global_state_update.validators.clone()),
            chainspec.protocol_config.activation_point.era_id(),
            our_secret_key.clone(),
            our_public_key.clone(),
            chainspec.core_config.auction_delay,
        );

        let storage_config = WithDir::new(&root_dir, config.storage.clone());

        let hard_reset_to_start_of_era = chainspec.hard_reset_to_start_of_era();
        let storage = Storage::new(
            &storage_config,
            hard_reset_to_start_of_era,
            protocol_version,
            &chainspec.network_config.name,
            chainspec.deploy_config.max_ttl,
            chainspec.core_config.recent_era_count(),
            Some(registry),
            config.node.force_resync,
        )?;

        let contract_runtime = ContractRuntime::new(
            protocol_version,
            storage.root_path(),
            &config.contract_runtime,
            chainspec.wasm_config,
            chainspec.system_costs_config,
            chainspec.core_config.max_associated_keys,
            chainspec.core_config.max_runtime_call_stack_height,
            chainspec.core_config.minimum_delegation_amount,
            chainspec.core_config.strict_argument_checking,
            chainspec.core_config.vesting_schedule_period.millis(),
            registry,
        )?;

        let network = Network::new(
            config.network.clone(),
            network_identity,
            Some((our_secret_key.clone(), our_public_key.clone())),
            registry,
            chainspec.as_ref(),
            validator_matrix.clone(),
        )?;

        let address_gossiper = Gossiper::<{ GossipedAddress::ID_IS_COMPLETE_ITEM }, _>::new(
            "address_gossiper",
            config.gossip,
            registry,
        )?;

        let rpc_server = RpcServer::new(
            config.rpc_server.clone(),
            config.speculative_exec_server.clone(),
            protocol_version,
            chainspec.network_config.name.clone(),
            node_startup_instant,
        );
        let rest_server = RestServer::new(
            config.rest_server.clone(),
            protocol_version,
            chainspec.network_config.name.clone(),
            node_startup_instant,
        );
        let event_stream_server = EventStreamServer::new(
            config.event_stream_server.clone(),
            storage.root_path().to_path_buf(),
            protocol_version,
        );
        let diagnostics_port =
            DiagnosticsPort::new(WithDir::new(&root_dir, config.diagnostics_port));
        let shutdown_trigger = ShutdownTrigger::new();

        // local / remote data management
        let sync_leaper = SyncLeaper::new(chainspec.clone(), registry)?;
        let fetchers = Fetchers::new(&config.fetcher, registry)?;

        // gossipers
        let block_gossiper = Gossiper::<{ Block::ID_IS_COMPLETE_ITEM }, _>::new(
            "block_gossiper",
            config.gossip,
            registry,
        )?;
        let deploy_gossiper = Gossiper::<{ Deploy::ID_IS_COMPLETE_ITEM }, _>::new(
            "deploy_gossiper",
            config.gossip,
            registry,
        )?;
        let finality_signature_gossiper =
            Gossiper::<{ FinalitySignature::ID_IS_COMPLETE_ITEM }, _>::new(
                "finality_signature_gossiper",
                config.gossip,
                registry,
            )?;

        // consensus
        let consensus = EraSupervisor::new(
            storage.root_path(),
            our_secret_key,
            our_public_key,
            config.consensus,
            chainspec.clone(),
            registry,
        )?;

        // chain / deploy management

        let block_accumulator = BlockAccumulator::new(
            config.block_accumulator,
            validator_matrix.clone(),
            chainspec.core_config.unbonding_delay,
            chainspec.core_config.minimum_block_time,
            registry,
        )?;
        let block_synchronizer = BlockSynchronizer::new(
            config.block_synchronizer,
            chainspec.core_config.simultaneous_peer_requests,
            validator_matrix.clone(),
            registry,
        )?;
        let block_validator = BlockValidator::new(Arc::clone(&chainspec));
        let upgrade_watcher =
            UpgradeWatcher::new(chainspec.as_ref(), config.upgrade_watcher, &root_dir)?;
        let deploy_acceptor = DeployAcceptor::new(chainspec.as_ref(), registry)?;
        let deploy_buffer =
            DeployBuffer::new(chainspec.deploy_config, config.deploy_buffer, registry)?;

        let reactor = MainReactor {
            chainspec,
            chainspec_raw_bytes,
            storage,
            contract_runtime,
            upgrade_watcher,
            net: network,
            address_gossiper,

            rpc_server,
            rest_server,
            event_stream_server,
            deploy_acceptor,
            fetchers,

            block_gossiper,
            deploy_gossiper,
            finality_signature_gossiper,
            sync_leaper,
            deploy_buffer,
            consensus,
            block_validator,
            block_accumulator,
            block_synchronizer,
            diagnostics_port,
            shutdown_trigger,

            metrics,
            memory_metrics,
            event_queue_metrics,

            state: ReactorState::Initialize {},
            attempts: 0,
            last_progress: Timestamp::now(),
            max_attempts: config.node.max_attempts,
            idle_tolerance: config.node.idle_tolerance,
            control_logic_default_delay: config.node.control_logic_default_delay,
            trusted_hash,
            validator_matrix,
            switch_block: None,
            sync_to_genesis: config.node.sync_to_genesis,
            signature_gossip_tracker: SignatureGossipTracker::new(),
            last_sync_leap_highest_block_hash: Default::default(),
        };
        info!("MainReactor: instantiated");
        let effects = effect_builder
            .immediately()
            .event(|()| MainEvent::ReactorCrank);
        Ok((reactor, effects))
    }

    fn update_metrics(&mut self, event_queue_handle: EventQueueHandle<Self::Event>) {
        self.memory_metrics.estimate(self);
        self.event_queue_metrics
            .record_event_queue_counts(&event_queue_handle)
    }

    fn dispatch_event(
        &mut self,
        effect_builder: EffectBuilder<MainEvent>,
        rng: &mut NodeRng,
        event: MainEvent,
    ) -> Effects<MainEvent> {
        match event {
            MainEvent::ControlAnnouncement(ctrl_ann) => {
                error!("unhandled control announcement: {}", ctrl_ann);
                Effects::new()
            }
            MainEvent::SetNodeStopRequest(req) => reactor::wrap_effects(
                MainEvent::ShutdownTrigger,
                self.shutdown_trigger
                    .handle_event(effect_builder, rng, req.into()),
            ),

            MainEvent::FatalAnnouncement(fatal_ann) => {
                if self.consensus.is_active_validator() {
                    warn!(%fatal_ann, "consensus is active, not shutting down");
                    Effects::new()
                } else {
                    let ctrl_ann =
                        MainEvent::ControlAnnouncement(ControlAnnouncement::FatalError {
                            file: fatal_ann.file,
                            line: fatal_ann.line,
                            msg: fatal_ann.msg,
                        });
                    effect_builder
                        .into_inner()
                        .schedule(ctrl_ann, QueueKind::Control)
                        .ignore()
                }
            }

            // PRIMARY REACTOR STATE CONTROL LOGIC
            MainEvent::ReactorCrank => self.crank(effect_builder, rng),

            MainEvent::MainReactorRequest(req) => {
                req.0.respond((self.state, self.last_progress)).ignore()
            }
            MainEvent::MetaBlockAnnouncement(MetaBlockAnnouncement(meta_block)) => {
                self.handle_meta_block(effect_builder, rng, meta_block)
            }
            MainEvent::UnexecutedBlockAnnouncement(UnexecutedBlockAnnouncement(block_height)) => {
                let only_from_available_block_range = true;
                if let Ok(Some(block_header)) = self
                    .storage
                    .read_block_header_by_height(block_height, only_from_available_block_range)
                {
                    let block_hash = block_header.block_hash();
                    reactor::wrap_effects(
                        MainEvent::Consensus,
                        self.consensus.handle_event(
                            effect_builder,
                            rng,
                            consensus::Event::BlockAdded {
                                header: Box::new(block_header),
                                header_hash: block_hash,
                            },
                        ),
                    )
                } else {
                    // Warn logging here because this codepath of handling an
                    // `UnexecutedBlockAnnouncement` is coming from the
                    // contract runtime when a block with a lower height than
                    // the next expected executable height is enqueued. This
                    // happens after restarts when consensus is creating the
                    // required eras and attempts to retrace its steps in the
                    // era by enqueuing all finalized blocks starting from the
                    // first one in that era, blocks which should have already
                    // been executed and marked complete in storage.
                    error!(
                        block_height,
                        "Finalized block enqueued for execution, but a complete \
                        block header with the same height is not present in storage."
                    );
                    Effects::new()
                }
            }

            // LOCAL I/O BOUND COMPONENTS
            MainEvent::UpgradeWatcher(event) => reactor::wrap_effects(
                MainEvent::UpgradeWatcher,
                self.upgrade_watcher
                    .handle_event(effect_builder, rng, event),
            ),
            MainEvent::UpgradeWatcherRequest(req) => reactor::wrap_effects(
                MainEvent::UpgradeWatcher,
                self.upgrade_watcher
                    .handle_event(effect_builder, rng, req.into()),
            ),
            MainEvent::UpgradeWatcherAnnouncement(
                UpgradeWatcherAnnouncement::UpgradeActivationPointRead(next_upgrade),
            ) => reactor::wrap_effects(
                MainEvent::UpgradeWatcher,
                self.upgrade_watcher.handle_event(
                    effect_builder,
                    rng,
                    upgrade_watcher::Event::GotNextUpgrade(next_upgrade),
                ),
            ),
            MainEvent::RpcServer(event) => reactor::wrap_effects(
                MainEvent::RpcServer,
                self.rpc_server.handle_event(effect_builder, rng, event),
            ),
            MainEvent::RpcServerAnnouncement(RpcServerAnnouncement::DeployReceived {
                deploy,
                responder,
            }) => {
                let event = deploy_acceptor::Event::Accept {
                    deploy,
                    source: Source::Client,
                    maybe_responder: responder,
                };
                self.dispatch_event(effect_builder, rng, MainEvent::DeployAcceptor(event))
            }
            MainEvent::RestServer(event) => reactor::wrap_effects(
                MainEvent::RestServer,
                self.rest_server.handle_event(effect_builder, rng, event),
            ),
            MainEvent::MetricsRequest(req) => reactor::wrap_effects(
                MainEvent::MetricsRequest,
                self.metrics.handle_event(effect_builder, rng, req),
            ),
            MainEvent::ChainspecRawBytesRequest(
                ChainspecRawBytesRequest::GetChainspecRawBytes(responder),
            ) => responder.respond(self.chainspec_raw_bytes.clone()).ignore(),
            MainEvent::EventStreamServer(event) => reactor::wrap_effects(
                MainEvent::EventStreamServer,
                self.event_stream_server
                    .handle_event(effect_builder, rng, event),
            ),
            MainEvent::ShutdownTrigger(event) => reactor::wrap_effects(
                MainEvent::ShutdownTrigger,
                self.shutdown_trigger
                    .handle_event(effect_builder, rng, event),
            ),
            MainEvent::DiagnosticsPort(event) => reactor::wrap_effects(
                MainEvent::DiagnosticsPort,
                self.diagnostics_port
                    .handle_event(effect_builder, rng, event),
            ),
            MainEvent::DumpConsensusStateRequest(req) => reactor::wrap_effects(
                MainEvent::Consensus,
                self.consensus.handle_event(effect_builder, rng, req.into()),
            ),

            // NETWORK CONNECTION AND ORIENTATION
            MainEvent::Network(event) => reactor::wrap_effects(
                MainEvent::Network,
                self.net.handle_event(effect_builder, rng, event),
            ),
            MainEvent::NetworkRequest(req) => {
                let event = MainEvent::Network(network::Event::from(req));
                self.dispatch_event(effect_builder, rng, event)
            }
            MainEvent::NetworkInfoRequest(req) => {
                let event = MainEvent::Network(network::Event::from(req));
                self.dispatch_event(effect_builder, rng, event)
            }
            MainEvent::NetworkPeerBehaviorAnnouncement(ann) => {
                let mut effects = Effects::new();
                match &ann {
                    PeerBehaviorAnnouncement::OffenseCommitted {
                        offender,
                        justification: _,
                    } => {
                        let event = MainEvent::BlockSynchronizer(
                            block_synchronizer::Event::DisconnectFromPeer(**offender),
                        );
                        effects.extend(self.dispatch_event(effect_builder, rng, event));
                    }
                }
                effects.extend(self.dispatch_event(
                    effect_builder,
                    rng,
                    MainEvent::Network(ann.into()),
                ));
                effects
            }
            MainEvent::NetworkPeerRequestingData(incoming) => reactor::wrap_effects(
                MainEvent::Storage,
                self.storage
                    .handle_event(effect_builder, rng, incoming.into()),
            ),
            MainEvent::NetworkPeerProvidingData(NetResponseIncoming { sender, message }) => {
                reactor::handle_get_response(self, effect_builder, rng, sender, message)
            }
            MainEvent::AddressGossiper(event) => reactor::wrap_effects(
                MainEvent::AddressGossiper,
                self.address_gossiper
                    .handle_event(effect_builder, rng, event),
            ),
            MainEvent::AddressGossiperIncoming(incoming) => reactor::wrap_effects(
                MainEvent::AddressGossiper,
                self.address_gossiper
                    .handle_event(effect_builder, rng, incoming.into()),
            ),
            MainEvent::AddressGossiperCrank(req) => reactor::wrap_effects(
                MainEvent::AddressGossiper,
                self.address_gossiper
                    .handle_event(effect_builder, rng, req.into()),
            ),
            MainEvent::AddressGossiperAnnouncement(gossiper_ann) => match gossiper_ann {
                GossiperAnnouncement::GossipReceived { .. }
                | GossiperAnnouncement::NewItemBody { .. }
                | GossiperAnnouncement::FinishedGossiping(_) => Effects::new(),
                GossiperAnnouncement::NewCompleteItem(gossiped_address) => {
                    let reactor_event =
                        MainEvent::Network(network::Event::PeerAddressReceived(gossiped_address));
                    self.dispatch_event(effect_builder, rng, reactor_event)
                }
            },
            MainEvent::SyncLeaper(event) => reactor::wrap_effects(
                MainEvent::SyncLeaper,
                self.sync_leaper.handle_event(effect_builder, rng, event),
            ),
            MainEvent::Consensus(event) => reactor::wrap_effects(
                MainEvent::Consensus,
                self.consensus.handle_event(effect_builder, rng, event),
            ),
            MainEvent::ConsensusMessageIncoming(incoming) => reactor::wrap_effects(
                MainEvent::Consensus,
                self.consensus
                    .handle_event(effect_builder, rng, incoming.into()),
            ),
            MainEvent::ConsensusDemand(demand) => reactor::wrap_effects(
                MainEvent::Consensus,
                self.consensus
                    .handle_event(effect_builder, rng, demand.into()),
            ),
            MainEvent::ConsensusAnnouncement(consensus_announcement) => {
                match consensus_announcement {
                    ConsensusAnnouncement::Proposed(block) => {
                        let reactor_event =
                            MainEvent::DeployBuffer(deploy_buffer::Event::BlockProposed(block));
                        self.dispatch_event(effect_builder, rng, reactor_event)
                    }
                    ConsensusAnnouncement::Finalized(block) => {
                        let reactor_event =
                            MainEvent::DeployBuffer(deploy_buffer::Event::BlockFinalized(block));
                        self.dispatch_event(effect_builder, rng, reactor_event)
                    }
                    ConsensusAnnouncement::Fault {
                        era_id,
                        public_key,
                        timestamp,
                    } => {
                        let reactor_event =
                            MainEvent::EventStreamServer(event_stream_server::Event::Fault {
                                era_id,
                                public_key: *public_key,
                                timestamp,
                            });
                        self.dispatch_event(effect_builder, rng, reactor_event)
                    }
                }
            }

            // BLOCKS
            MainEvent::BlockValidator(event) => reactor::wrap_effects(
                MainEvent::BlockValidator,
                self.block_validator
                    .handle_event(effect_builder, rng, event),
            ),
            MainEvent::BlockValidatorRequest(req) => self.dispatch_event(
                effect_builder,
                rng,
                MainEvent::BlockValidator(block_validator::Event::from(req)),
            ),
            MainEvent::BlockAccumulator(event) => reactor::wrap_effects(
                MainEvent::BlockAccumulator,
                self.block_accumulator
                    .handle_event(effect_builder, rng, event),
            ),
            MainEvent::BlockAccumulatorRequest(request) => reactor::wrap_effects(
                MainEvent::BlockAccumulator,
                self.block_accumulator
                    .handle_event(effect_builder, rng, request.into()),
            ),
            MainEvent::BlockSynchronizer(event) => reactor::wrap_effects(
                MainEvent::BlockSynchronizer,
                self.block_synchronizer
                    .handle_event(effect_builder, rng, event),
            ),
            MainEvent::BlockSynchronizerRequest(req) => reactor::wrap_effects(
                MainEvent::BlockSynchronizer,
                self.block_synchronizer
                    .handle_event(effect_builder, rng, req.into()),
            ),
            MainEvent::BlockAccumulatorAnnouncement(
                BlockAccumulatorAnnouncement::AcceptedNewFinalitySignature { finality_signature },
            ) => {
                debug!(
                    "notifying finality signature gossiper to start gossiping for: {} , {}",
                    finality_signature.block_hash, finality_signature.public_key,
                );
                let mut effects = reactor::wrap_effects(
                    MainEvent::FinalitySignatureGossiper,
                    self.finality_signature_gossiper.handle_event(
                        effect_builder,
                        rng,
                        gossiper::Event::ItemReceived {
                            item_id: finality_signature.gossip_id(),
                            source: Source::Ourself,
                            target: finality_signature.gossip_target(),
                        },
                    ),
                );

                effects.extend(reactor::wrap_effects(
                    MainEvent::EventStreamServer,
                    self.event_stream_server.handle_event(
                        effect_builder,
                        rng,
                        event_stream_server::Event::FinalitySignature(finality_signature),
                    ),
                ));

                effects
            }
            MainEvent::BlockGossiper(event) => reactor::wrap_effects(
                MainEvent::BlockGossiper,
                self.block_gossiper.handle_event(effect_builder, rng, event),
            ),
            MainEvent::BlockGossiperIncoming(incoming) => reactor::wrap_effects(
                MainEvent::BlockGossiper,
                self.block_gossiper
                    .handle_event(effect_builder, rng, incoming.into()),
            ),
            MainEvent::BlockGossiperAnnouncement(GossiperAnnouncement::GossipReceived {
                item_id: gossiped_block_id,
                sender,
            }) => reactor::wrap_effects(
                MainEvent::BlockAccumulator,
                self.block_accumulator.handle_event(
                    effect_builder,
                    rng,
                    block_accumulator::Event::RegisterPeer {
                        block_hash: gossiped_block_id,
                        era_id: None,
                        sender,
                    },
                ),
            ),
            MainEvent::BlockGossiperAnnouncement(GossiperAnnouncement::NewCompleteItem(
                gossiped_block_id,
            )) => {
                error!(%gossiped_block_id, "gossiper should not announce new block");
                Effects::new()
            }
            MainEvent::BlockGossiperAnnouncement(GossiperAnnouncement::NewItemBody {
                item,
                sender,
            }) => reactor::wrap_effects(
                MainEvent::BlockAccumulator,
                self.block_accumulator.handle_event(
                    effect_builder,
                    rng,
                    block_accumulator::Event::ReceivedBlock {
                        block: Arc::new(*item),
                        sender,
                    },
                ),
            ),
            MainEvent::BlockGossiperAnnouncement(GossiperAnnouncement::FinishedGossiping(
                _gossiped_block_id,
            )) => Effects::new(),
            MainEvent::BlockFetcherAnnouncement(FetchedNewBlockAnnouncement { block, peer }) => {
                reactor::wrap_effects(
                    MainEvent::BlockAccumulator,
                    self.block_accumulator.handle_event(
                        effect_builder,
                        rng,
                        block_accumulator::Event::ReceivedBlock {
                            block,
                            sender: peer,
                        },
                    ),
                )
            }

            MainEvent::FinalitySignatureIncoming(incoming) => {
                // Finality signature received via broadcast.
                let sender = incoming.sender;
                let finality_signature = incoming.message;
                debug!(
                    "FinalitySignatureIncoming({},{},{},{})",
                    finality_signature.era_id,
                    finality_signature.block_hash,
                    finality_signature.public_key,
                    sender
                );
                let block_accumulator_event = block_accumulator::Event::ReceivedFinalitySignature {
                    finality_signature,
                    sender,
                };
                reactor::wrap_effects(
                    MainEvent::BlockAccumulator,
                    self.block_accumulator.handle_event(
                        effect_builder,
                        rng,
                        block_accumulator_event,
                    ),
                )
            }
            MainEvent::FinalitySignatureGossiper(event) => reactor::wrap_effects(
                MainEvent::FinalitySignatureGossiper,
                self.finality_signature_gossiper
                    .handle_event(effect_builder, rng, event),
            ),
            MainEvent::FinalitySignatureGossiperIncoming(incoming) => reactor::wrap_effects(
                MainEvent::FinalitySignatureGossiper,
                self.finality_signature_gossiper
                    .handle_event(effect_builder, rng, incoming.into()),
            ),
            MainEvent::FinalitySignatureGossiperAnnouncement(
                GossiperAnnouncement::GossipReceived {
                    item_id: gossiped_finality_signature_id,
                    sender,
                },
            ) => reactor::wrap_effects(
                MainEvent::BlockAccumulator,
                self.block_accumulator.handle_event(
                    effect_builder,
                    rng,
                    block_accumulator::Event::RegisterPeer {
                        block_hash: gossiped_finality_signature_id.block_hash,
                        era_id: Some(gossiped_finality_signature_id.era_id),
                        sender,
                    },
                ),
            ),
            MainEvent::FinalitySignatureGossiperAnnouncement(
                GossiperAnnouncement::NewCompleteItem(gossiped_finality_signature_id),
            ) => {
                error!(%gossiped_finality_signature_id, "gossiper should not announce new finality signature");
                Effects::new()
            }
            MainEvent::FinalitySignatureGossiperAnnouncement(
                GossiperAnnouncement::NewItemBody { item, sender },
            ) => reactor::wrap_effects(
                MainEvent::BlockAccumulator,
                self.block_accumulator.handle_event(
                    effect_builder,
                    rng,
                    block_accumulator::Event::ReceivedFinalitySignature {
                        finality_signature: item,
                        sender,
                    },
                ),
            ),
            MainEvent::FinalitySignatureGossiperAnnouncement(
                GossiperAnnouncement::FinishedGossiping(gossiped_finality_signature_id),
            ) => {
                self.signature_gossip_tracker
                    .register_signature(gossiped_finality_signature_id);
                Effects::new()
            }
            MainEvent::FinalitySignatureFetcherAnnouncement(
                FetchedNewFinalitySignatureAnnouncement {
                    finality_signature,
                    peer,
                },
            ) => reactor::wrap_effects(
                MainEvent::BlockAccumulator,
                self.block_accumulator.handle_event(
                    effect_builder,
                    rng,
                    block_accumulator::Event::ReceivedFinalitySignature {
                        finality_signature,
                        sender: peer,
                    },
                ),
            ),

            // DEPLOYS
            MainEvent::DeployAcceptor(event) => reactor::wrap_effects(
                MainEvent::DeployAcceptor,
                self.deploy_acceptor
                    .handle_event(effect_builder, rng, event),
            ),
            MainEvent::DeployAcceptorAnnouncement(
                DeployAcceptorAnnouncement::AcceptedNewDeploy { deploy, source },
            ) => {
                let mut effects = Effects::new();

                match source {
                    Source::Ourself => (), // internal activity does not require further action
                    Source::Peer(_) => {
                        // this is a response to a deploy fetch request, dispatch to fetcher
                        effects.extend(self.fetchers.dispatch_fetcher_event(
                            effect_builder,
                            rng,
                            MainEvent::DeployAcceptorAnnouncement(
                                DeployAcceptorAnnouncement::AcceptedNewDeploy { deploy, source },
                            ),
                        ));
                    }
                    Source::Client | Source::PeerGossiped(_) => {
                        // we must attempt to gossip onwards
                        effects.extend(self.dispatch_event(
                            effect_builder,
                            rng,
                            MainEvent::DeployGossiper(gossiper::Event::ItemReceived {
                                item_id: deploy.gossip_id(),
                                source,
                                target: deploy.gossip_target(),
                            }),
                        ));
                        // notify event stream
                        effects.extend(self.dispatch_event(
                            effect_builder,
                            rng,
                            MainEvent::EventStreamServer(
                                event_stream_server::Event::DeployAccepted(deploy),
                            ),
                        ));
                    }
                }

                effects
            }
            MainEvent::DeployAcceptorAnnouncement(DeployAcceptorAnnouncement::InvalidDeploy {
                deploy: _,
                source: _,
            }) => Effects::new(),
            MainEvent::DeployGossiper(event) => reactor::wrap_effects(
                MainEvent::DeployGossiper,
                self.deploy_gossiper
                    .handle_event(effect_builder, rng, event),
            ),
            MainEvent::DeployGossiperIncoming(incoming) => reactor::wrap_effects(
                MainEvent::DeployGossiper,
                self.deploy_gossiper
                    .handle_event(effect_builder, rng, incoming.into()),
            ),
            MainEvent::DeployGossiperAnnouncement(GossiperAnnouncement::GossipReceived {
                ..
            }) => {
                // Ignore the announcement.
                Effects::new()
            }
            MainEvent::DeployGossiperAnnouncement(GossiperAnnouncement::NewCompleteItem(
                gossiped_deploy_id,
            )) => {
                error!(%gossiped_deploy_id, "gossiper should not announce new deploy");
                Effects::new()
            }
            MainEvent::DeployGossiperAnnouncement(GossiperAnnouncement::NewItemBody {
                item,
                sender,
            }) => reactor::wrap_effects(
                MainEvent::DeployAcceptor,
                self.deploy_acceptor.handle_event(
                    effect_builder,
                    rng,
                    deploy_acceptor::Event::Accept {
                        deploy: item,
                        source: Source::PeerGossiped(sender),
                        maybe_responder: None,
                    },
                ),
            ),
            MainEvent::DeployGossiperAnnouncement(GossiperAnnouncement::FinishedGossiping(
                gossiped_deploy_id,
            )) => {
                let reactor_event = MainEvent::DeployBuffer(
                    deploy_buffer::Event::ReceiveDeployGossiped(gossiped_deploy_id),
                );
                self.dispatch_event(effect_builder, rng, reactor_event)
            }
            MainEvent::DeployBuffer(event) => reactor::wrap_effects(
                MainEvent::DeployBuffer,
                self.deploy_buffer.handle_event(effect_builder, rng, event),
            ),
            MainEvent::DeployBufferRequest(req) => {
                self.dispatch_event(effect_builder, rng, MainEvent::DeployBuffer(req.into()))
            }
            MainEvent::DeployBufferAnnouncement(DeployBufferAnnouncement::DeploysExpired(
                hashes,
            )) => {
                let reactor_event = MainEvent::EventStreamServer(
                    event_stream_server::Event::DeploysExpired(hashes),
                );
                self.dispatch_event(effect_builder, rng, reactor_event)
            }

            // CONTRACT RUNTIME & GLOBAL STATE
            MainEvent::ContractRuntime(event) => reactor::wrap_effects(
                MainEvent::ContractRuntime,
                self.contract_runtime
                    .handle_event(effect_builder, rng, event),
            ),
            MainEvent::ContractRuntimeRequest(req) => reactor::wrap_effects(
                MainEvent::ContractRuntime,
                self.contract_runtime
                    .handle_event(effect_builder, rng, req.into()),
            ),
            MainEvent::ContractRuntimeAnnouncement(
                ContractRuntimeAnnouncement::CommitStepSuccess {
                    era_id,
                    execution_effect,
                },
            ) => {
                let reactor_event =
                    MainEvent::EventStreamServer(event_stream_server::Event::Step {
                        era_id,
                        execution_effect,
                    });
                self.dispatch_event(effect_builder, rng, reactor_event)
            }
            MainEvent::ContractRuntimeAnnouncement(
                ContractRuntimeAnnouncement::UpcomingEraValidators {
                    era_that_is_ending,
                    upcoming_era_validators,
                },
            ) => {
                info!(
                    "UpcomingEraValidators era_that_is_ending: {}",
                    era_that_is_ending
                );
                self.validator_matrix.register_eras(upcoming_era_validators);
                Effects::new()
            }

            MainEvent::TrieRequestIncoming(req) => reactor::wrap_effects(
                MainEvent::ContractRuntime,
                self.contract_runtime
                    .handle_event(effect_builder, rng, req.into()),
            ),
            MainEvent::TrieDemand(demand) => reactor::wrap_effects(
                MainEvent::ContractRuntime,
                self.contract_runtime
                    .handle_event(effect_builder, rng, demand.into()),
            ),
            MainEvent::TrieResponseIncoming(TrieResponseIncoming { sender, message }) => {
                reactor::handle_fetch_response::<Self, TrieOrChunk>(
                    self,
                    effect_builder,
                    rng,
                    sender,
                    &message.0,
                )
            }

            // STORAGE
            MainEvent::Storage(event) => reactor::wrap_effects(
                MainEvent::Storage,
                self.storage.handle_event(effect_builder, rng, event),
            ),
            MainEvent::StorageRequest(req) => reactor::wrap_effects(
                MainEvent::Storage,
                self.storage.handle_event(effect_builder, rng, req.into()),
            ),
            MainEvent::BlockCompleteConfirmationRequest(req) => reactor::wrap_effects(
                MainEvent::Storage,
                self.storage.handle_event(effect_builder, rng, req.into()),
            ),
            MainEvent::MakeBlockExecutableRequest(req) => reactor::wrap_effects(
                MainEvent::Storage,
                self.storage.handle_event(effect_builder, rng, req.into()),
            ),

            // This event gets emitted when we manage to read the era validators from the global
            // states of an immediate switch block and its parent. Once that happens, we can check
            // for the signs of any changes happening during the upgrade and register the correct
            // set of validators in the validators matrix.
            MainEvent::GotImmediateSwitchBlockEraValidators(
                era_id,
                parent_era_validators,
                block_era_validators,
            ) => {
                // `era_id`, being the era of the immediate switch block, will be absent in the
                // validators stored in the immediate switch block - therefore we will use its
                // successor for the comparison.
                let era_to_check = era_id.successor();
                // We read the validators for era_id+1 from the parent of the immediate switch
                // block.
                let validators_in_parent = match parent_era_validators.get(&era_to_check) {
                    Some(validators) => validators,
                    None => {
                        return fatal!(
                            effect_builder,
                            "couldn't find validators for era {} in parent_era_validators",
                            era_to_check
                        )
                        .ignore();
                    }
                };
                // We also read the validators from the immediate switch block itself.
                let validators_in_block = match block_era_validators.get(&era_to_check) {
                    Some(validators) => validators,
                    None => {
                        return fatal!(
                            effect_builder,
                            "couldn't find validators for era {} in block_era_validators",
                            era_to_check
                        )
                        .ignore();
                    }
                };
                // Decide which validators to use for `era_id` in the validators matrix.
                let validators_to_register = if validators_in_parent == validators_in_block {
                    // Nothing interesting happened - register the regular validators, ie. the
                    // ones stored for `era_id` in the parent of the immediate switch block.
                    match parent_era_validators.get(&era_id) {
                        Some(validators) => validators,
                        None => {
                            return fatal!(
                                effect_builder,
                                "couldn't find validators for era {} in parent_era_validators",
                                era_id
                            )
                            .ignore();
                        }
                    }
                } else {
                    // We had an upgrade changing the validators! We use the same validators that
                    // will be used for the era after the immediate switch block, as we can't trust
                    // the ones we would use normally.
                    validators_in_block
                };
                let mut effects = self.update_validator_weights(
                    effect_builder,
                    rng,
                    era_id,
                    validators_to_register.clone(),
                );
                // Crank the reactor so that any synchronizing tasks blocked by the lack of
                // validators for `era_id` can resume.
                effects.extend(
                    effect_builder
                        .immediately()
                        .event(|_| MainEvent::ReactorCrank),
                );
                effects
            }

            // DELEGATE ALL FETCHER RELEVANT EVENTS to self.fetchers.dispatch_fetcher_event(..)
            MainEvent::LegacyDeployFetcher(..)
            | MainEvent::LegacyDeployFetcherRequest(..)
            | MainEvent::BlockFetcher(..)
            | MainEvent::BlockFetcherRequest(..)
            | MainEvent::DeployFetcher(..)
            | MainEvent::DeployFetcherRequest(..)
            | MainEvent::BlockHeaderFetcher(..)
            | MainEvent::BlockHeaderFetcherRequest(..)
            | MainEvent::TrieOrChunkFetcher(..)
            | MainEvent::TrieOrChunkFetcherRequest(..)
            | MainEvent::SyncLeapFetcher(..)
            | MainEvent::SyncLeapFetcherRequest(..)
            | MainEvent::ApprovalsHashesFetcher(..)
            | MainEvent::ApprovalsHashesFetcherRequest(..)
            | MainEvent::FinalitySignatureFetcher(..)
            | MainEvent::FinalitySignatureFetcherRequest(..)
            | MainEvent::BlockExecutionResultsOrChunkFetcher(..)
            | MainEvent::BlockExecutionResultsOrChunkFetcherRequest(..) => self
                .fetchers
                .dispatch_fetcher_event(effect_builder, rng, event),
        }
    }
}

impl MainReactor {
    fn request_leap_if_not_redundant(
        &mut self,
        sync_leap_identifier: SyncLeapIdentifier,
        effect_builder: EffectBuilder<MainEvent>,
        peers_to_ask: Vec<NodeId>,
    ) -> Effects<MainEvent> {
        let should_attempt_leap = self.last_sync_leap_highest_block_hash.map_or(
            true,
            |last_sync_leap_highest_block_hash| {
                last_sync_leap_highest_block_hash != sync_leap_identifier.block_hash()
            },
        );
        if should_attempt_leap {
            // latch accumulator progress to allow sync-leap time to do work
            self.block_accumulator.reset_last_progress();

            effect_builder.immediately().event(move |_| {
                MainEvent::SyncLeaper(sync_leaper::Event::AttemptLeap {
                    sync_leap_identifier,
                    peers_to_ask,
                })
            })
        } else {
            debug!(
                state = %self.state,
                block_hash = %sync_leap_identifier.block_hash(),
                "successful sync leap for block hash already received, aborting leap attempt");
            Effects::new()
        }
    }

    fn update_validator_weights(
        &mut self,
        effect_builder: EffectBuilder<MainEvent>,
        rng: &mut NodeRng,
        era_id: EraId,
        validator_weights: BTreeMap<PublicKey, U512>,
    ) -> Effects<MainEvent> {
        self.validator_matrix
            .register_validator_weights(era_id, validator_weights);
        info!(%era_id, "validator_matrix updated");
        // notify validator bound components
        let mut effects = reactor::wrap_effects(
            MainEvent::BlockAccumulator,
            self.block_accumulator
                .handle_validators(effect_builder, rng),
        );
        effects.extend(reactor::wrap_effects(
            MainEvent::BlockSynchronizer,
            self.block_synchronizer
                .handle_validators(effect_builder, rng),
        ));
        effects
    }

    fn handle_meta_block(
        &mut self,
        effect_builder: EffectBuilder<MainEvent>,
        rng: &mut NodeRng,
        MetaBlock {
            block,
            execution_results,
            mut state,
        }: MetaBlock,
    ) -> Effects<MainEvent> {
        debug!(
            "handling meta block {} {} {:?}",
            block.height(),
            block.hash(),
            state
        );
        if !state.is_stored() {
            return fatal!(
                effect_builder,
                "block should be stored after execution or accumulation"
            )
            .ignore();
        }

        let mut effects = Effects::new();

        if state.register_as_sent_to_deploy_buffer().was_updated() {
            effects.extend(reactor::wrap_effects(
                MainEvent::DeployBuffer,
                self.deploy_buffer.handle_event(
                    effect_builder,
                    rng,
                    deploy_buffer::Event::Block(Arc::clone(&block)),
                ),
            ));
        }

        if state.register_updated_validator_matrix().was_updated() {
            if let Some(validator_weights) = block.header().next_era_validator_weights() {
                let era_id = block.header().era_id();
                let next_era_id = era_id.successor();
                effects.extend(self.update_validator_weights(
                    effect_builder,
                    rng,
                    next_era_id,
                    validator_weights.clone(),
                ));
            }
        }

        // Validators gossip the block as soon as they deem it valid, but non-validators
        // only gossip once the block is marked complete.
        if let Some(true) = self
            .validator_matrix
            .is_self_validator_in_era(block.header().era_id())
        {
            self.update_meta_block_gossip_state(
                effect_builder,
                rng,
                block.hash(),
                block.gossip_target(),
                &mut state,
                &mut effects,
            );
        }

        if !state.is_executed() {
            // We've done as much as we can on a valid but un-executed block.
            return effects;
        }

        if state.register_we_have_tried_to_sign().was_updated() {
            // When this node is a validator in this era, sign and announce.
            if let Some(finality_signature) = self
                .validator_matrix
                .create_finality_signature(block.header())
            {
                effects.extend(reactor::wrap_effects(
                    MainEvent::BlockAccumulator,
                    self.block_accumulator.handle_event(
                        effect_builder,
                        rng,
                        block_accumulator::Event::CreatedFinalitySignature {
                            finality_signature: Box::new(finality_signature.clone()),
                        },
                    ),
                ));

                effects.extend(reactor::wrap_effects(
                    MainEvent::Storage,
                    effect_builder
                        .put_finality_signature_to_storage(finality_signature.clone())
                        .ignore(),
                ));

                let era_id = finality_signature.era_id;
                let payload = Message::FinalitySignature(Box::new(finality_signature));
                effects.extend(reactor::wrap_effects(
                    MainEvent::Network,
                    effect_builder
                        .broadcast_message_to_validators(payload, era_id)
                        .ignore(),
                ));
            }
        }

        if state.register_as_consensus_notified().was_updated() {
            effects.extend(reactor::wrap_effects(
                MainEvent::Consensus,
                self.consensus.handle_event(
                    effect_builder,
                    rng,
                    consensus::Event::BlockAdded {
                        header: Box::new(block.header().clone()),
                        header_hash: *block.hash(),
                    },
                ),
            ));
        }

        if state.register_as_accumulator_notified().was_updated() {
            let meta_block = MetaBlock {
                block,
                execution_results,
                state,
            };
            effects.extend(reactor::wrap_effects(
                MainEvent::BlockAccumulator,
                self.block_accumulator.handle_event(
                    effect_builder,
                    rng,
                    block_accumulator::Event::ExecutedBlock { meta_block },
                ),
            ));
            // We've done as much as we can for now, we need to wait for the block
            // accumulator to mark the block complete before proceeding further.
            return effects;
        }

        // Set the current switch block only after the block is marked complete.
        // We *always* want to initialize the contract runtime with the highest complete block.
        // In case of an upgrade, we want the reactor to hold off in the `Upgrading` state until
        // the immediate switch block is stored and *also* marked complete.
        // This will allow the contract runtime to initialize properly (see
        // [`refresh_contract_runtime`]) when the reactor is transitioning from `CatchUp` to
        // `KeepUp`.
        if state.is_marked_complete() {
            if block.header().is_switch_block() {
                match self.switch_block.as_ref().map(|header| header.height()) {
                    Some(current_height) => {
                        if block.height() > current_height {
                            self.switch_block = Some(block.header().clone());
                        }
                    }
                    None => {
                        self.switch_block = Some(block.header().clone());
                    }
                }
            } else {
                self.switch_block = None;
            }
        } else {
            error!(
                block = %*block,
                ?state,
                "should be a complete block after passing to accumulator"
            );
        }

        self.update_meta_block_gossip_state(
            effect_builder,
            rng,
            block.hash(),
            block.gossip_target(),
            &mut state,
            &mut effects,
        );

        if state.register_as_synchronizer_notified().was_updated() {
            effects.extend(reactor::wrap_effects(
                MainEvent::BlockSynchronizer,
                self.block_synchronizer.handle_event(
                    effect_builder,
                    rng,
                    block_synchronizer::Event::MarkBlockExecuted(*block.hash()),
                ),
            ));
        }

        debug_assert!(
            state.verify_complete(),
            "meta block {} at height {} has invalid state: {:?}",
            block.hash(),
            block.height(),
            state
        );

        if state.register_all_actions_done().was_already_registered() {
            error!(
                block = %*block,
                ?state,
                "duplicate meta block announcement emitted"
            );
            return effects;
        }

        effects.extend(reactor::wrap_effects(
            MainEvent::EventStreamServer,
            self.event_stream_server.handle_event(
                effect_builder,
                rng,
                event_stream_server::Event::BlockAdded(Arc::clone(&block)),
            ),
        ));

        for (deploy_hash, deploy_header, execution_result) in execution_results {
            let event = event_stream_server::Event::DeployProcessed {
                deploy_hash,
                deploy_header: Box::new(deploy_header),
                block_hash: *block.hash(),
                execution_result: Box::new(execution_result),
            };
            effects.extend(reactor::wrap_effects(
                MainEvent::EventStreamServer,
                self.event_stream_server
                    .handle_event(effect_builder, rng, event),
            ));
        }

        effects.extend(reactor::wrap_effects(
            MainEvent::ShutdownTrigger,
            self.shutdown_trigger.handle_event(
                effect_builder,
                rng,
                shutdown_trigger::Event::CompletedBlock(Arc::clone(&block)),
            ),
        ));
        effects
    }

    fn update_meta_block_gossip_state(
        &mut self,
        effect_builder: EffectBuilder<MainEvent>,
        rng: &mut NodeRng,
        block_hash: &BlockHash,
        gossip_target: GossipTarget,
        state: &mut MetaBlockState,
        effects: &mut Effects<MainEvent>,
    ) {
        if state.register_as_gossiped().was_updated() {
            debug!(
                "notifying block gossiper to start gossiping for: {}",
                block_hash
            );
            effects.extend(reactor::wrap_effects(
                MainEvent::BlockGossiper,
                self.block_gossiper.handle_event(
                    effect_builder,
                    rng,
                    gossiper::Event::ItemReceived {
                        item_id: *block_hash,
                        source: Source::Ourself,
                        target: gossip_target,
                    },
                ),
            ));
        }
    }
}

// TEST ENABLEMENT -- used by integration tests elsewhere
#[cfg(test)]
impl MainReactor {
    pub(crate) fn consensus(&self) -> &EraSupervisor {
        &self.consensus
    }

    pub(crate) fn storage(&self) -> &Storage {
        &self.storage
    }

    pub(crate) fn contract_runtime(&self) -> &ContractRuntime {
        &self.contract_runtime
    }
}

#[cfg(test)]
impl NetworkedReactor for MainReactor {
    fn node_id(&self) -> NodeId {
        self.net.node_id()
    }
}<|MERGE_RESOLUTION|>--- conflicted
+++ resolved
@@ -77,13 +77,7 @@
     utils::{Source, WithDir},
     NodeRng,
 };
-<<<<<<< HEAD
-#[cfg(test)]
-use crate::{testing::network::NetworkedReactor, types::NodeId};
 pub use config::Config;
-=======
-pub(crate) use config::Config;
->>>>>>> 537a287a
 pub(crate) use error::Error;
 pub(crate) use event::MainEvent;
 pub(crate) use reactor_state::ReactorState;
