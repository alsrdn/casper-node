use either::Either;
use std::{
    fmt::{Display, Formatter},
    time::Duration,
};
use tracing::{debug, error, info, warn};

use casper_types::{EraId, Timestamp};

use crate::{
    components::{
        block_accumulator::{SyncIdentifier, SyncInstruction},
        block_synchronizer::BlockSynchronizerProgress,
<<<<<<< HEAD
=======
        contract_runtime::EraValidatorsRequest,
        storage::HighestOrphanedBlockResult,
        sync_leaper,
>>>>>>> 58e51fc9
        sync_leaper::{LeapActivityError, LeapState},
    },
    effect::{requests::BlockSynchronizerRequest, EffectBuilder, EffectExt, Effects},
    reactor::main_reactor::{MainEvent, MainReactor},
    types::{ActivationPoint, BlockHash, SyncLeap, SyncLeapIdentifier},
    NodeRng,
};

pub(super) enum KeepUpInstruction {
    Validate(Effects<MainEvent>),
    Do(Duration, Effects<MainEvent>),
    CheckLater(String, Duration),
    CatchUp,
    ShutdownForUpgrade,
    Fatal(String),
}

enum SyncBackInstruction {
    Sync {
        parent_hash: BlockHash,
        get_evw_from_global_state: bool,
        era_id: EraId,
    },
    Syncing,
    TtlSynced,
    GenesisSynced,
}

impl Display for SyncBackInstruction {
    fn fmt(&self, f: &mut Formatter<'_>) -> std::fmt::Result {
        match self {
            SyncBackInstruction::Sync {
                parent_hash: block_hash,
                ..
            } => {
                write!(f, "attempt to sync {}", block_hash)
            }
            SyncBackInstruction::Syncing => write!(f, "syncing"),
            SyncBackInstruction::TtlSynced => write!(f, "ttl reached"),
            SyncBackInstruction::GenesisSynced => write!(f, "genesis reached"),
        }
    }
}

impl MainReactor {
    pub(super) fn keep_up_instruction(
        &mut self,
        effect_builder: EffectBuilder<MainEvent>,
        rng: &mut NodeRng,
    ) -> KeepUpInstruction {
        if self.should_shutdown_for_upgrade() {
            // controlled shutdown for protocol upgrade.
            return KeepUpInstruction::ShutdownForUpgrade;
        }

        // if there is instruction, return to start working on it
        // else fall thru with the current best available id for block syncing
        let sync_identifier = match self.keep_up_process() {
            Either::Right(keep_up_instruction) => return keep_up_instruction,
            Either::Left(sync_identifier) => sync_identifier,
        };
        debug!(
            ?sync_identifier,
            "KeepUp: sync identifier {}",
            sync_identifier.block_hash()
        );
        // we check with the block accumulator before doing sync work as it may be aware of one or
        // more blocks that are higher than our current highest block
        let sync_instruction = self.block_accumulator.sync_instruction(sync_identifier);
        debug!(
            ?sync_instruction,
            "KeepUp: sync_instruction {}",
            sync_instruction.block_hash()
        );
        if let Some(keep_up_instruction) =
            self.keep_up_sync_instruction(effect_builder, sync_instruction)
        {
            return keep_up_instruction;
        }

        // we appear to be keeping up with the network and have some cycles to get other work done
        // check to see if we should attempt to sync a missing historical block (if any)
        debug!("KeepUp: keeping up with the network; try to sync an historical block");
        if let Some(keep_up_instruction) = self.sync_back_keep_up_instruction(effect_builder, rng) {
            return keep_up_instruction;
        }

        // we are keeping up, and don't need to sync an historical block; check to see if this
        // node should be participating in consensus this era (necessary for re-start scenarios)
        self.keep_up_should_validate(effect_builder, rng)
            .unwrap_or_else(|| {
                KeepUpInstruction::CheckLater(
                    "node is keeping up".to_string(),
                    self.control_logic_default_delay.into(),
                )
            })
    }

    fn keep_up_should_validate(
        &mut self,
        effect_builder: EffectBuilder<MainEvent>,
        rng: &mut NodeRng,
    ) -> Option<KeepUpInstruction> {
        if let ActivationPoint::Genesis(genesis_timestamp) =
            self.chainspec.protocol_config.activation_point
        {
            // this is a non-validator node in KeepUp prior to genesis; there is no reason to
            // check consensus in this state, and it log spams if we do, so exiting early
            if genesis_timestamp > Timestamp::now() {
                return None;
            }
        }

        if self.block_synchronizer.forward_progress().is_active() {
            debug!("KeepUp: still syncing a block");
            return None;
        }

        let queue_depth = self.contract_runtime.queue_depth();
        if queue_depth > 0 {
            debug!("KeepUp: should_validate queue_depth {}", queue_depth);
            return None;
        }
        match self.create_required_eras(effect_builder, rng) {
            Ok(Some(effects)) => Some(KeepUpInstruction::Validate(effects)),
            Ok(None) => None,
            Err(msg) => Some(KeepUpInstruction::Fatal(msg)),
        }
    }

    fn keep_up_process(&mut self) -> Either<SyncIdentifier, KeepUpInstruction> {
        let forward_progress = self.block_synchronizer.forward_progress();
        self.update_last_progress(&forward_progress, false);
        match forward_progress {
            BlockSynchronizerProgress::Idle => {
                // not working on syncing a block (ready to start a new one)
                self.keep_up_idle()
            }
            BlockSynchronizerProgress::Syncing(block_hash, block_height, _) => {
                // working on syncing a block
                Either::Left(self.keep_up_syncing(block_hash, block_height))
            }
            // waiting for execution - forward only
            BlockSynchronizerProgress::Executing(block_hash, block_height, era_id) => {
                Either::Left(self.keep_up_executing(block_hash, block_height, era_id))
            }
            BlockSynchronizerProgress::Synced(block_hash, block_height, era_id) => {
                // for a synced forward block -> we have header, body, any referenced deploys,
                // sufficient finality (by weight) of signatures, associated global state and
                // execution effects.
                Either::Left(self.keep_up_synced(block_hash, block_height, era_id))
            }
        }
    }

    fn keep_up_idle(&mut self) -> Either<SyncIdentifier, KeepUpInstruction> {
        match self.storage.read_highest_complete_block() {
            Ok(Some(block)) => Either::Left(SyncIdentifier::LocalTip(
                *block.hash(),
                block.height(),
                block.header().era_id(),
            )),
            Ok(None) => {
                // something out of the ordinary occurred; it isn't legit to be in keep up mode
                // with no complete local blocks. go back to catch up which will either correct
                // or handle retry / shutdown behavior.
                error!("KeepUp: block synchronizer idle, local storage has no complete blocks");
                Either::Right(KeepUpInstruction::CatchUp)
            }
            Err(error) => Either::Right(KeepUpInstruction::Fatal(format!(
                "failed to read highest complete block: {}",
                error
            ))),
        }
    }

    fn keep_up_syncing(
        &mut self,
        block_hash: BlockHash,
        block_height: Option<u64>,
    ) -> SyncIdentifier {
        match block_height {
            None => SyncIdentifier::BlockHash(block_hash),
            Some(height) => SyncIdentifier::BlockIdentifier(block_hash, height),
        }
    }

    fn keep_up_executing(
        &mut self,
        block_hash: BlockHash,
        block_height: u64,
        era_id: EraId,
    ) -> SyncIdentifier {
        SyncIdentifier::ExecutingBlockIdentifier(block_hash, block_height, era_id)
    }

    fn keep_up_synced(
        &mut self,
        block_hash: BlockHash,
        block_height: u64,
        era_id: EraId,
    ) -> SyncIdentifier {
        debug!("KeepUp: synced block: {}", block_hash);
        // important: scrape forward synchronizer here to return it to idle status
        self.block_synchronizer.purge_forward();
        SyncIdentifier::SyncedBlockIdentifier(block_hash, block_height, era_id)
    }

    fn keep_up_sync_instruction(
        &mut self,
        effect_builder: EffectBuilder<MainEvent>,
        sync_instruction: SyncInstruction,
    ) -> Option<KeepUpInstruction> {
        match sync_instruction {
            SyncInstruction::Leap { .. } => {
                // the block accumulator is unsure what our block position is relative to the
                // network and wants to check peers for their notion of current tip.
                // to do this, we switch back to CatchUp which will engage the necessary
                // machinery to poll the network via the SyncLeap mechanic. if it turns out
                // we are actually at or near tip after all, we simply switch back to KeepUp
                // and continue onward. the accumulator is designed to periodically do this
                // if we've received no gossip about new blocks from peers within an interval.
                // this is to protect against partitioning and is not problematic behavior
                // when / if it occurs.
                Some(KeepUpInstruction::CatchUp)
            }
            SyncInstruction::BlockSync { block_hash } => {
                debug!("KeepUp: BlockSync: {:?}", block_hash);
                if self
                    .block_synchronizer
                    .register_block_by_hash(block_hash, false, true, false)
                {
                    info!(%block_hash, "KeepUp: BlockSync: registered block by hash");
                    Some(KeepUpInstruction::Do(
                        Duration::ZERO,
                        effect_builder.immediately().event(|_| {
                            MainEvent::BlockSynchronizerRequest(BlockSynchronizerRequest::NeedNext)
                        }),
                    ))
                } else {
                    // this block has already been registered and is being worked on
                    None
                }
            }
            SyncInstruction::CaughtUp { .. } => {
                // the accumulator thinks we are at the tip of the network and we don't need
                // to do anything for the next one yet.
                None
            }
        }
    }

    fn sync_back_keep_up_instruction(
        &mut self,
        effect_builder: EffectBuilder<MainEvent>,
        rng: &mut NodeRng,
    ) -> Option<KeepUpInstruction> {
        let sync_back_progress = self.block_synchronizer.historical_progress();
        debug!(?sync_back_progress, "historical: sync back progress");
        self.update_last_progress(&sync_back_progress, true);
        match self.sync_back_instruction(&sync_back_progress) {
            Ok(Some(sync_back_instruction)) => match sync_back_instruction {
                SyncBackInstruction::TtlSynced | SyncBackInstruction::GenesisSynced => {
                    // we don't need to sync any historical blocks currently
                    debug!("historical: synced to TTL or Genesis");
                    self.block_synchronizer.purge_historical();
                    None
                }
                SyncBackInstruction::Syncing => {
                    debug!("historical: syncing; checking later");
                    Some(KeepUpInstruction::CheckLater(
                        format!("historical {}", SyncBackInstruction::Syncing),
                        self.control_logic_default_delay.into(),
                    ))
                }
                SyncBackInstruction::Sync {
                    parent_hash,
                    get_evw_from_global_state,
                    era_id,
                } => {
                    debug!(%parent_hash, ?era_id, validator_matrix_eras=?self.validator_matrix.eras(), "historical: sync back instruction");
                    match (
                        self.validator_matrix.has_era(&era_id),
                        get_evw_from_global_state,
                    ) {
                        (true, _) => {
                            Some(self.sync_back_register(effect_builder, rng, parent_hash, false))
                        }
                        (false, false) => {
                            Some(self.sync_back_leap(effect_builder, rng, parent_hash))
                        }
                        (false, true) => {
                            // The validators matrix doesn't have the validators _and_ we are trying
                            // to sync an immediate switch block; we
                            // need to read the validators from the
                            // global states of the block and its parent and compare them in order
                            // to decide which validators to use - might
                            // require syncing global states in
                            // the process; this is handled by the block synchronizer.
                            Some(self.sync_back_register(effect_builder, rng, parent_hash, true))
                        }
                    }
                }
            },
            Ok(None) => None,
            Err(msg) => Some(KeepUpInstruction::Fatal(msg)),
        }
    }

<<<<<<< HEAD
=======
    // Attempts to read the validators from the global states of the immediate switch block and its
    // parent; initiates fetching of the missing global states, if any.
    fn try_read_validators_for_immediate_switch_block(
        &mut self,
        effect_builder: EffectBuilder<MainEvent>,
        block_hash: BlockHash,
        block_era_id: EraId,
        parent_metadata: ParentMetadata,
    ) -> KeepUpInstruction {
        // We try to read the validator sets from global states of two blocks - if either returns
        // `RootNotFound`, we'll initiate fetching of the corresponding global state.
        let effects = async move {
            // Send the requests to contract runtime.
            let parent_era_validators_request = EraValidatorsRequest::new(
                parent_metadata.parent_state_hash,
                parent_metadata.parent_protocol_version,
            );
            let parent_era_validators_result = effect_builder
                .get_era_validators_from_contract_runtime(parent_era_validators_request)
                .await;
            let block_era_validators_request = EraValidatorsRequest::new(
                parent_metadata.global_state_hash,
                parent_metadata.protocol_version,
            );
            let block_era_validators_result = effect_builder
                .get_era_validators_from_contract_runtime(block_era_validators_request)
                .await;

            // Check the results.
            // A return value of `Ok` means that validators were read successfully.
            // An `Err` will contain a vector of (block_hash, global_state_hash) pairs to be
            // fetched by the `GlobalStateSynchronizer`, along with a vector of peers to ask.
            match (parent_era_validators_result, block_era_validators_result) {
                // Both states were present - return the result.
                (Ok(parent_era_validators), Ok(block_era_validators)) => {
                    Ok((parent_era_validators, block_era_validators))
                }
                // Both were absent - fetch global states for both blocks.
                (
                    Err(GetEraValidatorsError::RootNotFound),
                    Err(GetEraValidatorsError::RootNotFound),
                ) => Err(vec![
                    (
                        parent_metadata.parent_hash,
                        parent_metadata.parent_state_hash,
                    ),
                    (block_hash, parent_metadata.global_state_hash),
                ]),
                // The block's global state was missing - return the hashes.
                (Ok(_), Err(GetEraValidatorsError::RootNotFound)) => {
                    Err(vec![(block_hash, parent_metadata.global_state_hash)])
                }
                // The parent's global state was missing - return the hashes.
                (Err(GetEraValidatorsError::RootNotFound), Ok(_)) => Err(vec![(
                    parent_metadata.parent_hash,
                    parent_metadata.parent_state_hash,
                )]),
                // We got some error other than `RootNotFound` - just log the error and don't
                // synchronize anything.
                (parent_result, block_result) => {
                    error!(
                        ?parent_result,
                        ?block_result,
                        "couldn't read era validators from global state in block"
                    );
                    Err(vec![])
                }
            }
        }
        .result(
            // We got the era validators - just emit the event that will cause them to be compared,
            // validators matrix to be updated and reactor to be cranked.
            move |(parent_era_validators, block_era_validators)| {
                MainEvent::GotImmediateSwitchBlockEraValidators(
                    block_era_id,
                    parent_era_validators,
                    block_era_validators,
                )
            },
            // A global state was missing - we ask the BlockSynchronizer to fetch what is needed.
            |global_states_to_sync| {
                MainEvent::BlockSynchronizerRequest(BlockSynchronizerRequest::SyncGlobalStates(
                    global_states_to_sync,
                ))
            },
        );
        // In either case, there are effects to be processed by the reactor.
        KeepUpInstruction::Do(Duration::ZERO, effects)
    }

>>>>>>> 58e51fc9
    fn sync_back_leap(
        &mut self,
        effect_builder: EffectBuilder<MainEvent>,
        rng: &mut NodeRng,
        parent_hash: BlockHash,
    ) -> KeepUpInstruction {
        // in this flow, we are leveraging the SyncLeap behavior to go backwards
        // rather than forwards. as we walk backwards from tip we know the block hash
        // of the parent of the earliest contiguous block we have locally (aka a
        // "parent_hash") but we don't know what era that parent block is in and we
        // may or may not know the validator set for that era to validate finality
        // signatures against. we use the leaper to gain awareness of the necessary
        // trusted ancestors to our earliest contiguous block to do necessary validation.
        let leap_status = self.sync_leaper.leap_status();
        info!(%parent_hash, %leap_status, "historical status");
        debug!(?parent_hash, ?leap_status, "historical sync back state");
        match leap_status {
            LeapState::Idle => {
                debug!("historical: sync leaper idle");
                self.sync_back_leaper_idle(effect_builder, rng, parent_hash, Duration::ZERO)
            }
            LeapState::Awaiting { .. } => KeepUpInstruction::CheckLater(
                "historical sync leaper is awaiting response".to_string(),
                self.control_logic_default_delay.into(),
            ),
            LeapState::Received {
                best_available,
                from_peers: _,
                ..
            } => self.sync_back_leap_received(*best_available),
            LeapState::Failed { error, .. } => {
                self.sync_back_leap_failed(effect_builder, rng, parent_hash, error)
            }
        }
    }

    fn sync_back_leap_failed(
        &mut self,
        effect_builder: EffectBuilder<MainEvent>,
        rng: &mut NodeRng,
        parent_hash: BlockHash,
        error: LeapActivityError,
    ) -> KeepUpInstruction {
        self.attempts += 1;
        warn!(
            %error,
            remaining_attempts = %self.max_attempts.saturating_sub(self.attempts),
            "historical: failed leap",
        );
        self.sync_back_leaper_idle(
            effect_builder,
            rng,
            parent_hash,
            self.control_logic_default_delay.into(),
        )
    }

    fn sync_back_leaper_idle(
        &mut self,
        effect_builder: EffectBuilder<MainEvent>,
        rng: &mut NodeRng,
        parent_hash: BlockHash,
        offset: Duration,
    ) -> KeepUpInstruction {
        // we get a random sampling of peers to ask.
        let peers_to_ask = self.net.fully_connected_peers_random(
            rng,
            self.chainspec.core_config.simultaneous_peer_requests as usize,
        );
        if peers_to_ask.is_empty() {
            return KeepUpInstruction::CheckLater(
                "no peers".to_string(),
                self.control_logic_default_delay.into(),
            );
        }

        // latch accumulator progress to allow sync-leap time to do work
        self.block_accumulator.reset_last_progress();

        let sync_leap_identifier = SyncLeapIdentifier::sync_to_historical(parent_hash);

        let effects = effect_builder.immediately().event(move |_| {
            MainEvent::SyncLeaper(sync_leaper::Event::AttemptLeap {
                sync_leap_identifier,
                peers_to_ask,
            })
        });
        KeepUpInstruction::Do(offset, effects)
    }

    fn sync_back_leap_received(&mut self, sync_leap: SyncLeap) -> KeepUpInstruction {
        // use the leap response to update our recent switch block data (if relevant) and
        // era validator weights. if there are other processes which are holding on discovery
        // of relevant newly-seen era validator weights, they should naturally progress
        // themselves via notification on the event loop.
        if let Err(msg) = self.update_highest_switch_block() {
            return KeepUpInstruction::Fatal(msg);
        }
        let block_hash = sync_leap.highest_block_hash();
        let block_height = sync_leap.highest_block_height();
        info!(%sync_leap, %block_height, %block_hash, "historical: leap received");

        let era_validator_weights =
            sync_leap.era_validator_weights(self.validator_matrix.fault_tolerance_threshold());
        for evw in era_validator_weights {
            let era_id = evw.era_id();
            debug!(%era_id, "historical: attempt to register validators for era");
            if self.validator_matrix.register_era_validator_weights(evw) {
                info!(%era_id, "historical: got era");
            } else {
                debug!(%era_id, "historical: era already present or is not relevant");
            }
        }
        KeepUpInstruction::CheckLater("historical sync leap received".to_string(), Duration::ZERO)
    }

    fn sync_back_register(
        &mut self,
        effect_builder: EffectBuilder<MainEvent>,
        rng: &mut NodeRng,
        parent_hash: BlockHash,
        get_evw_from_global_state: bool,
    ) -> KeepUpInstruction {
        if self.block_synchronizer.register_block_by_hash(
            parent_hash,
            true,
            true,
            get_evw_from_global_state,
        ) {
            // sync the parent_hash block; we get a random sampling of peers to ask.
            // it is possible that we may get a random sampling that do not have the data
            // we need, but the synchronizer should (eventually) detect that and ask for
            // more peers via the NeedNext behavior.
            let peers_to_ask = self.net.fully_connected_peers_random(
                rng,
                self.chainspec.core_config.simultaneous_peer_requests as usize,
            );
            debug!(
                "historical: register_block_by_hash: {} peers count: {:?}",
                parent_hash,
                peers_to_ask.len()
            );
            self.block_synchronizer
                .register_peers(parent_hash, peers_to_ask);
            KeepUpInstruction::Do(
                Duration::ZERO,
                effect_builder.immediately().event(|_| {
                    MainEvent::BlockSynchronizerRequest(BlockSynchronizerRequest::NeedNext)
                }),
            )
        } else {
            KeepUpInstruction::CheckLater(
                format!("historical syncing {}", parent_hash),
                self.control_logic_default_delay.into(),
            )
        }
    }

    fn sync_back_instruction(
        &mut self,
        block_synchronizer_progress: &BlockSynchronizerProgress,
    ) -> Result<Option<SyncBackInstruction>, String> {
        if matches!(
            block_synchronizer_progress,
            BlockSynchronizerProgress::Syncing(_, _, _)
        ) {
            debug!("historical: still syncing");
            return Ok(Some(SyncBackInstruction::Syncing));
        }
        // in this flow there is no significant difference between Idle & Synced, as unlike in
        // catchup and keepup flows there is no special activity necessary upon getting to Synced
        // on an old block. in either case we will attempt to get the next needed block (if any).
        // note: for a synced historical block we have header, body, global state, any execution
        // effects, any referenced deploys, & sufficient finality (by weight) of signatures.
        match self.storage.get_highest_orphaned_block_header() {
            HighestOrphanedBlockResult::Orphan(block_header) => {
                if block_header.is_genesis() {
                    return Ok(Some(SyncBackInstruction::GenesisSynced));
                }
                if self.sync_back_is_ttl() {
                    return Ok(Some(SyncBackInstruction::TtlSynced));
                }
                let parent_hash = block_header.parent_hash();
                debug!(?block_header, %parent_hash, "historical: highest orphaned block");
                match self.storage.read_block_header(parent_hash) {
                    Ok(Some(parent_block_header)) => {
                        // even if we don't have a complete block (all parts and dependencies)
                        // we may have the parent's block header; if we do we also
                        // know its era which allows us to know if we have the validator
                        // set for that era or not;
                        // note: there is a special case here where the parent might be an
                        // immediate switch block - we check for that case by attempting to read
                        // its parent and seeing whether it is also a switch block; if it is, we
                        // pass get_evw_from_global_state on in the Sync instruction, so that we
                        // can read the correct set of validators in the block synchronizer if the
                        // validators matrix doesn't have the validators for the parent's era yet
                        let get_evw_from_global_state = self
                            .storage
                            .read_block_header(parent_block_header.parent_hash())
                            .map_err(|err| err.to_string())?
                            .and_then(|grandparent_header| {
                                (parent_block_header.is_switch_block()
                                    && grandparent_header.is_switch_block())
                                .then_some(true)
                            })
                            .unwrap_or(false);
                        debug!(
                            ?parent_block_header,
                            ?get_evw_from_global_state,
                            "historical: found parent block header in storage"
                        );
                        Ok(Some(SyncBackInstruction::Sync {
                            parent_hash: parent_block_header.block_hash(),
                            get_evw_from_global_state,
                            era_id: parent_block_header.era_id(),
                        }))
                    }
                    Ok(None) => {
                        debug!(%parent_hash, "historical: did not find block header in storage");
                        let era_id = match block_header.era_id().predecessor() {
                            None => EraId::from(0),
                            Some(predecessor) => {
                                // we do not have the parent header and thus don't know what era
                                // the parent block is in (it could be the same era or the previous
                                // era). we assume the worst case and ask for the earlier era's
                                // proof; subtracting 1 here is safe
                                // since the case where era id is 0 is
                                // handled above
                                predecessor
                            }
                        };
                        Ok(Some(SyncBackInstruction::Sync {
                            parent_hash: *parent_hash,
                            get_evw_from_global_state: false,
                            era_id,
                        }))
                    }
                    Err(err) => Err(err.to_string()),
                }
            }
            HighestOrphanedBlockResult::MissingFromBlockHeightIndex(block_height) => Err(format!(
                "historical: storage is missing block height index entry {}",
                block_height
            )),
            HighestOrphanedBlockResult::MissingHeader(block_hash) => Err(format!(
                "historical: storage is missing block header for {}",
                block_hash
            )),
            HighestOrphanedBlockResult::MissingHighestSequence => {
                Err("historical: storage is missing highest block sequence".to_string())
            }
        }
    }

    fn sync_back_is_ttl(&self) -> bool {
        if false == self.sync_to_genesis {
            // if sync to genesis is false, we require sync to ttl; i.e. if the TTL is 12 hours
            // we require sync back to see a contiguous / unbroken range of at least 12 hours
            // worth of blocks. note however that we measure from the start of the active era
            // (for consensus reasons), so this can be up to TTL + era length in practice
            if let Some(block_header) = &self.switch_block {
                let diff = self.chainspec.deploy_config.max_ttl;
                let cutoff = block_header.timestamp().saturating_sub(diff);
                let block_time = block_header.timestamp();
                // this node is configured to only sync to ttl, and we may have reached ttl
                return block_time < cutoff;
            }
        }
        false
    }
}<|MERGE_RESOLUTION|>--- conflicted
+++ resolved
@@ -11,12 +11,8 @@
     components::{
         block_accumulator::{SyncIdentifier, SyncInstruction},
         block_synchronizer::BlockSynchronizerProgress,
-<<<<<<< HEAD
-=======
-        contract_runtime::EraValidatorsRequest,
         storage::HighestOrphanedBlockResult,
         sync_leaper,
->>>>>>> 58e51fc9
         sync_leaper::{LeapActivityError, LeapState},
     },
     effect::{requests::BlockSynchronizerRequest, EffectBuilder, EffectExt, Effects},
@@ -326,99 +322,6 @@
         }
     }
 
-<<<<<<< HEAD
-=======
-    // Attempts to read the validators from the global states of the immediate switch block and its
-    // parent; initiates fetching of the missing global states, if any.
-    fn try_read_validators_for_immediate_switch_block(
-        &mut self,
-        effect_builder: EffectBuilder<MainEvent>,
-        block_hash: BlockHash,
-        block_era_id: EraId,
-        parent_metadata: ParentMetadata,
-    ) -> KeepUpInstruction {
-        // We try to read the validator sets from global states of two blocks - if either returns
-        // `RootNotFound`, we'll initiate fetching of the corresponding global state.
-        let effects = async move {
-            // Send the requests to contract runtime.
-            let parent_era_validators_request = EraValidatorsRequest::new(
-                parent_metadata.parent_state_hash,
-                parent_metadata.parent_protocol_version,
-            );
-            let parent_era_validators_result = effect_builder
-                .get_era_validators_from_contract_runtime(parent_era_validators_request)
-                .await;
-            let block_era_validators_request = EraValidatorsRequest::new(
-                parent_metadata.global_state_hash,
-                parent_metadata.protocol_version,
-            );
-            let block_era_validators_result = effect_builder
-                .get_era_validators_from_contract_runtime(block_era_validators_request)
-                .await;
-
-            // Check the results.
-            // A return value of `Ok` means that validators were read successfully.
-            // An `Err` will contain a vector of (block_hash, global_state_hash) pairs to be
-            // fetched by the `GlobalStateSynchronizer`, along with a vector of peers to ask.
-            match (parent_era_validators_result, block_era_validators_result) {
-                // Both states were present - return the result.
-                (Ok(parent_era_validators), Ok(block_era_validators)) => {
-                    Ok((parent_era_validators, block_era_validators))
-                }
-                // Both were absent - fetch global states for both blocks.
-                (
-                    Err(GetEraValidatorsError::RootNotFound),
-                    Err(GetEraValidatorsError::RootNotFound),
-                ) => Err(vec![
-                    (
-                        parent_metadata.parent_hash,
-                        parent_metadata.parent_state_hash,
-                    ),
-                    (block_hash, parent_metadata.global_state_hash),
-                ]),
-                // The block's global state was missing - return the hashes.
-                (Ok(_), Err(GetEraValidatorsError::RootNotFound)) => {
-                    Err(vec![(block_hash, parent_metadata.global_state_hash)])
-                }
-                // The parent's global state was missing - return the hashes.
-                (Err(GetEraValidatorsError::RootNotFound), Ok(_)) => Err(vec![(
-                    parent_metadata.parent_hash,
-                    parent_metadata.parent_state_hash,
-                )]),
-                // We got some error other than `RootNotFound` - just log the error and don't
-                // synchronize anything.
-                (parent_result, block_result) => {
-                    error!(
-                        ?parent_result,
-                        ?block_result,
-                        "couldn't read era validators from global state in block"
-                    );
-                    Err(vec![])
-                }
-            }
-        }
-        .result(
-            // We got the era validators - just emit the event that will cause them to be compared,
-            // validators matrix to be updated and reactor to be cranked.
-            move |(parent_era_validators, block_era_validators)| {
-                MainEvent::GotImmediateSwitchBlockEraValidators(
-                    block_era_id,
-                    parent_era_validators,
-                    block_era_validators,
-                )
-            },
-            // A global state was missing - we ask the BlockSynchronizer to fetch what is needed.
-            |global_states_to_sync| {
-                MainEvent::BlockSynchronizerRequest(BlockSynchronizerRequest::SyncGlobalStates(
-                    global_states_to_sync,
-                ))
-            },
-        );
-        // In either case, there are effects to be processed by the reactor.
-        KeepUpInstruction::Do(Duration::ZERO, effects)
-    }
-
->>>>>>> 58e51fc9
     fn sync_back_leap(
         &mut self,
         effect_builder: EffectBuilder<MainEvent>,
