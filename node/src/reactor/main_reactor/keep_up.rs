use std::{
    fmt::{Display, Formatter},
    time::Duration,
};

use either::Either;
use tracing::{debug, error, info, warn};

<<<<<<< HEAD
use casper_execution_engine::engine_state::GetEraValidatorsError;
use casper_types::{ActivationPoint, BlockHash, BlockHeader, EraId, TimeDiff, Timestamp};
=======
use casper_execution_engine::core::engine_state::GetEraValidatorsError;
use casper_types::{EraId, Timestamp};
>>>>>>> ece7f9be

use crate::{
    components::{
        block_accumulator::{SyncIdentifier, SyncInstruction},
        block_synchronizer::BlockSynchronizerProgress,
        contract_runtime::EraValidatorsRequest,
        storage::HighestOrphanedBlockResult,
        sync_leaper,
        sync_leaper::{LeapActivityError, LeapState},
    },
    effect::{
        requests::BlockSynchronizerRequest, EffectBuilder, EffectExt, EffectResultExt, Effects,
    },
    reactor::main_reactor::{MainEvent, MainReactor},
<<<<<<< HEAD
    types::{GlobalStatesMetadata, SyncLeap, SyncLeapIdentifier},
=======
    types::{
        ActivationPoint, BlockHash, BlockHeader, GlobalStatesMetadata, MaxTtl, SyncLeap,
        SyncLeapIdentifier,
    },
>>>>>>> ece7f9be
    NodeRng,
};

pub(super) enum KeepUpInstruction {
    Validate(Effects<MainEvent>),
    Do(Duration, Effects<MainEvent>),
    CheckLater(String, Duration),
    CatchUp,
    ShutdownForUpgrade,
    Fatal(String),
}

enum SyncBackInstruction {
    Sync {
        sync_hash: BlockHash,
        sync_era: EraId,
    },
    Syncing,
    TtlSynced,
    GenesisSynced,
}

impl Display for SyncBackInstruction {
    fn fmt(&self, f: &mut Formatter<'_>) -> std::fmt::Result {
        match self {
            SyncBackInstruction::Sync { sync_hash, .. } => {
                write!(f, "attempt to sync {}", sync_hash)
            }
            SyncBackInstruction::Syncing => write!(f, "syncing"),
            SyncBackInstruction::TtlSynced => write!(f, "ttl reached"),
            SyncBackInstruction::GenesisSynced => write!(f, "genesis reached"),
        }
    }
}

impl MainReactor {
    pub(super) fn keep_up_instruction(
        &mut self,
        effect_builder: EffectBuilder<MainEvent>,
        rng: &mut NodeRng,
    ) -> KeepUpInstruction {
        if self.should_shutdown_for_upgrade() {
            // controlled shutdown for protocol upgrade.
            return KeepUpInstruction::ShutdownForUpgrade;
        }

        // if there is instruction, return to start working on it
        // else fall thru with the current best available id for block syncing
        let sync_identifier = match self.keep_up_process() {
            Either::Right(keep_up_instruction) => return keep_up_instruction,
            Either::Left(sync_identifier) => sync_identifier,
        };
        debug!(
            ?sync_identifier,
            "KeepUp: sync identifier {}",
            sync_identifier.block_hash()
        );
        // we check with the block accumulator before doing sync work as it may be aware of one or
        // more blocks that are higher than our current highest block
        let sync_instruction = self.block_accumulator.sync_instruction(sync_identifier);
        debug!(
            ?sync_instruction,
            "KeepUp: sync_instruction {}",
            sync_instruction.block_hash()
        );
        if let Some(keep_up_instruction) =
            self.keep_up_sync_instruction(effect_builder, sync_instruction)
        {
            return keep_up_instruction;
        }

        // we appear to be keeping up with the network and have some cycles to get other work done
        // check to see if we should attempt to sync a missing historical block (if any)
        debug!("KeepUp: keeping up with the network; try to sync an historical block");
        if let Some(keep_up_instruction) = self.sync_back_keep_up_instruction(effect_builder, rng) {
            return keep_up_instruction;
        }

        // we are keeping up, and don't need to sync an historical block; check to see if this
        // node should be participating in consensus this era (necessary for re-start scenarios)
        self.keep_up_should_validate(effect_builder, rng)
            .unwrap_or_else(|| {
                KeepUpInstruction::CheckLater(
                    "node is keeping up".to_string(),
                    self.control_logic_default_delay.into(),
                )
            })
    }

    fn keep_up_should_validate(
        &mut self,
        effect_builder: EffectBuilder<MainEvent>,
        rng: &mut NodeRng,
    ) -> Option<KeepUpInstruction> {
        if let ActivationPoint::Genesis(genesis_timestamp) =
            self.chainspec.protocol_config.activation_point
        {
            // this is a non-validator node in KeepUp prior to genesis; there is no reason to
            // check consensus in this state, and it log spams if we do, so exiting early
            if genesis_timestamp > Timestamp::now() {
                return None;
            }
        }

        if self.block_synchronizer.forward_progress().is_active() {
            debug!("KeepUp: still syncing a block");
            return None;
        }

        let queue_depth = self.contract_runtime.queue_depth();
        if queue_depth > 0 {
            debug!("KeepUp: should_validate queue_depth {}", queue_depth);
            return None;
        }
        match self.create_required_eras(effect_builder, rng) {
            Ok(Some(effects)) => Some(KeepUpInstruction::Validate(effects)),
            Ok(None) => None,
            Err(msg) => Some(KeepUpInstruction::Fatal(msg)),
        }
    }

    fn keep_up_process(&mut self) -> Either<SyncIdentifier, KeepUpInstruction> {
        let forward_progress = self.block_synchronizer.forward_progress();
        self.update_last_progress(&forward_progress, false);
        match forward_progress {
            BlockSynchronizerProgress::Idle => {
                // not working on syncing a block (ready to start a new one)
                self.keep_up_idle()
            }
            BlockSynchronizerProgress::Syncing(block_hash, block_height, _) => {
                // working on syncing a block
                Either::Left(self.keep_up_syncing(block_hash, block_height))
            }
            // waiting for execution - forward only
            BlockSynchronizerProgress::Executing(block_hash, block_height, era_id) => {
                Either::Left(self.keep_up_executing(block_hash, block_height, era_id))
            }
            BlockSynchronizerProgress::Synced(block_hash, block_height, era_id) => {
                // for a synced forward block -> we have header, body, any referenced deploys,
                // sufficient finality (by weight) of signatures, associated global state and
                // execution effects.
                Either::Left(self.keep_up_synced(block_hash, block_height, era_id))
            }
        }
    }

    fn keep_up_idle(&mut self) -> Either<SyncIdentifier, KeepUpInstruction> {
        match self.storage.read_highest_complete_block() {
            Ok(Some(block)) => Either::Left(SyncIdentifier::LocalTip(
                *block.hash(),
                block.height(),
                block.era_id(),
            )),
            Ok(None) => {
                // something out of the ordinary occurred; it isn't legit to be in keep up mode
                // with no complete local blocks. go back to catch up which will either correct
                // or handle retry / shutdown behavior.
                error!("KeepUp: block synchronizer idle, local storage has no complete blocks");
                Either::Right(KeepUpInstruction::CatchUp)
            }
            Err(error) => Either::Right(KeepUpInstruction::Fatal(format!(
                "failed to read highest complete block: {}",
                error
            ))),
        }
    }

    fn keep_up_syncing(
        &mut self,
        block_hash: BlockHash,
        block_height: Option<u64>,
    ) -> SyncIdentifier {
        match block_height {
            None => SyncIdentifier::BlockHash(block_hash),
            Some(height) => SyncIdentifier::BlockIdentifier(block_hash, height),
        }
    }

    fn keep_up_executing(
        &mut self,
        block_hash: BlockHash,
        block_height: u64,
        era_id: EraId,
    ) -> SyncIdentifier {
        SyncIdentifier::ExecutingBlockIdentifier(block_hash, block_height, era_id)
    }

    fn keep_up_synced(
        &mut self,
        block_hash: BlockHash,
        block_height: u64,
        era_id: EraId,
    ) -> SyncIdentifier {
        debug!("KeepUp: synced block: {}", block_hash);
        // important: scrape forward synchronizer here to return it to idle status
        self.block_synchronizer.purge_forward();
        SyncIdentifier::SyncedBlockIdentifier(block_hash, block_height, era_id)
    }

    fn keep_up_sync_instruction(
        &mut self,
        effect_builder: EffectBuilder<MainEvent>,
        sync_instruction: SyncInstruction,
    ) -> Option<KeepUpInstruction> {
        match sync_instruction {
            SyncInstruction::Leap { .. } | SyncInstruction::LeapIntervalElapsed { .. } => {
                // the block accumulator is unsure what our block position is relative to the
                // network and wants to check peers for their notion of current tip.
                // to do this, we switch back to CatchUp which will engage the necessary
                // machinery to poll the network via the SyncLeap mechanic. if it turns out
                // we are actually at or near tip after all, we simply switch back to KeepUp
                // and continue onward. the accumulator is designed to periodically do this
                // if we've received no gossip about new blocks from peers within an interval.
                // this is to protect against partitioning and is not problematic behavior
                // when / if it occurs.
                Some(KeepUpInstruction::CatchUp)
            }
            SyncInstruction::BlockSync { block_hash } => {
                debug!("KeepUp: BlockSync: {:?}", block_hash);
                if self
                    .block_synchronizer
                    .register_block_by_hash(block_hash, false)
                {
                    info!(%block_hash, "KeepUp: BlockSync: registered block by hash");
                    Some(KeepUpInstruction::Do(
                        Duration::ZERO,
                        effect_builder.immediately().event(|_| {
                            MainEvent::BlockSynchronizerRequest(BlockSynchronizerRequest::NeedNext)
                        }),
                    ))
                } else {
                    // this block has already been registered and is being worked on
                    None
                }
            }
            SyncInstruction::CaughtUp { .. } => {
                // the accumulator thinks we are at the tip of the network and we don't need
                // to do anything for the next one yet.
                None
            }
        }
    }

    fn sync_back_keep_up_instruction(
        &mut self,
        effect_builder: EffectBuilder<MainEvent>,
        rng: &mut NodeRng,
    ) -> Option<KeepUpInstruction> {
        let sync_back_progress = self.block_synchronizer.historical_progress();
        debug!(?sync_back_progress, "KeepUp: historical sync back progress");
        self.update_last_progress(&sync_back_progress, true);
        match self.sync_back_instruction(&sync_back_progress) {
            Ok(Some(sync_back_instruction)) => match sync_back_instruction {
                SyncBackInstruction::TtlSynced | SyncBackInstruction::GenesisSynced => {
                    // we don't need to sync any historical blocks currently, so we clear both the
                    // historical synchronizer and the sync back leap activity since they will not
                    // be required anymore
                    debug!("KeepUp: synced to TTL or Genesis");
                    self.block_synchronizer.purge_historical();
                    self.sync_leaper.purge();
                    None
                }
                SyncBackInstruction::Syncing => {
                    debug!("KeepUp: syncing historical; checking later");
                    Some(KeepUpInstruction::CheckLater(
                        format!("historical {}", SyncBackInstruction::Syncing),
                        self.control_logic_default_delay.into(),
                    ))
                }
                SyncBackInstruction::Sync {
                    sync_hash,
                    sync_era,
                } => {
                    debug!(%sync_hash, ?sync_era, validator_matrix_eras=?self.validator_matrix.eras(), "KeepUp: historical sync back instruction");
                    if self.validator_matrix.has_era(&sync_era) {
                        Some(self.sync_back_register(effect_builder, rng, sync_hash))
                    } else {
                        Some(self.sync_back_leap(effect_builder, rng, sync_hash))
                    }
                }
            },
            Ok(None) => None,
            Err(msg) => Some(KeepUpInstruction::Fatal(msg)),
        }
    }

    // Attempts to read the validators from the global states of the block after the upgrade and its
    // parent; initiates fetching of the missing global states, if any.
    fn try_read_validators_for_block_after_upgrade(
        &mut self,
        effect_builder: EffectBuilder<MainEvent>,
        global_states_metadata: GlobalStatesMetadata,
    ) -> KeepUpInstruction {
        // We try to read the validator sets from global states of two blocks - if either returns
        // `RootNotFound`, we'll initiate fetching of the corresponding global state.
        let effects = async move {
            // Send the requests to contract runtime.
            let before_era_validators_request = EraValidatorsRequest::new(
                global_states_metadata.before_state_hash,
                global_states_metadata.before_protocol_version,
            );
            let before_era_validators_result = effect_builder
                .get_era_validators_from_contract_runtime(before_era_validators_request)
                .await;
            let after_era_validators_request = EraValidatorsRequest::new(
                global_states_metadata.after_state_hash,
                global_states_metadata.after_protocol_version,
            );
            let after_era_validators_result = effect_builder
                .get_era_validators_from_contract_runtime(after_era_validators_request)
                .await;

            // Check the results.
            // A return value of `Ok` means that validators were read successfully.
            // An `Err` will contain a vector of (block_hash, global_state_hash) pairs to be
            // fetched by the `GlobalStateSynchronizer`, along with a vector of peers to ask.
            match (before_era_validators_result, after_era_validators_result) {
                // Both states were present - return the result.
                (Ok(before_era_validators), Ok(after_era_validators)) => {
                    Ok((before_era_validators, after_era_validators))
                }
                // Both were absent - fetch global states for both blocks.
                (
                    Err(GetEraValidatorsError::RootNotFound),
                    Err(GetEraValidatorsError::RootNotFound),
                ) => Err(vec![
                    (
                        global_states_metadata.before_hash,
                        global_states_metadata.before_state_hash,
                    ),
                    (
                        global_states_metadata.after_hash,
                        global_states_metadata.after_state_hash,
                    ),
                ]),
                // The after-block's global state was missing - return the hashes.
                (Ok(_), Err(GetEraValidatorsError::RootNotFound)) => Err(vec![(
                    global_states_metadata.after_hash,
                    global_states_metadata.after_state_hash,
                )]),
                // The before-block's global state was missing - return the hashes.
                (Err(GetEraValidatorsError::RootNotFound), Ok(_)) => Err(vec![(
                    global_states_metadata.before_hash,
                    global_states_metadata.before_state_hash,
                )]),
                // We got some error other than `RootNotFound` - just log the error and don't
                // synchronize anything.
                (before_result, after_result) => {
                    error!(
                        ?before_result,
                        ?after_result,
                        "couldn't read era validators from global state in block"
                    );
                    Err(vec![])
                }
            }
        }
        .result(
            // We got the era validators - just emit the event that will cause them to be compared,
            // validators matrix to be updated and reactor to be cranked.
            move |(before_era_validators, after_era_validators)| {
                MainEvent::GotBlockAfterUpgradeEraValidators(
                    global_states_metadata.after_era_id,
                    before_era_validators,
                    after_era_validators,
                )
            },
            // A global state was missing - we ask the BlockSynchronizer to fetch what is needed.
            |global_states_to_sync| {
                MainEvent::BlockSynchronizerRequest(BlockSynchronizerRequest::SyncGlobalStates(
                    global_states_to_sync,
                ))
            },
        );
        // In either case, there are effects to be processed by the reactor.
        KeepUpInstruction::Do(Duration::ZERO, effects)
    }

    fn sync_back_leap(
        &mut self,
        effect_builder: EffectBuilder<MainEvent>,
        rng: &mut NodeRng,
        parent_hash: BlockHash,
    ) -> KeepUpInstruction {
        // in this flow, we are leveraging the SyncLeap behavior to go backwards
        // rather than forwards. as we walk backwards from tip we know the block hash
        // of the parent of the earliest contiguous block we have locally (aka a
        // "parent_hash") but we don't know what era that parent block is in and we
        // may or may not know the validator set for that era to validate finality
        // signatures against. we use the leaper to gain awareness of the necessary
        // trusted ancestors to our earliest contiguous block to do necessary validation.
        let sync_back_status = self.sync_leaper.leap_status();
        info!(
            "KeepUp: historical sync back status {} {}",
            parent_hash, sync_back_status
        );
        debug!(
            ?parent_hash,
            ?sync_back_status,
            "KeepUp: historical sync back status"
        );
        match sync_back_status {
            LeapState::Idle => {
                debug!("KeepUp: historical sync back idle");
                self.sync_back_leaper_idle(effect_builder, rng, parent_hash, Duration::ZERO)
            }
            LeapState::Awaiting { .. } => KeepUpInstruction::CheckLater(
                "KeepUp: historical sync back is awaiting response".to_string(),
                self.control_logic_default_delay.into(),
            ),
            LeapState::Received {
                best_available,
                from_peers: _,
                ..
            } => self.sync_back_leap_received(effect_builder, *best_available),
            LeapState::Failed { error, .. } => {
                self.sync_back_leap_failed(effect_builder, rng, parent_hash, error)
            }
        }
    }

    fn sync_back_leap_failed(
        &mut self,
        effect_builder: EffectBuilder<MainEvent>,
        rng: &mut NodeRng,
        parent_hash: BlockHash,
        error: LeapActivityError,
    ) -> KeepUpInstruction {
        warn!(
            %error,
            "KeepUp: failed historical sync back",
        );
        self.sync_back_leaper_idle(
            effect_builder,
            rng,
            parent_hash,
            self.control_logic_default_delay.into(),
        )
    }

    fn sync_back_leaper_idle(
        &mut self,
        effect_builder: EffectBuilder<MainEvent>,
        rng: &mut NodeRng,
        parent_hash: BlockHash,
        offset: Duration,
    ) -> KeepUpInstruction {
        // we get a random sampling of peers to ask.
        let peers_to_ask = self.net.fully_connected_peers_random(
            rng,
            self.chainspec.core_config.simultaneous_peer_requests as usize,
        );
        if peers_to_ask.is_empty() {
            return KeepUpInstruction::CheckLater(
                "no peers".to_string(),
                self.control_logic_default_delay.into(),
            );
        }

        // latch accumulator progress to allow sync-leap time to do work
        self.block_accumulator.reset_last_progress();

        let sync_leap_identifier = SyncLeapIdentifier::sync_to_historical(parent_hash);

        let effects = effect_builder.immediately().event(move |_| {
            MainEvent::SyncLeaper(sync_leaper::Event::AttemptLeap {
                sync_leap_identifier,
                peers_to_ask,
            })
        });
        KeepUpInstruction::Do(offset, effects)
    }

    fn sync_back_leap_received(
        &mut self,
        effect_builder: EffectBuilder<MainEvent>,
        sync_leap: SyncLeap,
    ) -> KeepUpInstruction {
        // use the leap response to update our recent switch block data (if relevant) and
        // era validator weights. if there are other processes which are holding on discovery
        // of relevant newly-seen era validator weights, they should naturally progress
        // themselves via notification on the event loop.
        let block_hash = sync_leap.highest_block_hash();
        let block_height = sync_leap.highest_block_height();
        info!(%sync_leap, %block_height, %block_hash, "KeepUp: historical sync_back received");

        let era_validator_weights = sync_leap.era_validator_weights(
            self.validator_matrix.fault_tolerance_threshold(),
            &self.chainspec.protocol_config,
        );
        for evw in era_validator_weights {
            let era_id = evw.era_id();
            debug!(%era_id, "KeepUp: attempt to register historical validators for era");
            if self.validator_matrix.register_era_validator_weights(evw) {
                info!("KeepUp: got historical era {}", era_id);
            } else {
                debug!(%era_id, "KeepUp: historical era already present or is not relevant");
            }
        }

        if let Some(global_states_metadata) = sync_leap.global_states_for_sync_across_upgrade() {
            self.try_read_validators_for_block_after_upgrade(effect_builder, global_states_metadata)
        } else {
            KeepUpInstruction::CheckLater(
                "historical sync back received".to_string(),
                Duration::ZERO,
            )
        }
    }

    fn sync_back_register(
        &mut self,
        effect_builder: EffectBuilder<MainEvent>,
        rng: &mut NodeRng,
        parent_hash: BlockHash,
    ) -> KeepUpInstruction {
        if self
            .block_synchronizer
            .register_block_by_hash(parent_hash, true)
        {
            // sync the parent_hash block; we get a random sampling of peers to ask.
            // it is possible that we may get a random sampling that do not have the data
            // we need, but the synchronizer should (eventually) detect that and ask for
            // more peers via the NeedNext behavior.
            let peers_to_ask = self.net.fully_connected_peers_random(
                rng,
                self.chainspec.core_config.simultaneous_peer_requests as usize,
            );
            debug!(
                "KeepUp: historical register_block_by_hash: {} peers count: {:?}",
                parent_hash,
                peers_to_ask.len()
            );
            self.block_synchronizer
                .register_peers(parent_hash, peers_to_ask);
            KeepUpInstruction::Do(
                Duration::ZERO,
                effect_builder.immediately().event(|_| {
                    MainEvent::BlockSynchronizerRequest(BlockSynchronizerRequest::NeedNext)
                }),
            )
        } else {
            KeepUpInstruction::CheckLater(
                format!("historical syncing {}", parent_hash),
                self.control_logic_default_delay.into(),
            )
        }
    }

    fn sync_back_instruction(
        &mut self,
        block_synchronizer_progress: &BlockSynchronizerProgress,
    ) -> Result<Option<SyncBackInstruction>, String> {
        match block_synchronizer_progress {
            BlockSynchronizerProgress::Syncing(_, _, _) => {
                debug!("KeepUp: still syncing historical block");
                return Ok(Some(SyncBackInstruction::Syncing));
            }
            BlockSynchronizerProgress::Executing(block_hash, height, _) => {
                warn!(
                    %block_hash,
                    %height,
                    "Historical block synchronizer should not be waiting for the block to be executed"
                );
            }
            BlockSynchronizerProgress::Idle | BlockSynchronizerProgress::Synced(_, _, _) => {}
        }
        // in this flow there is no significant difference between Idle & Synced, as unlike in
        // catchup and keepup flows there is no special activity necessary upon getting to Synced
        // on an old block. in either case we will attempt to get the next needed block (if any).
        // note: for a synced historical block we have header, body, global state, any execution
        // effects, any referenced deploys, & sufficient finality (by weight) of signatures.
        match self.storage.get_highest_orphaned_block_header() {
            HighestOrphanedBlockResult::Orphan(highest_orphaned_block_header) => {
                if let Some(synched) = self.synched(&highest_orphaned_block_header)? {
                    return Ok(Some(synched));
                }
                let (sync_hash, sync_era) =
                    self.sync_hash_and_era(&highest_orphaned_block_header)?;
                debug!(?sync_era, %sync_hash, "KeepUp: historical sync target era and block hash");

                self.validator_matrix
                    .register_retrograde_latch(Some(sync_era));
                Ok(Some(SyncBackInstruction::Sync {
                    sync_hash,
                    sync_era,
                }))
            }
            HighestOrphanedBlockResult::MissingFromBlockHeightIndex(block_height) => Err(format!(
                "KeepUp: storage is missing historical block height index entry {}",
                block_height
            )),
            HighestOrphanedBlockResult::MissingHeader(block_hash) => Err(format!(
                "KeepUp: storage is missing historical block header for {}",
                block_hash
            )),
            HighestOrphanedBlockResult::MissingHighestSequence => {
                Err("KeepUp: storage is missing historical highest block sequence".to_string())
            }
        }
    }

    fn synched(
        &self,
        highest_orphaned_block_header: &BlockHeader,
    ) -> Result<Option<SyncBackInstruction>, String> {
        if highest_orphaned_block_header.is_genesis() {
            return Ok(Some(SyncBackInstruction::GenesisSynced));
        }

<<<<<<< HEAD
#[cfg(test)]
mod tests {
    use std::str::FromStr;

    use casper_types::{testing::TestRng, TimeDiff, Timestamp};

    use crate::{
        reactor::main_reactor::keep_up::{is_timestamp_at_ttl, synced_to_ttl},
        types::TestBlockBuilder,
    };

    const TWO_DAYS_SECS: u32 = 60 * 60 * 24 * 2;
    const MAX_TTL: TimeDiff = TimeDiff::from_seconds(86400);

    #[test]
    fn should_be_at_ttl() {
        let latest_switch_block_timestamp = Timestamp::from_str("2010-06-15 00:00:00.000").unwrap();
        let lowest_block_timestamp = Timestamp::from_str("2010-06-10 00:00:00.000").unwrap();
        let max_ttl = TimeDiff::from_seconds(TWO_DAYS_SECS);
        assert!(is_timestamp_at_ttl(
            latest_switch_block_timestamp,
            lowest_block_timestamp,
            max_ttl
        ));
    }
=======
        if self.sync_to_genesis {
            return Ok(None);
        }
>>>>>>> ece7f9be

        // if sync to genesis is false, we require sync to ttl; i.e. if the TTL is 18
        // hours we require sync back to see a contiguous / unbroken
        // range of at least 18 hours worth of blocks. note however
        // that we measure from the start of the active era (for consensus reasons),
        // so this can be up to TTL + era length in practice

        if let Some(highest_switch_block_header) = self
            .storage
            .read_highest_switch_block_headers(1)
            .map_err(|err| err.to_string())?
            .last()
        {
            let max_ttl: MaxTtl = self.chainspec.deploy_config.max_ttl.into();
            if max_ttl.synced_to_ttl(
                highest_switch_block_header.timestamp(),
                highest_orphaned_block_header,
            )? {
                return Ok(Some(SyncBackInstruction::TtlSynced));
            }
        }

        Ok(None)
    }

<<<<<<< HEAD
    #[test]
    fn should_detect_ttl_at_genesis() {
        let rng = &mut TestRng::new();

        let latest_switch_block = TestBlockBuilder::new()
            .era(100)
            .height(1000)
            .switch_block(true)
            .build(rng);

        let latest_orphaned_block = TestBlockBuilder::new()
            .era(0)
            .height(0)
            .switch_block(true)
            .build(rng);
=======
    fn sync_hash_and_era(
        &self,
        highest_orphaned_block_header: &BlockHeader,
    ) -> Result<(BlockHash, EraId), String> {
        let parent_hash = highest_orphaned_block_header.parent_hash();
        debug!(?highest_orphaned_block_header, %parent_hash, "KeepUp: highest orphaned historical block");

        // if we are in genesis era but do not have validators loaded for genesis era,
        // attempt to skip to switch block of era 1 and leap from there; other validators
        // must cite era 0 to prove trusted ancestors for era 1, which will resolve the issue
        // when received by this node.
        if highest_orphaned_block_header.era_id().is_genesis()
            && !self
                .validator_matrix
                .has_era(&highest_orphaned_block_header.era_id())
        {
            match self
                .storage
                .read_switch_block_by_era_id(highest_orphaned_block_header.era_id().successor())
            {
                Ok(Some(switch)) => {
                    debug!(
                        ?highest_orphaned_block_header,
                        "KeepUp: historical sync in genesis era attempting correction for unmatrixed genesis validators"
                    );
                    return Ok((switch.header().block_hash(), switch.header().era_id()));
                }
                Ok(None) => return Err(
                    "In genesis era with no genesis validators and missing next era switch block"
                        .to_string(),
                ),
                Err(err) => return Err(err.to_string()),
            }
        }
>>>>>>> ece7f9be

        match self.storage.read_block_header(parent_hash) {
            Ok(Some(parent_block_header)) => {
                // even if we don't have a complete block (all parts and dependencies)
                // we may have the parent's block header; if we do we also
                // know its era which allows us to know if we have the validator
                // set for that era or not
                debug!(
                    ?parent_block_header,
                    "KeepUp: historical sync found parent block header in storage"
                );
                Ok((
                    parent_block_header.block_hash(),
                    parent_block_header.era_id(),
                ))
            }
            Ok(None) => {
                debug!(%parent_hash, "KeepUp: historical sync did not find block header in storage");
                let era_id = match highest_orphaned_block_header.era_id().predecessor() {
                    None => EraId::from(0),
                    Some(predecessor) => {
                        // we do not have the parent header and thus don't know what era
                        // the parent block is in (it could be the same era or the previous
                        // era). we assume the worst case and ask for the earlier era's
                        // proof; subtracting 1 here is safe
                        // since the case where era id is 0 is
                        // handled above
                        predecessor
                    }
                };
                Ok((*parent_hash, era_id))
            }
            Err(err) => Err(err.to_string()),
        }
    }
}<|MERGE_RESOLUTION|>--- conflicted
+++ resolved
@@ -6,13 +6,8 @@
 use either::Either;
 use tracing::{debug, error, info, warn};
 
-<<<<<<< HEAD
 use casper_execution_engine::engine_state::GetEraValidatorsError;
-use casper_types::{ActivationPoint, BlockHash, BlockHeader, EraId, TimeDiff, Timestamp};
-=======
-use casper_execution_engine::core::engine_state::GetEraValidatorsError;
-use casper_types::{EraId, Timestamp};
->>>>>>> ece7f9be
+use casper_types::{ActivationPoint, BlockHash, BlockHeader, EraId, Timestamp};
 
 use crate::{
     components::{
@@ -27,14 +22,7 @@
         requests::BlockSynchronizerRequest, EffectBuilder, EffectExt, EffectResultExt, Effects,
     },
     reactor::main_reactor::{MainEvent, MainReactor},
-<<<<<<< HEAD
-    types::{GlobalStatesMetadata, SyncLeap, SyncLeapIdentifier},
-=======
-    types::{
-        ActivationPoint, BlockHash, BlockHeader, GlobalStatesMetadata, MaxTtl, SyncLeap,
-        SyncLeapIdentifier,
-    },
->>>>>>> ece7f9be
+    types::{GlobalStatesMetadata, MaxTtl, SyncLeap, SyncLeapIdentifier},
     NodeRng,
 };
 
@@ -645,37 +633,9 @@
             return Ok(Some(SyncBackInstruction::GenesisSynced));
         }
 
-<<<<<<< HEAD
-#[cfg(test)]
-mod tests {
-    use std::str::FromStr;
-
-    use casper_types::{testing::TestRng, TimeDiff, Timestamp};
-
-    use crate::{
-        reactor::main_reactor::keep_up::{is_timestamp_at_ttl, synced_to_ttl},
-        types::TestBlockBuilder,
-    };
-
-    const TWO_DAYS_SECS: u32 = 60 * 60 * 24 * 2;
-    const MAX_TTL: TimeDiff = TimeDiff::from_seconds(86400);
-
-    #[test]
-    fn should_be_at_ttl() {
-        let latest_switch_block_timestamp = Timestamp::from_str("2010-06-15 00:00:00.000").unwrap();
-        let lowest_block_timestamp = Timestamp::from_str("2010-06-10 00:00:00.000").unwrap();
-        let max_ttl = TimeDiff::from_seconds(TWO_DAYS_SECS);
-        assert!(is_timestamp_at_ttl(
-            latest_switch_block_timestamp,
-            lowest_block_timestamp,
-            max_ttl
-        ));
-    }
-=======
         if self.sync_to_genesis {
             return Ok(None);
         }
->>>>>>> ece7f9be
 
         // if sync to genesis is false, we require sync to ttl; i.e. if the TTL is 18
         // hours we require sync back to see a contiguous / unbroken
@@ -701,23 +661,6 @@
         Ok(None)
     }
 
-<<<<<<< HEAD
-    #[test]
-    fn should_detect_ttl_at_genesis() {
-        let rng = &mut TestRng::new();
-
-        let latest_switch_block = TestBlockBuilder::new()
-            .era(100)
-            .height(1000)
-            .switch_block(true)
-            .build(rng);
-
-        let latest_orphaned_block = TestBlockBuilder::new()
-            .era(0)
-            .height(0)
-            .switch_block(true)
-            .build(rng);
-=======
     fn sync_hash_and_era(
         &self,
         highest_orphaned_block_header: &BlockHeader,
@@ -752,7 +695,6 @@
                 Err(err) => return Err(err.to_string()),
             }
         }
->>>>>>> ece7f9be
 
         match self.storage.read_block_header(parent_hash) {
             Ok(Some(parent_block_header)) => {
@@ -788,4 +730,123 @@
             Err(err) => Err(err.to_string()),
         }
     }
+}
+
+#[cfg(test)]
+pub(crate) fn synced_to_ttl(
+    latest_switch_block_header: &BlockHeader,
+    highest_orphaned_block_header: &BlockHeader,
+    max_ttl: casper_types::TimeDiff,
+) -> Result<bool, String> {
+    Ok(highest_orphaned_block_header.height() == 0
+        || is_timestamp_at_ttl(
+            latest_switch_block_header.timestamp(),
+            highest_orphaned_block_header.timestamp(),
+            max_ttl,
+        ))
+}
+
+#[cfg(test)]
+fn is_timestamp_at_ttl(
+    latest_switch_block_timestamp: Timestamp,
+    lowest_block_timestamp: Timestamp,
+    max_ttl: casper_types::TimeDiff,
+) -> bool {
+    lowest_block_timestamp < latest_switch_block_timestamp.saturating_sub(max_ttl)
+}
+
+#[cfg(test)]
+mod tests {
+    use std::str::FromStr;
+
+    use casper_types::{testing::TestRng, TimeDiff, Timestamp};
+
+    use crate::{
+        reactor::main_reactor::keep_up::{is_timestamp_at_ttl, synced_to_ttl},
+        types::TestBlockBuilder,
+    };
+
+    const TWO_DAYS_SECS: u32 = 60 * 60 * 24 * 2;
+    const MAX_TTL: TimeDiff = TimeDiff::from_seconds(86400);
+
+    #[test]
+    fn should_be_at_ttl() {
+        let latest_switch_block_timestamp = Timestamp::from_str("2010-06-15 00:00:00.000").unwrap();
+        let lowest_block_timestamp = Timestamp::from_str("2010-06-10 00:00:00.000").unwrap();
+        let max_ttl = TimeDiff::from_seconds(TWO_DAYS_SECS);
+        assert!(is_timestamp_at_ttl(
+            latest_switch_block_timestamp,
+            lowest_block_timestamp,
+            max_ttl
+        ));
+    }
+
+    #[test]
+    fn should_not_be_at_ttl() {
+        let latest_switch_block_timestamp = Timestamp::from_str("2010-06-15 00:00:00.000").unwrap();
+        let lowest_block_timestamp = Timestamp::from_str("2010-06-14 00:00:00.000").unwrap();
+        let max_ttl = TimeDiff::from_seconds(TWO_DAYS_SECS);
+        assert!(!is_timestamp_at_ttl(
+            latest_switch_block_timestamp,
+            lowest_block_timestamp,
+            max_ttl
+        ));
+    }
+
+    #[test]
+    fn should_detect_ttl_at_the_boundary() {
+        let latest_switch_block_timestamp = Timestamp::from_str("2010-06-15 00:00:00.000").unwrap();
+        let lowest_block_timestamp = Timestamp::from_str("2010-06-12 23:59:59.999").unwrap();
+        let max_ttl = TimeDiff::from_seconds(TWO_DAYS_SECS);
+        assert!(is_timestamp_at_ttl(
+            latest_switch_block_timestamp,
+            lowest_block_timestamp,
+            max_ttl
+        ));
+
+        let latest_switch_block_timestamp = Timestamp::from_str("2010-06-15 00:00:00.000").unwrap();
+        let lowest_block_timestamp = Timestamp::from_str("2010-06-13 00:00:00.000").unwrap();
+        let max_ttl = TimeDiff::from_seconds(TWO_DAYS_SECS);
+        assert!(!is_timestamp_at_ttl(
+            latest_switch_block_timestamp,
+            lowest_block_timestamp,
+            max_ttl
+        ));
+
+        let latest_switch_block_timestamp = Timestamp::from_str("2010-06-15 00:00:00.000").unwrap();
+        let lowest_block_timestamp = Timestamp::from_str("2010-06-13 00:00:00.001").unwrap();
+        let max_ttl = TimeDiff::from_seconds(TWO_DAYS_SECS);
+        assert!(!is_timestamp_at_ttl(
+            latest_switch_block_timestamp,
+            lowest_block_timestamp,
+            max_ttl
+        ));
+    }
+
+    #[test]
+    fn should_detect_ttl_at_genesis() {
+        let rng = &mut TestRng::new();
+
+        let latest_switch_block = TestBlockBuilder::new()
+            .era(100)
+            .height(1000)
+            .switch_block(true)
+            .build(rng);
+
+        let latest_orphaned_block = TestBlockBuilder::new()
+            .era(0)
+            .height(0)
+            .switch_block(true)
+            .build(rng);
+
+        assert_eq!(latest_orphaned_block.height(), 0);
+        assert_eq!(
+            synced_to_ttl(
+                latest_switch_block.header(),
+                latest_orphaned_block.header(),
+                MAX_TTL
+            ),
+            Ok(true)
+        );
+    }
 }