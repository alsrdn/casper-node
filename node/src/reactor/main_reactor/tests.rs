mod binary_port;

use std::{
    collections::{BTreeMap, BTreeSet},
    convert::TryFrom,
    iter,
    net::SocketAddr,
    str::FromStr,
    sync::Arc,
    time::Duration,
};

use either::Either;
use num::Zero;
use num_rational::Ratio;
use num_traits::One;
use rand::Rng;
use tempfile::TempDir;
use tokio::time::{self, error::Elapsed};
use tracing::{error, info};

use casper_storage::{
    data_access_layer::{BidsRequest, BidsResult, TotalSupplyRequest, TotalSupplyResult},
    global_state::state::{StateProvider, StateReader},
};
use casper_types::{
    execution::{ExecutionResult, ExecutionResultV2, TransformKindV2, TransformV2},
    system::{
        auction::{BidAddr, BidKind, BidsExt, DelegationRate},
        AUCTION,
    },
    testing::TestRng,
    AccountConfig, AccountsConfig, ActivationPoint, AddressableEntityHash, AvailableBlockRange,
    Block, BlockHash, BlockHeader, BlockV2, CLValue, Chainspec, ChainspecRawBytes,
    ConsensusProtocolName, Deploy, EraId, Key, Motes, NextUpgrade, ProtocolVersion, PublicKey,
    Rewards, SecretKey, StoredValue, SystemEntityRegistry, TimeDiff, Timestamp, Transaction,
    TransactionHash, ValidatorConfig, U512,
};

use crate::{
    components::{
        consensus::{
            self, ClContext, ConsensusMessage, HighwayMessage, HighwayVertex, NewBlockPayload,
        },
        gossiper, network, storage,
    },
    effect::{
        incoming::ConsensusMessageIncoming,
        requests::{ContractRuntimeRequest, NetworkRequest},
        EffectExt,
    },
    failpoints::FailpointActivation,
    protocol::Message,
    reactor::{
        main_reactor::{Config, MainEvent, MainReactor, ReactorState},
        Reactor, Runner,
    },
    testing::{
        self, filter_reactor::FilterReactor, network::TestingNetwork, ConditionCheckReactor,
    },
<<<<<<< HEAD
    types::{AvailableBlockRange, BlockPayload, ExitCode, NodeId, SyncHandling},
=======
    types::{BlockPayload, ExitCode, NodeId, SyncHandling},
>>>>>>> 73ad1d79
    utils::{External, Loadable, Source, RESOURCES_PATH},
    WithDir,
};

const ERA_ZERO: EraId = EraId::new(0);
const ERA_ONE: EraId = EraId::new(1);
const ERA_TWO: EraId = EraId::new(2);
const ERA_THREE: EraId = EraId::new(3);
const TEN_SECS: Duration = Duration::from_secs(10);
const ONE_MIN: Duration = Duration::from_secs(60);
const TWO_MIN: Duration = Duration::from_secs(120);

type Nodes = testing::network::Nodes<FilterReactor<MainReactor>>;

impl Runner<ConditionCheckReactor<FilterReactor<MainReactor>>> {
    fn main_reactor(&self) -> &MainReactor {
        self.reactor().inner().inner()
    }
}

enum InitialStakes {
    FromVec(Vec<u128>),
    Random { count: usize },
    AllEqual { count: usize, stake: u128 },
}

/// Options to allow overriding default chainspec and config settings.
struct ConfigsOverride {
    era_duration: TimeDiff,
    minimum_block_time: TimeDiff,
    minimum_era_height: u64,
    unbonding_delay: u64,
    round_seigniorage_rate: Ratio<u64>,
    consensus_protocol: ConsensusProtocolName,
    finders_fee: Ratio<u64>,
    finality_signature_proportion: Ratio<u64>,
    signature_rewards_max_delay: u64,
    storage_multiplier: u8,
    max_transfer_count: u32,
    max_standard_count: u32,
    max_staking_count: u32,
    max_install_count: u32,
    max_gas_price: u8,
    min_gas_price: u8,
    upper_threshold: u64,
    lower_threshold: u64,
}

impl Default for ConfigsOverride {
    fn default() -> Self {
        ConfigsOverride {
            era_duration: TimeDiff::from_millis(0), // zero means use the default value
            minimum_block_time: "1second".parse().unwrap(),
            minimum_era_height: 2,
            unbonding_delay: 3,
            round_seigniorage_rate: Ratio::new(1, 100),
            consensus_protocol: ConsensusProtocolName::Zug,
            finders_fee: Ratio::new(1, 4),
            finality_signature_proportion: Ratio::new(1, 3),
            signature_rewards_max_delay: 5,
            storage_multiplier: 1,
            max_transfer_count: 1000,
            max_standard_count: 100,
            max_staking_count: 200,
            max_install_count: 2,
            max_gas_price: 3,
            min_gas_price: 1,
            upper_threshold: 90,
            lower_threshold: 50,
        }
    }
}

struct NodeContext {
    id: NodeId,
    secret_key: Arc<SecretKey>,
    config: Config,
    storage_dir: TempDir,
}

struct TestFixture {
    rng: TestRng,
    node_contexts: Vec<NodeContext>,
    network: TestingNetwork<FilterReactor<MainReactor>>,
    chainspec: Arc<Chainspec>,
    chainspec_raw_bytes: Arc<ChainspecRawBytes>,
}

impl TestFixture {
    /// Sets up a new fixture with the number of nodes indicated by `initial_stakes`.
    ///
    /// Runs the network until all nodes are initialized (i.e. none of their reactor states are
    /// still `ReactorState::Initialize`).
    async fn new(initial_stakes: InitialStakes, spec_override: Option<ConfigsOverride>) -> Self {
        let mut rng = TestRng::new();
        let stake_values = match initial_stakes {
            InitialStakes::FromVec(stakes) => {
                stakes.into_iter().map(|stake| stake.into()).collect()
            }
            InitialStakes::Random { count } => {
                // By default we use very large stakes so we would catch overflow issues.
                iter::from_fn(|| Some(U512::from(rng.gen_range(100..999)) * U512::from(u128::MAX)))
                    .take(count)
                    .collect()
            }
            InitialStakes::AllEqual { count, stake } => {
                vec![stake.into(); count]
            }
        };

        let secret_keys: Vec<Arc<SecretKey>> = (0..stake_values.len())
            .map(|_| Arc::new(SecretKey::random(&mut rng)))
            .collect();

        let stakes = secret_keys
            .iter()
            .zip(stake_values)
            .map(|(secret_key, stake)| (PublicKey::from(secret_key.as_ref()), stake))
            .collect();
        Self::new_with_keys(rng, secret_keys, stakes, spec_override).await
    }

    async fn new_with_keys(
        mut rng: TestRng,
        secret_keys: Vec<Arc<SecretKey>>,
        stakes: BTreeMap<PublicKey, U512>,
        spec_override: Option<ConfigsOverride>,
    ) -> Self {
        testing::init_logging();

        // Load the `local` chainspec.
        let (mut chainspec, chainspec_raw_bytes) =
            <(Chainspec, ChainspecRawBytes)>::from_resources("local");

        let min_motes = 1_000_000_000_000u64; // 1000 token
        let max_motes = min_motes * 100; // 100_000 token
        let balance = U512::from(rng.gen_range(min_motes..max_motes));

        // Override accounts with those generated from the keys.
        let accounts = stakes
            .into_iter()
            .map(|(public_key, bonded_amount)| {
                let validator_config =
                    ValidatorConfig::new(Motes::new(bonded_amount), DelegationRate::zero());
                AccountConfig::new(public_key, Motes::new(balance), Some(validator_config))
            })
            .collect();
        let delegators = vec![];
        let administrators = vec![];
        chainspec.network_config.accounts_config =
            AccountsConfig::new(accounts, delegators, administrators);

        // Allow 2 seconds startup time per validator.
        let genesis_time = Timestamp::now() + TimeDiff::from_seconds(secret_keys.len() as u32 * 2);
        info!(
            "creating test chain configuration, genesis: {}",
            genesis_time
        );
        chainspec.protocol_config.activation_point = ActivationPoint::Genesis(genesis_time);
        chainspec.core_config.finality_threshold_fraction = Ratio::new(34, 100);
        chainspec.core_config.era_duration = TimeDiff::from_millis(0);
        chainspec.core_config.auction_delay = 1;
        chainspec.core_config.validator_slots = 100;
        let ConfigsOverride {
            era_duration,
            minimum_block_time,
            minimum_era_height,
            unbonding_delay,
            round_seigniorage_rate,
            consensus_protocol,
            finders_fee,
            finality_signature_proportion,
            signature_rewards_max_delay,
            storage_multiplier,
            max_transfer_count,
            max_standard_count,
            max_staking_count,
            max_install_count,
            max_gas_price: max,
            min_gas_price: min,
            upper_threshold: go_up,
            lower_threshold: go_down,
        } = spec_override.unwrap_or_default();
        if era_duration != TimeDiff::from_millis(0) {
            chainspec.core_config.era_duration = era_duration;
        }
        chainspec.core_config.minimum_block_time = minimum_block_time;
        chainspec.core_config.minimum_era_height = minimum_era_height;
        chainspec.core_config.unbonding_delay = unbonding_delay;
        chainspec.core_config.round_seigniorage_rate = round_seigniorage_rate;
        chainspec.core_config.consensus_protocol = consensus_protocol;
        chainspec.core_config.finders_fee = finders_fee;
        chainspec.core_config.finality_signature_proportion = finality_signature_proportion;
        chainspec.core_config.minimum_block_time = minimum_block_time;
        chainspec.core_config.minimum_era_height = minimum_era_height;
        chainspec.vacancy_config.min_gas_price = min;
        chainspec.vacancy_config.max_gas_price = max;
        chainspec.vacancy_config.upper_threshold = go_up;
        chainspec.vacancy_config.lower_threshold = go_down;
        chainspec.transaction_config.block_max_standard_count = max_standard_count;
        chainspec.transaction_config.block_max_staking_count = max_staking_count;
        chainspec.transaction_config.block_max_transfer_count = max_transfer_count;
        chainspec.transaction_config.block_max_install_upgrade_count = max_install_count;
        chainspec.highway_config.maximum_round_length =
            chainspec.core_config.minimum_block_time * 2;
        chainspec.core_config.signature_rewards_max_delay = signature_rewards_max_delay;

        let mut fixture = TestFixture {
            rng,
            node_contexts: vec![],
            network: TestingNetwork::new(),
            chainspec: Arc::new(chainspec),
            chainspec_raw_bytes: Arc::new(chainspec_raw_bytes),
        };

        for secret_key in secret_keys {
            let (config, storage_dir) =
                fixture.create_node_config(secret_key.as_ref(), None, storage_multiplier);
            fixture.add_node(secret_key, config, storage_dir).await;
        }

        fixture
            .run_until(
                move |nodes: &Nodes| {
                    nodes.values().all(|runner| {
                        !matches!(runner.main_reactor().state, ReactorState::Initialize)
                    })
                },
                Duration::from_secs(20),
            )
            .await;

        fixture
    }

    /// Access the environments RNG.
    #[inline(always)]
    pub fn rng_mut(&mut self) -> &mut TestRng {
        &mut self.rng
    }

    /// Returns the highest complete block from node 0.
    ///
    /// Panics if there is no such block.
    #[track_caller]
    fn highest_complete_block(&self) -> Block {
        let node_0 = self
            .node_contexts
            .first()
            .expect("should have at least one node")
            .id;
        self.network
            .nodes()
            .get(&node_0)
            .expect("should have node 0")
            .main_reactor()
            .storage()
            .get_highest_complete_block()
            .expect("should not error reading db")
            .expect("node 0 should have a complete block")
    }

    #[track_caller]
    fn switch_block(&self, era: EraId) -> BlockV2 {
        let node_0 = self
            .node_contexts
            .first()
            .expect("should have at least one node")
            .id;
        self.network
            .nodes()
            .get(&node_0)
            .expect("should have node 0")
            .main_reactor()
            .storage()
            .read_switch_block_by_era_id(era)
            .and_then(|block| BlockV2::try_from(block).ok())
            .unwrap_or_else(|| panic!("node 0 should have a switch block V2 for {}", era))
    }

    #[track_caller]
    fn create_node_config(
        &mut self,
        secret_key: &SecretKey,
        maybe_trusted_hash: Option<BlockHash>,
        storage_multiplier: u8,
    ) -> (Config, TempDir) {
        // Set the network configuration.
        let network_cfg = match self.node_contexts.first() {
            Some(first_node) => {
                let known_address =
                    SocketAddr::from_str(&first_node.config.network.bind_address).unwrap();
                network::Config::default_local_net(known_address.port())
            }
            None => {
                let port = testing::unused_port_on_localhost();
                network::Config::default_local_net_first_node(port)
            }
        };
        let mut cfg = Config {
            network: network_cfg,
            gossip: gossiper::Config::new_with_small_timeouts(),
            binary_port_server: crate::BinaryPortConfig {
                allow_request_get_all_values: true,
                allow_request_get_trie: true,
                allow_request_speculative_exec: true,
                ..Default::default()
            },
            ..Default::default()
        };

        // Additionally set up storage in a temporary directory.
        let (storage_cfg, temp_dir) = storage::Config::new_for_tests(storage_multiplier);
        // ...and the secret key for our validator.
        {
            let secret_key_path = temp_dir.path().join("secret_key");
            secret_key
                .to_file(secret_key_path.clone())
                .expect("could not write secret key");
            cfg.consensus.secret_key_path = External::Path(secret_key_path);
        }
        cfg.storage = storage_cfg;
        cfg.node.trusted_hash = maybe_trusted_hash;
        cfg.contract_runtime.max_global_state_size =
            Some(1024 * 1024 * storage_multiplier as usize);

        (cfg, temp_dir)
    }

    /// Adds a node to the network.
    ///
    /// If a previously-removed node is to be re-added, then the `secret_key`, `config` and
    /// `storage_dir` returned in the `NodeContext` during removal should be used here in order to
    /// ensure the same storage dir is used across both executions.
    async fn add_node(
        &mut self,
        secret_key: Arc<SecretKey>,
        config: Config,
        storage_dir: TempDir,
    ) -> NodeId {
        let (id, _) = self
            .network
            .add_node_with_config_and_chainspec(
                WithDir::new(RESOURCES_PATH.join("local"), config.clone()),
                Arc::clone(&self.chainspec),
                Arc::clone(&self.chainspec_raw_bytes),
                &mut self.rng,
            )
            .await
            .expect("could not add node to reactor");
        let node_context = NodeContext {
            id,
            secret_key,
            config,
            storage_dir,
        };
        self.node_contexts.push(node_context);
        info!("added node {} with id {}", self.node_contexts.len() - 1, id);
        id
    }

    #[track_caller]
    fn remove_and_stop_node(&mut self, index: usize) -> NodeContext {
        let node_context = self.node_contexts.remove(index);
        let runner = self.network.remove_node(&node_context.id).unwrap();
        runner.is_shutting_down.set();
        info!("removed node {} with id {}", index, node_context.id);
        node_context
    }

    /// Runs the network until `condition` is true.
    ///
    /// Returns an error if the condition isn't met in time.
    async fn try_run_until<F>(&mut self, condition: F, within: Duration) -> Result<(), Elapsed>
    where
        F: Fn(&Nodes) -> bool,
    {
        self.network
            .try_settle_on(&mut self.rng, condition, within)
            .await
    }

    /// Runs the network until `condition` is true.
    ///
    /// Panics if the condition isn't met in time.
    async fn run_until<F>(&mut self, condition: F, within: Duration)
    where
        F: Fn(&Nodes) -> bool,
    {
        self.network
            .settle_on(&mut self.rng, condition, within)
            .await
    }

    /// Runs the network until all nodes reach the given completed block height.
    ///
    /// Returns an error if the condition isn't met in time.
    async fn try_run_until_block_height(
        &mut self,
        block_height: u64,
        within: Duration,
    ) -> Result<(), Elapsed> {
        self.try_run_until(
            move |nodes: &Nodes| {
                nodes.values().all(|runner| {
                    runner
                        .main_reactor()
                        .storage()
                        .get_highest_complete_block()
                        .expect("should not error reading db")
                        .map(|block| block.height())
                        == Some(block_height)
                })
            },
            within,
        )
        .await
    }

    /// Runs the network until all nodes reach the given completed block height.
    ///
    /// Panics if the condition isn't met in time.
    async fn run_until_block_height(&mut self, block_height: u64, within: Duration) {
        self.try_run_until_block_height(block_height, within)
            .await
            .unwrap_or_else(|_| {
                panic!(
                    "should reach block {} within {} seconds",
                    block_height,
                    within.as_secs_f64(),
                )
            })
    }

    /// Runs the network until all nodes' consensus components reach the given era.
    ///
    /// Panics if the condition isn't met in time.
    async fn run_until_consensus_in_era(&mut self, era_id: EraId, within: Duration) {
        self.try_run_until(
            move |nodes: &Nodes| {
                nodes
                    .values()
                    .all(|runner| runner.main_reactor().consensus().current_era() == Some(era_id))
            },
            within,
        )
        .await
        .unwrap_or_else(|_| {
            panic!(
                "should reach {} within {} seconds",
                era_id,
                within.as_secs_f64(),
            )
        })
    }

    /// Runs the network until all nodes' storage components have stored the switch block header for
    /// the given era.
    ///
    /// Panics if the condition isn't met in time.
    async fn run_until_stored_switch_block_header(&mut self, era_id: EraId, within: Duration) {
        self.try_run_until(
            move |nodes: &Nodes| {
                nodes.values().all(|runner| {
                    runner
                        .main_reactor()
                        .storage()
                        .read_highest_switch_block_headers(1)
                        .unwrap()
                        .last()
                        .map_or(false, |header| header.era_id() == era_id)
                })
            },
            within,
        )
        .await
        .unwrap_or_else(|_| {
            panic!(
                "should have stored switch block header for {} within {} seconds",
                era_id,
                within.as_secs_f64(),
            )
        })
    }

    /// Runs the network until all nodes have executed the given transaction and stored the
    /// execution result.
    ///
    /// Panics if the condition isn't met in time.
    async fn run_until_executed_transaction(
        &mut self,
        txn_hash: &TransactionHash,
        within: Duration,
    ) {
        self.try_run_until(
            move |nodes: &Nodes| {
                nodes.values().all(|runner| {
                    runner
                        .main_reactor()
                        .storage()
                        .read_execution_result(txn_hash)
                        .is_some()
                })
            },
            within,
        )
        .await
        .unwrap_or_else(|_| {
            panic!(
                "should have stored execution result for {} within {} seconds",
                txn_hash,
                within.as_secs_f64(),
            )
        })
    }

    async fn schedule_upgrade_for_era_two(&mut self) {
        for runner in self.network.runners_mut() {
            runner
                .process_injected_effects(|effect_builder| {
                    let upgrade = NextUpgrade::new(
                        ActivationPoint::EraId(ERA_TWO),
                        ProtocolVersion::from_parts(999, 0, 0),
                    );
                    effect_builder
                        .announce_upgrade_activation_point_read(upgrade)
                        .ignore()
                })
                .await;
        }
    }

    #[track_caller]
    fn check_bid_existence_at_tip(
        &self,
        validator_public_key: &PublicKey,
        delegator_public_key: Option<&PublicKey>,
        should_exist: bool,
    ) {
        let (_, runner) = self
            .network
            .nodes()
            .iter()
            .find(|(_, runner)| {
                runner.main_reactor().consensus.public_key() == validator_public_key
            })
            .expect("should have runner");

        let highest_block = runner
            .main_reactor()
            .storage
            .read_highest_block()
            .expect("should have block");

        let bids_request = BidsRequest::new(*highest_block.state_root_hash());
        let bids_result = runner
            .main_reactor()
            .contract_runtime
            .data_access_layer()
            .bids(bids_request);

        if let BidsResult::Success { bids } = bids_result {
            match bids.iter().find(|bid_kind| {
                &bid_kind.validator_public_key() == validator_public_key
                    && bid_kind.delegator_public_key().as_ref() == delegator_public_key
            }) {
                None => {
                    if should_exist {
                        panic!("should have bid in {}", highest_block.era_id());
                    }
                }
                Some(bid) => {
                    if !should_exist {
                        info!("unexpected bid record existence: {:?}", bid);
                        panic!("expected to not have bid");
                    }
                }
            }
        } else {
            panic!("network should have bids");
        }
    }

    /// Returns the hash of the given system contract.
    #[track_caller]
    fn system_contract_hash(&self, system_contract_name: &str) -> AddressableEntityHash {
        let node_0 = self
            .node_contexts
            .first()
            .expect("should have at least one node")
            .id;
        let reactor = self
            .network
            .nodes()
            .get(&node_0)
            .expect("should have node 0")
            .main_reactor();

        let highest_block = reactor
            .storage
            .read_highest_block()
            .expect("should have block");

        // we need the native auction addr so we can directly call it w/o wasm
        // we can get it out of the system contract registry which is just a
        // value in global state under a stable key.
        let maybe_registry = reactor
            .contract_runtime
            .data_access_layer()
            .checkout(*highest_block.state_root_hash())
            .expect("should checkout")
            .expect("should have view")
            .read(&Key::SystemEntityRegistry)
            .expect("should not have gs storage error")
            .expect("should have stored value");

        let system_contract_registry: SystemEntityRegistry = match maybe_registry {
            StoredValue::CLValue(cl_value) => CLValue::into_t(cl_value).unwrap(),
            _ => {
                panic!("expected CLValue")
            }
        };

        *system_contract_registry.get(system_contract_name).unwrap()
    }

    #[track_caller]
    fn check_price_for_era(&self, era_id: EraId, expected_price: u8) {
        let (_, runner) = self
            .network
            .nodes()
            .iter()
            .next()
            .expect("must have runner");

        let prices = runner.main_reactor().transaction_buffer.prices();

        assert!(prices.contains_key(&era_id));

        let actual_price = *prices.get(&era_id).expect("must have price");
        assert_eq!(actual_price, expected_price);
    }

    #[track_caller]
    fn get_score_for_era(&self, era_id: EraId) -> u64 {
        let (_, runner) = self
            .network
            .nodes()
            .iter()
            .next()
            .expect("must have runner");

        let era_usage = runner
            .main_reactor()
            .storage
            .get_utilization_for_era(era_id)
            .expect("must have score a given era");

        let switch_block_header = runner
            .main_reactor()
            .storage
            .read_switch_block_header_by_era_id(era_id)
            .unwrap()
            .expect("must have block header");

        let switch_block_height = switch_block_header.height();
        assert_eq!(era_id, switch_block_header.era_id());

        let mut blocks_in_era = 1;

        for height in (0..switch_block_height).rev() {
            let block_header = runner
                .main_reactor()
                .storage
                .read_block_header_by_height(height, true)
                .unwrap()
                .expect("must have block header");

            if block_header.era_id() != era_id {
                break;
            } else if !block_header.is_switch_block() {
                blocks_in_era += 1;
            }
        }

        let max_capacity = {
            let capacity_per_block = self
                .chainspec
                .transaction_config
                .block_max_install_upgrade_count
                + self.chainspec.transaction_config.block_max_standard_count
                + self.chainspec.transaction_config.block_max_transfer_count
                + self.chainspec.transaction_config.block_max_staking_count;

            blocks_in_era * (capacity_per_block as u64)
        };

        let era_score = Ratio::new(era_usage * 100, max_capacity);

        era_score.to_integer()
    }

    #[track_caller]
    fn get_current_era_price(&self) -> u8 {
        let (_, runner) = self
            .network
            .nodes()
            .iter()
            .next()
            .expect("must have runner");

        let price = runner.main_reactor().contract_runtime.current_era_price();

        price.gas_price()
    }

    async fn inject_transaction(&mut self, txn: Transaction) {
        // saturate the network with the transactions via just making them all store and accept it
        // they're all validators so one of them should propose it
        for runner in self.network.runners_mut() {
            runner
                .process_injected_effects(|effect_builder| {
                    effect_builder
                        .put_transaction_to_storage(txn.clone())
                        .ignore()
                })
                .await;
            runner
                .process_injected_effects(|effect_builder| {
                    effect_builder
                        .announce_new_transaction_accepted(Arc::new(txn.clone()), Source::Client)
                        .ignore()
                })
                .await;
        }
    }

    /// Returns the transforms from the stored, successful execution result for the given
    /// transaction from node 0.
    ///
    /// Panics if there is no such execution result, or if it is not a `Success` variant.
    #[track_caller]
    fn successful_execution_transforms(&self, txn_hash: &TransactionHash) -> Vec<TransformV2> {
        let node_0 = self
            .node_contexts
            .first()
            .expect("should have at least one node")
            .id;
        match self
            .network
            .nodes()
            .get(&node_0)
            .expect("should have node 0")
            .main_reactor()
            .storage()
            .read_execution_result(txn_hash)
            .expect("node 0 should have given execution result")
        {
            ExecutionResult::V1(_) => unreachable!(),
            ExecutionResult::V2(ExecutionResultV2::Success { effects, .. }) => {
                effects.transforms().to_vec()
            }
            ExecutionResult::V2(ExecutionResultV2::Failure {
                cost,
                error_message,
                ..
            }) => {
                panic!(
                    "transaction execution failed: {} cost: {}",
                    error_message, cost
                );
            }
        }
    }

    #[inline(always)]
    pub fn network_mut(&mut self) -> &mut TestingNetwork<FilterReactor<MainReactor>> {
        &mut self.network
    }

    pub fn run_until_stopped(
        self,
        rng: TestRng,
    ) -> impl futures::Future<Output = (TestingNetwork<FilterReactor<MainReactor>>, TestRng)> {
        self.network.crank_until_stopped(rng)
    }
}

/// Given a block height and a node id, returns a predicate to check if the lowest available block
/// for the specified node is at or below the specified height.
fn node_has_lowest_available_block_at_or_below_height(
    height: u64,
    node_id: NodeId,
) -> impl Fn(&Nodes) -> bool {
    move |nodes: &Nodes| {
        nodes.get(&node_id).map_or(true, |runner| {
            let available_block_range = runner.main_reactor().storage().get_available_block_range();
            if available_block_range.low() == 0 && available_block_range.high() == 0 {
                false
            } else {
                available_block_range.low() <= height
            }
        })
    }
}

fn is_ping(event: &MainEvent) -> bool {
    if let MainEvent::ConsensusMessageIncoming(ConsensusMessageIncoming { message, .. }) = event {
        if let ConsensusMessage::Protocol { ref payload, .. } = **message {
            return matches!(
                payload.deserialize_incoming::<HighwayMessage<ClContext>>(),
                Ok(HighwayMessage::<ClContext>::NewVertex(HighwayVertex::Ping(
                    _
                )))
            );
        }
    }
    false
}

/// A set of consecutive switch blocks.
struct SwitchBlocks {
    headers: Vec<BlockHeader>,
}

impl SwitchBlocks {
    /// Collects all switch blocks of the first `era_count` eras, and asserts that they are equal
    /// in all nodes.
    fn collect(nodes: &Nodes, era_count: u64) -> SwitchBlocks {
        let mut headers = Vec::new();
        for era_number in 0..era_count {
            let mut header_iter = nodes.values().map(|runner| {
                let storage = runner.main_reactor().storage();
                let maybe_block = storage.read_switch_block_by_era_id(EraId::from(era_number));
                maybe_block.expect("missing switch block").take_header()
            });
            let header = header_iter.next().unwrap();
            assert_eq!(era_number, header.era_id().value());
            for other_header in header_iter {
                assert_eq!(header, other_header);
            }
            headers.push(header);
        }
        SwitchBlocks { headers }
    }

    /// Returns the list of equivocators in the given era.
    fn equivocators(&self, era_number: u64) -> &[PublicKey] {
        self.headers[era_number as usize]
            .maybe_equivocators()
            .expect("era end")
    }

    /// Returns the list of inactive validators in the given era.
    fn inactive_validators(&self, era_number: u64) -> &[PublicKey] {
        self.headers[era_number as usize]
            .maybe_inactive_validators()
            .expect("era end")
    }

    /// Returns the list of validators in the successor era.
    fn next_era_validators(&self, era_number: u64) -> &BTreeMap<PublicKey, U512> {
        self.headers[era_number as usize]
            .next_era_validator_weights()
            .expect("validators")
    }

    /// Returns the set of bids in the auction contract at the end of the given era.
    fn bids(&self, nodes: &Nodes, era_number: u64) -> Vec<BidKind> {
        let state_root_hash = *self.headers[era_number as usize].state_root_hash();
        for runner in nodes.values() {
            let request = BidsRequest::new(state_root_hash);
            let data_provider = runner.main_reactor().contract_runtime().data_access_layer();
            if let BidsResult::Success { bids } = data_provider.bids(request) {
                return bids;
            }
        }
        unreachable!("at least one node should have bids for era {}", era_number);
    }
}

#[tokio::test]
async fn run_network() {
    // Set up a network with five nodes and run until in era 2.
    let initial_stakes = InitialStakes::Random { count: 5 };
    let mut fixture = TestFixture::new(initial_stakes, None).await;
    fixture.run_until_consensus_in_era(ERA_TWO, ONE_MIN).await;
}

#[tokio::test]
async fn historical_sync_with_era_height_1() {
    let initial_stakes = InitialStakes::Random { count: 5 };
    let spec_override = ConfigsOverride {
        minimum_block_time: "4seconds".parse().unwrap(),
        ..Default::default()
    };
    let mut fixture = TestFixture::new(initial_stakes, Some(spec_override)).await;

    // Wait for all nodes to reach era 3.
    fixture.run_until_consensus_in_era(ERA_THREE, ONE_MIN).await;

    // Create a joiner node.
    let secret_key = SecretKey::random(&mut fixture.rng);
    let trusted_hash = *fixture.highest_complete_block().hash();
    let (mut config, storage_dir) = fixture.create_node_config(&secret_key, Some(trusted_hash), 1);
    config.node.sync_handling = SyncHandling::Genesis;
    let joiner_id = fixture
        .add_node(Arc::new(secret_key), config, storage_dir)
        .await;

    // Wait for joiner node to sync back to the block from era 1
    fixture
        .run_until(
            node_has_lowest_available_block_at_or_below_height(1, joiner_id),
            ONE_MIN,
        )
        .await;

    // Remove the weights for era 0 and era 1 from the validator matrix
    let runner = fixture
        .network
        .nodes_mut()
        .get_mut(&joiner_id)
        .expect("Could not find runner for node {joiner_id}");
    let reactor = runner.reactor_mut().inner_mut().inner_mut();
    reactor.validator_matrix.purge_era_validators(&ERA_ZERO);
    reactor.validator_matrix.purge_era_validators(&ERA_ONE);

    // Continue syncing and check if the joiner node reaches era 0
    fixture
        .run_until(
            node_has_lowest_available_block_at_or_below_height(0, joiner_id),
            ONE_MIN,
        )
        .await;
}

#[tokio::test]
async fn should_not_historical_sync_no_sync_node() {
    let initial_stakes = InitialStakes::Random { count: 5 };
    let spec_override = ConfigsOverride {
        minimum_block_time: "4seconds".parse().unwrap(),
        minimum_era_height: 2,
        ..Default::default()
    };
    let mut fixture = TestFixture::new(initial_stakes, Some(spec_override)).await;

    // Wait for all nodes to complete block 1.
    fixture.run_until_block_height(1, ONE_MIN).await;

    // Create a joiner node.
    let highest_block = fixture.highest_complete_block();
    let trusted_hash = *highest_block.hash();
    let trusted_height = highest_block.height();
    assert!(
        trusted_height > 0,
        "trusted height must be non-zero to allow for checking that the joiner doesn't do \
        historical syncing"
    );
    info!("joining node using block {trusted_height} {trusted_hash}");
    let secret_key = SecretKey::random(&mut fixture.rng);
    let (mut config, storage_dir) = fixture.create_node_config(&secret_key, Some(trusted_hash), 1);
    config.node.sync_handling = SyncHandling::NoSync;
    let joiner_id = fixture
        .add_node(Arc::new(secret_key), config, storage_dir)
        .await;

    let joiner_avail_range = |nodes: &Nodes| {
        nodes
            .get(&joiner_id)
            .expect("should have joiner")
            .main_reactor()
            .storage()
            .get_available_block_range()
    };

    // Run until the joiner doesn't have the default available block range, i.e. it has completed
    // syncing the initial block.
    fixture
        .try_run_until(
            |nodes: &Nodes| joiner_avail_range(nodes) != AvailableBlockRange::RANGE_0_0,
            ONE_MIN,
        )
        .await
        .expect("timed out waiting for joiner to sync first block");

    let available_block_range_pre = joiner_avail_range(fixture.network.nodes());

    let pre = available_block_range_pre.low();
    assert!(
        pre >= trusted_height,
        "should not have acquired a block earlier than trusted hash block {} {}",
        pre,
        trusted_height
    );

    // Ensure the joiner's chain is advancing.
    fixture
        .try_run_until(
            |nodes: &Nodes| joiner_avail_range(nodes).high() > available_block_range_pre.high(),
            ONE_MIN,
        )
        .await
        .unwrap_or_else(|_| {
            panic!(
                "timed out waiting for joiner's highest complete block to exceed {}",
                available_block_range_pre.high()
            )
        });

    // Ensure the joiner is not doing historical sync.
    fixture
        .try_run_until(
            |nodes: &Nodes| joiner_avail_range(nodes).low() < available_block_range_pre.low(),
            TEN_SECS,
        )
        .await
        .unwrap_err();
}

#[tokio::test]
async fn run_equivocator_network() {
    let mut rng = crate::new_rng();

    let alice_secret_key = Arc::new(SecretKey::random(&mut rng));
    let alice_public_key = PublicKey::from(&*alice_secret_key);
    let bob_secret_key = Arc::new(SecretKey::random(&mut rng));
    let bob_public_key = PublicKey::from(&*bob_secret_key);
    let charlie_secret_key = Arc::new(SecretKey::random(&mut rng));
    let charlie_public_key = PublicKey::from(&*charlie_secret_key);

    let mut stakes = BTreeMap::new();
    stakes.insert(alice_public_key.clone(), U512::from(1));
    stakes.insert(bob_public_key.clone(), U512::from(1));
    stakes.insert(charlie_public_key, U512::from(u64::MAX));

    // Here's where things go wrong: Bob doesn't run a node at all, and Alice runs two!
    let secret_keys = vec![
        alice_secret_key.clone(),
        alice_secret_key,
        charlie_secret_key,
    ];

    // We configure the era to take 15 rounds. That should guarantee that the two nodes equivocate.
    let spec_override = ConfigsOverride {
        minimum_era_height: 10,
        consensus_protocol: ConsensusProtocolName::Highway,
        storage_multiplier: 2,
        ..Default::default()
    };

    let mut fixture =
        TestFixture::new_with_keys(rng, secret_keys, stakes.clone(), Some(spec_override)).await;

    let min_round_len = fixture.chainspec.core_config.minimum_block_time;
    let mut maybe_first_message_time = None;

    let mut alice_reactors = fixture
        .network
        .reactors_mut()
        .filter(|reactor| *reactor.inner().consensus().public_key() == alice_public_key);

    // Delay all messages to and from the first of Alice's nodes until three rounds after the first
    // message.  Further, significantly delay any incoming pings to avoid the node detecting the
    // doppelganger and deactivating itself.
    alice_reactors.next().unwrap().set_filter(move |event| {
        if is_ping(&event) {
            return Either::Left(time::sleep((min_round_len * 30).into()).event(move |_| event));
        }
        let now = Timestamp::now();
        match &event {
            MainEvent::ConsensusMessageIncoming(_) => {}
            MainEvent::NetworkRequest(
                NetworkRequest::SendMessage { payload, .. }
                | NetworkRequest::ValidatorBroadcast { payload, .. }
                | NetworkRequest::Gossip { payload, .. },
            ) if matches!(**payload, Message::Consensus(_)) => {}
            _ => return Either::Right(event),
        };
        let first_message_time = *maybe_first_message_time.get_or_insert(now);
        if now < first_message_time + min_round_len * 3 {
            return Either::Left(time::sleep(min_round_len.into()).event(move |_| event));
        }
        Either::Right(event)
    });

    // Significantly delay all incoming pings to the second of Alice's nodes.
    alice_reactors.next().unwrap().set_filter(move |event| {
        if is_ping(&event) {
            return Either::Left(time::sleep((min_round_len * 30).into()).event(move |_| event));
        }
        Either::Right(event)
    });

    drop(alice_reactors);

    let era_count = 4;

    let timeout = ONE_MIN * (era_count + 1) as u32;
    info!("Waiting for {} eras to end.", era_count);
    fixture
        .run_until_stored_switch_block_header(EraId::new(era_count - 1), timeout)
        .await;

    // network settled; select data to analyze
    let switch_blocks = SwitchBlocks::collect(fixture.network.nodes(), era_count);
    let mut era_bids = BTreeMap::new();
    for era in 0..era_count {
        era_bids.insert(era, switch_blocks.bids(fixture.network.nodes(), era));
    }

    // Since this setup sometimes produces no equivocation or an equivocation in era 2 rather than
    // era 1, we set an offset here.  If neither era has an equivocation, exit early.
    // TODO: Remove this once https://github.com/casper-network/casper-node/issues/1859 is fixed.
    for switch_block in &switch_blocks.headers {
        let era_id = switch_block.era_id();
        let count = switch_blocks.equivocators(era_id.value()).len();
        info!("equivocators in {}: {}", era_id, count);
    }
    let offset = if !switch_blocks.equivocators(1).is_empty() {
        0
    } else if !switch_blocks.equivocators(2).is_empty() {
        error!("failed to equivocate in era 1 - asserting equivocation detected in era 2");
        1
    } else {
        error!("failed to equivocate in era 1 or 2");
        return;
    };

    // Era 0 consists only of the genesis block.
    // In era 1, Alice equivocates. Since eviction takes place with a delay of one
    // (`auction_delay`) era, she is still included in the next era's validator set.
    let next_era_id = 1 + offset;

    assert_eq!(
        switch_blocks.equivocators(next_era_id),
        [alice_public_key.clone()]
    );
    let next_era_bids = era_bids.get(&next_era_id).expect("should have offset era");

    let next_era_alice = next_era_bids
        .validator_bid(&alice_public_key)
        .expect("should have Alice's offset bid");
    assert!(
        next_era_alice.inactive(),
        "Alice's bid should be inactive in offset era."
    );
    assert!(switch_blocks
        .next_era_validators(next_era_id)
        .contains_key(&alice_public_key));

    // In era 2 Alice is banned. Banned validators count neither as faulty nor inactive, even
    // though they cannot participate. In the next era, she will be evicted.
    let future_era_id = 2 + offset;
    assert_eq!(switch_blocks.equivocators(future_era_id), []);
    let future_era_bids = era_bids
        .get(&future_era_id)
        .expect("should have future era");
    let future_era_alice = future_era_bids
        .validator_bid(&alice_public_key)
        .expect("should have Alice's future bid");
    assert!(
        future_era_alice.inactive(),
        "Alice's bid should be inactive in future era."
    );
    assert!(!switch_blocks
        .next_era_validators(future_era_id)
        .contains_key(&alice_public_key));

    // In era 3 Alice is not a validator anymore and her bid remains deactivated.
    let era_3 = 3;
    if offset == 0 {
        assert_eq!(switch_blocks.equivocators(era_3), []);
        let era_3_bids = era_bids.get(&era_3).expect("should have era 3 bids");
        let era_3_alice = era_3_bids
            .validator_bid(&alice_public_key)
            .expect("should have Alice's era 3 bid");
        assert!(
            era_3_alice.inactive(),
            "Alice's bid should be inactive in era 3."
        );
        assert!(!switch_blocks
            .next_era_validators(era_3)
            .contains_key(&alice_public_key));
    }

    // Bob is inactive.
    assert_eq!(
        switch_blocks.inactive_validators(1),
        [bob_public_key.clone()]
    );
    assert_eq!(
        switch_blocks.inactive_validators(2),
        [bob_public_key.clone()]
    );

    for (era, bids) in era_bids {
        for (public_key, stake) in &stakes {
            let bid = bids
                .validator_bid(public_key)
                .expect("should have bid for public key {public_key} in era {era}");
            let staked_amount = bid.staked_amount();
            assert!(
                staked_amount >= *stake,
                "expected stake {} for public key {} in era {}, found {}",
                staked_amount,
                public_key,
                era,
                stake
            );
        }
    }
}

async fn assert_network_shutdown_for_upgrade_with_stakes(initial_stakes: InitialStakes) {
    let mut fixture = TestFixture::new(initial_stakes, None).await;

    // An upgrade is scheduled for era 2, after the switch block in era 1 (height 2).
    fixture.schedule_upgrade_for_era_two().await;

    // Run until the nodes shut down for the upgrade.
    fixture
        .network
        .settle_on_exit(&mut fixture.rng, ExitCode::Success, ONE_MIN)
        .await;
}

#[tokio::test]
async fn nodes_should_have_enough_signatures_before_upgrade_with_equal_stake() {
    // Equal stake ensures that one node was able to learn about signatures created by the other, by
    // whatever means necessary (gossiping, broadcasting, fetching, etc.).
    let initial_stakes = InitialStakes::AllEqual {
        count: 2,
        stake: u128::MAX,
    };
    assert_network_shutdown_for_upgrade_with_stakes(initial_stakes).await;
}

#[tokio::test]
async fn nodes_should_have_enough_signatures_before_upgrade_with_one_dominant_stake() {
    let initial_stakes = InitialStakes::FromVec(vec![u128::MAX, 255]);
    assert_network_shutdown_for_upgrade_with_stakes(initial_stakes).await;
}

#[tokio::test]
async fn dont_upgrade_without_switch_block() {
    let initial_stakes = InitialStakes::Random { count: 2 };
    let mut fixture = TestFixture::new(initial_stakes, None).await;
    fixture.run_until_consensus_in_era(ERA_ONE, ONE_MIN).await;

    eprintln!(
        "Running 'dont_upgrade_without_switch_block' test with rng={}",
        fixture.rng
    );

    // An upgrade is scheduled for era 2, after the switch block in era 1 (height 2).
    // We artificially delay the execution of that block.
    fixture.schedule_upgrade_for_era_two().await;
    for runner in fixture.network.runners_mut() {
        let mut exec_request_received = false;
        runner.reactor_mut().inner_mut().set_filter(move |event| {
            if let MainEvent::ContractRuntimeRequest(
                ContractRuntimeRequest::EnqueueBlockForExecution {
                    executable_block, ..
                },
            ) = &event
            {
                if executable_block.era_report.is_some()
                    && executable_block.era_id == ERA_ONE
                    && !exec_request_received
                {
                    info!("delaying {}", executable_block);
                    exec_request_received = true;
                    return Either::Left(
                        time::sleep(Duration::from_secs(10)).event(move |_| event),
                    );
                }
                info!("not delaying {}", executable_block);
            }
            Either::Right(event)
        });
    }

    // Run until the nodes shut down for the upgrade.
    fixture
        .network
        .settle_on_exit(&mut fixture.rng, ExitCode::Success, ONE_MIN)
        .await;

    // Verify that the switch block has been stored: Even though it was delayed the node didn't
    // restart before executing and storing it.
    for runner in fixture.network.nodes().values() {
        let header = runner
            .main_reactor()
            .storage()
            .read_block_header_by_height(2, false)
            .expect("failed to read from storage")
            .expect("missing switch block");
        assert_eq!(ERA_ONE, header.era_id(), "era should be 1");
        assert!(header.is_switch_block(), "header should be switch block");
    }
}

#[tokio::test]
async fn should_store_finalized_approvals() {
    // Set up a network with two nodes where node 0 (Alice) is effectively guaranteed to be the
    // proposer.
    let initial_stakes = InitialStakes::FromVec(vec![u128::MAX, 1]);
    let mut fixture = TestFixture::new(initial_stakes, None).await;

    let alice_secret_key = Arc::clone(&fixture.node_contexts[0].secret_key);
    let alice_public_key = PublicKey::from(&*alice_secret_key);
    let bob_secret_key = Arc::clone(&fixture.node_contexts[1].secret_key);
    let charlie_secret_key = Arc::new(SecretKey::random(&mut fixture.rng)); // just for ordering testing purposes

    // Wait for all nodes to complete era 0.
    fixture.run_until_consensus_in_era(ERA_ONE, ONE_MIN).await;

<<<<<<< HEAD
    // Submit a deploy.
    let mut deploy_alice_bob = Transaction::from(
        Deploy::random_valid_native_transfer_without_deps(&mut fixture.rng),
    );
    let mut deploy_alice_bob_charlie = deploy_alice_bob.clone();
    let mut deploy_bob_alice = deploy_alice_bob.clone();
=======
    // Submit a transaction.
    let mut transaction_alice_bob = Transaction::from(
        Deploy::random_valid_native_transfer_without_deps(&mut fixture.rng),
    );
    let mut transaction_alice_bob_charlie = transaction_alice_bob.clone();
    let mut transaction_bob_alice = transaction_alice_bob.clone();
>>>>>>> 73ad1d79

    transaction_alice_bob.sign(&alice_secret_key);
    transaction_alice_bob.sign(&bob_secret_key);

    transaction_alice_bob_charlie.sign(&alice_secret_key);
    transaction_alice_bob_charlie.sign(&bob_secret_key);
    transaction_alice_bob_charlie.sign(&charlie_secret_key);

    transaction_bob_alice.sign(&bob_secret_key);
    transaction_bob_alice.sign(&alice_secret_key);

    // We will be testing the correct sequence of approvals against the transaction signed by Bob
    // and Alice.
    // The transaction signed by Alice and Bob should give the same ordering of approvals.
    let expected_approvals: Vec<_> = transaction_bob_alice.approvals().iter().cloned().collect();

    // We'll give the transaction signed by Alice, Bob and Charlie to Bob, so these will be his
    // original approvals. Save these for checks later.
    let bobs_original_approvals: Vec<_> = transaction_alice_bob_charlie
        .approvals()
        .iter()
        .cloned()
        .collect();
    assert_ne!(bobs_original_approvals, expected_approvals);

<<<<<<< HEAD
    //    let deploy_hash = *DeployOrTransferHash::new(&deploy_alice_bob).deploy_hash();
    let deploy_hash = deploy_alice_bob.hash();

    for runner in fixture.network.runners_mut() {
        let transaction = if runner.main_reactor().consensus().public_key() == &alice_public_key {
            // Alice will propose the deploy signed by Alice and Bob.
            deploy_alice_bob.clone()
=======
    let transaction_hash = transaction_alice_bob.hash();

    for runner in fixture.network.runners_mut() {
        let transaction = if runner.main_reactor().consensus().public_key() == &alice_public_key {
            // Alice will propose the transaction signed by Alice and Bob.
            transaction_alice_bob.clone()
>>>>>>> 73ad1d79
        } else {
            // Bob will receive the transaction signed by Alice, Bob and Charlie.
            transaction_alice_bob_charlie.clone()
        };
        runner
            .process_injected_effects(|effect_builder| {
                effect_builder
                    .put_transaction_to_storage(transaction.clone())
                    .ignore()
            })
            .await;
        runner
            .process_injected_effects(|effect_builder| {
                effect_builder
                    .announce_new_transaction_accepted(Arc::new(transaction), Source::Client)
                    .ignore()
            })
            .await;
    }

    // Run until the transaction gets executed.
    let has_stored_exec_results = |nodes: &Nodes| {
        nodes.values().all(|runner| {
            runner
                .main_reactor()
                .storage()
<<<<<<< HEAD
                .read_execution_result(&deploy_hash)
=======
                .read_execution_result(&transaction_hash)
>>>>>>> 73ad1d79
                .is_some()
        })
    };
    fixture.run_until(has_stored_exec_results, ONE_MIN).await;

    // Check if the approvals agree.
    for runner in fixture.network.nodes().values() {
        let maybe_dwa = runner
            .main_reactor()
            .storage()
<<<<<<< HEAD
            .get_transaction_with_finalized_approvals_by_hash(&deploy_hash);
=======
            .get_transaction_with_finalized_approvals_by_hash(&transaction_hash);
>>>>>>> 73ad1d79
        let maybe_finalized_approvals = maybe_dwa
            .as_ref()
            .and_then(|dwa| dwa.1.clone())
            .map(|fa| fa.iter().cloned().collect());
        let maybe_original_approvals = maybe_dwa
            .as_ref()
            .map(|(transaction, _approvals)| transaction.approvals().iter().cloned().collect());
        if runner.main_reactor().consensus().public_key() != &alice_public_key {
            // Bob should have finalized approvals, and his original approvals should be different.
            assert_eq!(
                maybe_finalized_approvals.as_ref(),
                Some(&expected_approvals)
            );
            assert_eq!(
                maybe_original_approvals.as_ref(),
                Some(&bobs_original_approvals)
            );
        } else {
            // Alice should only have the correct approvals as the original ones, and no finalized
            // approvals (as they wouldn't be stored, because they would be the same as the
            // original ones).
            assert_eq!(maybe_finalized_approvals.as_ref(), None);
            assert_eq!(maybe_original_approvals.as_ref(), Some(&expected_approvals));
        }
    }
}

// This test exercises a scenario in which a proposed block contains invalid accusations.
// Blocks containing no transactions or transfers used to be incorrectly marked as not needing
// validation even if they contained accusations, which opened up a security hole through which a
// malicious validator could accuse whomever they wanted of equivocating and have these
// accusations accepted by the other validators. This has been patched and the test asserts that
// such a scenario is no longer possible.
#[tokio::test]
async fn empty_block_validation_regression() {
    let initial_stakes = InitialStakes::AllEqual {
        count: 4,
        stake: 100,
    };
    let spec_override = ConfigsOverride {
        minimum_era_height: 15,
        ..Default::default()
    };
    let mut fixture = TestFixture::new(initial_stakes, Some(spec_override)).await;

    let malicious_validator =
        PublicKey::from(fixture.node_contexts.first().unwrap().secret_key.as_ref());
    info!("Malicious validator: {}", malicious_validator);
    let everyone_else: Vec<_> = fixture
        .node_contexts
        .iter()
        .skip(1)
        .map(|node_context| PublicKey::from(node_context.secret_key.as_ref()))
        .collect();
    let malicious_id = fixture.node_contexts.first().unwrap().id;
    let malicious_runner = fixture.network.nodes_mut().get_mut(&malicious_id).unwrap();
    malicious_runner
        .reactor_mut()
        .inner_mut()
        .set_filter(move |event| match event {
            MainEvent::Consensus(consensus::Event::NewBlockPayload(NewBlockPayload {
                era_id,
                block_payload: _,
                block_context,
            })) => {
                info!("Accusing everyone else!");
                // We hook into the NewBlockPayload event to replace the block being proposed with
                // an empty one that accuses all the validators, except the malicious validator.
                Either::Right(MainEvent::Consensus(consensus::Event::NewBlockPayload(
                    NewBlockPayload {
                        era_id,
                        block_payload: Arc::new(BlockPayload::new(
                            BTreeMap::new(),
                            everyone_else.clone(),
                            Default::default(),
                            false,
                        )),
                        block_context,
                    },
                )))
            }
            event => Either::Right(event),
        });

    info!("Waiting for the first era after genesis to end.");
    fixture.run_until_consensus_in_era(ERA_TWO, ONE_MIN).await;
    let switch_blocks = SwitchBlocks::collect(fixture.network.nodes(), 2);

    // Nobody actually double-signed. The accusations should have had no effect.
    assert_eq!(
        switch_blocks.equivocators(0),
        [],
        "expected no equivocators"
    );
    // If the malicious validator was the first proposer, all their Highway units might be invalid,
    // because they all refer to the invalid proposal, so they might get flagged as inactive. No
    // other validators should be considered inactive.
    match switch_blocks.inactive_validators(0) {
        [] => {}
        [inactive_validator] if malicious_validator == *inactive_validator => {}
        inactive => panic!("unexpected inactive validators: {:?}", inactive),
    }
}

#[tokio::test]
async fn network_should_recover_from_stall() {
    // Set up a network with three nodes.
    let initial_stakes = InitialStakes::AllEqual {
        count: 3,
        stake: 100,
    };
    let mut fixture = TestFixture::new(initial_stakes, None).await;

    // Let all nodes progress until block 2 is marked complete.
    fixture.run_until_block_height(2, ONE_MIN).await;

    // Kill all nodes except for node 0.
    let mut stopped_nodes = vec![];
    for _ in 1..fixture.node_contexts.len() {
        let node_context = fixture.remove_and_stop_node(1);
        stopped_nodes.push(node_context);
    }

    // Expect node 0 can't produce more blocks, i.e. the network has stalled.
    fixture
        .try_run_until_block_height(3, ONE_MIN)
        .await
        .expect_err("should time out");

    // Restart the stopped nodes.
    for node_context in stopped_nodes {
        fixture
            .add_node(
                node_context.secret_key,
                node_context.config,
                node_context.storage_dir,
            )
            .await;
    }

    // Ensure all nodes progress until block 3 is marked complete.
    fixture.run_until_block_height(3, TEN_SECS).await;
}

#[tokio::test]
async fn run_withdraw_bid_network() {
    let alice_stake = 200_000_000_000_u64;
    let initial_stakes = InitialStakes::FromVec(vec![alice_stake.into(), 10_000_000_000]);

    let mut fixture = TestFixture::new(initial_stakes, None).await;
    let alice_secret_key = Arc::clone(&fixture.node_contexts[0].secret_key);
    let alice_public_key = PublicKey::from(&*alice_secret_key);

    // Wait for all nodes to complete block 0.
    fixture.run_until_block_height(0, ONE_MIN).await;

    // Ensure our post genesis assumption that Alice has a bid is correct.
    fixture.check_bid_existence_at_tip(&alice_public_key, None, true);

    // Create & sign deploy to withdraw Alice's full stake.
    let mut deploy = Deploy::withdraw_bid(
        fixture.chainspec.network_config.name.clone(),
        fixture.system_contract_hash(AUCTION),
        alice_public_key.clone(),
        alice_stake.into(),
        Timestamp::now(),
        TimeDiff::from_seconds(60),
    );
    deploy.sign(&alice_secret_key);
    let txn = Transaction::Deploy(deploy);
    let txn_hash = txn.hash();

    // Inject the transaction and run the network until executed.
    fixture.inject_transaction(txn).await;
    fixture
        .run_until_executed_transaction(&txn_hash, TEN_SECS)
        .await;

    // Ensure execution succeeded and that there is a Prune transform for the bid's key.
    let bid_key = Key::BidAddr(BidAddr::from(alice_public_key.clone()));
    fixture
        .successful_execution_transforms(&txn_hash)
        .iter()
        .find(|transform| match transform.kind() {
            TransformKindV2::Prune(prune_key) => prune_key == &bid_key,
            _ => false,
        })
        .expect("should have a prune record for bid");

    // Crank the network forward until the era ends.
    fixture
        .run_until_stored_switch_block_header(ERA_ONE, ONE_MIN)
        .await;
    fixture.check_bid_existence_at_tip(&alice_public_key, None, false);
}

#[tokio::test]
async fn run_undelegate_bid_network() {
    let alice_stake = 200_000_000_000_u64;
    let bob_stake = 300_000_000_000_u64;
    let initial_stakes = InitialStakes::FromVec(vec![alice_stake.into(), bob_stake.into()]);

    let mut fixture = TestFixture::new(initial_stakes, None).await;
    let alice_secret_key = Arc::clone(&fixture.node_contexts[0].secret_key);
    let alice_public_key = PublicKey::from(&*alice_secret_key);
    let bob_public_key = PublicKey::from(&*fixture.node_contexts[1].secret_key);

    // Wait for all nodes to complete block 0.
    fixture.run_until_block_height(0, ONE_MIN).await;

    // Ensure our post genesis assumption that Alice and Bob have bids is correct.
    fixture.check_bid_existence_at_tip(&alice_public_key, None, true);
    fixture.check_bid_existence_at_tip(&bob_public_key, None, true);
    // Alice should not have a delegation bid record for Bob (yet).
    fixture.check_bid_existence_at_tip(&bob_public_key, Some(&alice_public_key), false);

    // Have Alice delegate to Bob.
    //
    // Note, in the real world validators usually don't also delegate to other validators,  but in
    // this test fixture the only accounts in the system are those created for genesis validators.
    let alice_delegation_amount =
        U512::from(fixture.chainspec.core_config.minimum_delegation_amount);
    let mut deploy = Deploy::delegate(
        fixture.chainspec.network_config.name.clone(),
        fixture.system_contract_hash(AUCTION),
        bob_public_key.clone(),
        alice_public_key.clone(),
        alice_delegation_amount,
        Timestamp::now(),
        TimeDiff::from_seconds(60),
    );
    deploy.sign(&alice_secret_key);
    let txn = Transaction::Deploy(deploy);
    let txn_hash = txn.hash();

    // Inject the transaction and run the network until executed.
    fixture.inject_transaction(txn).await;
    fixture
        .run_until_executed_transaction(&txn_hash, TEN_SECS)
        .await;

    // Ensure execution succeeded and that there is a Write transform for the bid's key.
    let bid_key = Key::BidAddr(BidAddr::new_from_public_keys(
        &bob_public_key,
        Some(&alice_public_key),
    ));
    fixture
        .successful_execution_transforms(&txn_hash)
        .iter()
        .find(|transform| match transform.kind() {
            TransformKindV2::Write(StoredValue::BidKind(bid_kind)) => {
                Key::from(bid_kind.bid_addr()) == bid_key
            }
            _ => false,
        })
        .expect("should have a write record for delegate bid");

    // Alice should now have a delegation bid record for Bob.
    fixture.check_bid_existence_at_tip(&bob_public_key, Some(&alice_public_key), true);

    // Create & sign transaction to undelegate from Alice to Bob.
    let mut deploy = Deploy::undelegate(
        fixture.chainspec.network_config.name.clone(),
        fixture.system_contract_hash(AUCTION),
        bob_public_key.clone(),
        alice_public_key.clone(),
        alice_delegation_amount,
        Timestamp::now(),
        TimeDiff::from_seconds(60),
    );
    deploy.sign(&alice_secret_key);
    let txn = Transaction::Deploy(deploy);
    let txn_hash = txn.hash();

    // Inject the transaction and run the network until executed.
    fixture.inject_transaction(txn).await;
    fixture
        .run_until_executed_transaction(&txn_hash, TEN_SECS)
        .await;

    // Ensure execution succeeded and that there is a Prune transform for the bid's key.
    fixture
        .successful_execution_transforms(&txn_hash)
        .iter()
        .find(|transform| match transform.kind() {
            TransformKindV2::Prune(prune_key) => prune_key == &bid_key,
            _ => false,
        })
        .expect("should have a prune record for undelegated bid");

    // Crank the network forward until the era ends.
    fixture
        .run_until_stored_switch_block_header(ERA_ONE, ONE_MIN)
        .await;

    // Ensure the validator records are still present but the undelegated bid is gone.
    fixture.check_bid_existence_at_tip(&alice_public_key, None, true);
    fixture.check_bid_existence_at_tip(&bob_public_key, None, true);
    fixture.check_bid_existence_at_tip(&bob_public_key, Some(&alice_public_key), false);
}

#[tokio::test]
async fn run_redelegate_bid_network() {
    let alice_stake = 200_000_000_000_u64;
    let bob_stake = 300_000_000_000_u64;
    let charlie_stake = 300_000_000_000_u64;
    let initial_stakes = InitialStakes::FromVec(vec![
        alice_stake.into(),
        bob_stake.into(),
        charlie_stake.into(),
    ]);

    let spec_override = ConfigsOverride {
        unbonding_delay: 1,
        minimum_era_height: 5,
        ..Default::default()
    };
    let mut fixture = TestFixture::new(initial_stakes, Some(spec_override)).await;
    let alice_secret_key = Arc::clone(&fixture.node_contexts[0].secret_key);
    let alice_public_key = PublicKey::from(&*alice_secret_key);
    let bob_public_key = PublicKey::from(&*fixture.node_contexts[1].secret_key);
    let charlie_public_key = PublicKey::from(&*fixture.node_contexts[2].secret_key);

    // Wait for all nodes to complete block 0.
    fixture.run_until_block_height(0, ONE_MIN).await;

    // Ensure our post genesis assumption that Alice, Bob and Charlie have bids is correct.
    fixture.check_bid_existence_at_tip(&alice_public_key, None, true);
    fixture.check_bid_existence_at_tip(&bob_public_key, None, true);
    fixture.check_bid_existence_at_tip(&charlie_public_key, None, true);
    // Alice should not have a delegation bid record for Bob or Charlie (yet).
    fixture.check_bid_existence_at_tip(&bob_public_key, Some(&alice_public_key), false);
    fixture.check_bid_existence_at_tip(&charlie_public_key, Some(&alice_public_key), false);

    // Have Alice delegate to Bob.
    let alice_delegation_amount =
        U512::from(fixture.chainspec.core_config.minimum_delegation_amount);
    let mut deploy = Deploy::delegate(
        fixture.chainspec.network_config.name.clone(),
        fixture.system_contract_hash(AUCTION),
        bob_public_key.clone(),
        alice_public_key.clone(),
        alice_delegation_amount,
        Timestamp::now(),
        TimeDiff::from_seconds(60),
    );
    deploy.sign(&alice_secret_key);
    let txn = Transaction::Deploy(deploy);
    let txn_hash = txn.hash();

    // Inject the transaction and run the network until executed.
    fixture.inject_transaction(txn).await;
    fixture
        .run_until_executed_transaction(&txn_hash, TEN_SECS)
        .await;

    // Ensure execution succeeded and that there is a Write transform for the bid's key.
    let bid_key = Key::BidAddr(BidAddr::new_from_public_keys(
        &bob_public_key,
        Some(&alice_public_key),
    ));
    fixture
        .successful_execution_transforms(&txn_hash)
        .iter()
        .find(|transform| match transform.kind() {
            TransformKindV2::Write(StoredValue::BidKind(bid_kind)) => {
                Key::from(bid_kind.bid_addr()) == bid_key
            }
            _ => false,
        })
        .expect("should have a write record for delegate bid");

    // Alice should now have a delegation bid record for Bob.
    fixture.check_bid_existence_at_tip(&bob_public_key, Some(&alice_public_key), true);

    // Create & sign transaction to undelegate Alice from Bob and delegate to Charlie.
    let mut deploy = Deploy::redelegate(
        fixture.chainspec.network_config.name.clone(),
        fixture.system_contract_hash(AUCTION),
        bob_public_key.clone(),
        alice_public_key.clone(),
        charlie_public_key.clone(),
        alice_delegation_amount,
        Timestamp::now(),
        TimeDiff::from_seconds(60),
    );

    deploy.sign(&alice_secret_key);
    let txn = Transaction::Deploy(deploy);
    let txn_hash = txn.hash();

    // Inject the transaction and run the network until executed.
    fixture.inject_transaction(txn).await;
    fixture
        .run_until_executed_transaction(&txn_hash, TEN_SECS)
        .await;

    // Ensure execution succeeded and that there is a Prune transform for the bid's key.
    fixture
        .successful_execution_transforms(&txn_hash)
        .iter()
        .find(|transform| match transform.kind() {
            TransformKindV2::Prune(prune_key) => prune_key == &bid_key,
            _ => false,
        })
        .expect("should have a prune record for undelegated bid");

    // Original delegation bid should be removed.
    fixture.check_bid_existence_at_tip(&bob_public_key, Some(&alice_public_key), false);
    // Redelegate doesn't occur until after unbonding delay elapses.
    fixture.check_bid_existence_at_tip(&charlie_public_key, Some(&alice_public_key), false);

    // Crank the network forward to run out the unbonding delay.
    // First, close out the era the redelegate was processed in.
    fixture
        .run_until_stored_switch_block_header(ERA_ONE, ONE_MIN)
        .await;
    // The undelegate is in the unbonding queue.
    fixture.check_bid_existence_at_tip(&charlie_public_key, Some(&alice_public_key), false);
    // Unbonding delay is 1 on this test network, so step 1 more era.
    fixture
        .run_until_stored_switch_block_header(ERA_TWO, ONE_MIN)
        .await;

    // Ensure the validator records are still present.
    fixture.check_bid_existence_at_tip(&alice_public_key, None, true);
    fixture.check_bid_existence_at_tip(&bob_public_key, None, true);
    // Ensure redelegated bid exists.
    fixture.check_bid_existence_at_tip(&charlie_public_key, Some(&alice_public_key), true);
}

#[tokio::test]
async fn rewards_are_calculated() {
    let initial_stakes = InitialStakes::Random { count: 5 };
    let spec_override = ConfigsOverride {
        minimum_era_height: 3,
        ..Default::default()
    };
    let mut fixture = TestFixture::new(initial_stakes, Some(spec_override)).await;
    fixture
        .run_until_consensus_in_era(ERA_THREE, Duration::from_secs(150))
        .await;

    let switch_block = fixture.switch_block(ERA_TWO);

    for reward in switch_block.era_end().unwrap().rewards().values() {
        assert_ne!(reward, &U512::zero());
    }
}

// Reactor pattern tests for simplified rewards

// Fundamental network parameters that are not critical for assessing reward calculation correctness
const STAKE: u128 = 1000000000;
const PRIME_STAKES: [u128; 5] = [106907, 106921, 106937, 106949, 106957];
const ERA_COUNT: u64 = 3;
const ERA_DURATION: u64 = 20000; //milliseconds
const MIN_HEIGHT: u64 = 6;
const BLOCK_TIME: u64 = 2000; //milliseconds
const TIME_OUT: u64 = 600; //seconds
const SEIGNIORAGE: (u64, u64) = (1u64, 100u64);
const REPRESENTATIVE_NODE_INDEX: usize = 0;
// Parameters we generally want to vary
const CONSENSUS_ZUG: ConsensusProtocolName = ConsensusProtocolName::Zug;
const CONSENSUS_HIGHWAY: ConsensusProtocolName = ConsensusProtocolName::Highway;
const FINDERS_FEE_ZERO: (u64, u64) = (0u64, 1u64);
const FINDERS_FEE_HALF: (u64, u64) = (1u64, 2u64);
//const FINDERS_FEE_ONE: (u64, u64) = (1u64, 1u64);
const FINALITY_SIG_PROP_ZERO: (u64, u64) = (0u64, 1u64);
const FINALITY_SIG_PROP_HALF: (u64, u64) = (1u64, 2u64);
const FINALITY_SIG_PROP_ONE: (u64, u64) = (1u64, 1u64);
const FILTERED_NODES_INDICES: &[usize] = &[3, 4];
const FINALITY_SIG_LOOKBACK: u64 = 3;

async fn run_rewards_network_scenario(
    initial_stakes: impl Into<Vec<u128>>,
    era_count: u64,
    time_out: u64, //seconds
    representative_node_index: usize,
    filtered_nodes_indices: &[usize],
    spec_override: ConfigsOverride,
) {
    trait AsU512Ext {
        fn into_u512(self) -> Ratio<U512>;
    }
    impl AsU512Ext for Ratio<u64> {
        fn into_u512(self) -> Ratio<U512> {
            Ratio::new(U512::from(*self.numer()), U512::from(*self.denom()))
        }
    }

    let initial_stakes = initial_stakes.into();

    // Instantiate the chain
    let mut fixture =
        TestFixture::new(InitialStakes::FromVec(initial_stakes), Some(spec_override)).await;

    for i in filtered_nodes_indices {
        let filtered_node = fixture.network.runners_mut().nth(*i).unwrap();
        filtered_node
            .reactor_mut()
            .inner_mut()
            .activate_failpoint(&FailpointActivation::new("finality_signature_creation"));
    }

    // Run the network for a specified number of eras
    // TODO: Consider replacing era duration estimate with actual chainspec value
    let timeout = Duration::from_secs(time_out);
    fixture
        .run_until_stored_switch_block_header(EraId::new(era_count - 1), timeout)
        .await;

    // DATA COLLECTION
    // Get the switch blocks and bid structs first
    let switch_blocks = SwitchBlocks::collect(fixture.network.nodes(), era_count);

    // Representative node
    // (this test should normally run a network at nominal performance with identical nodes)
    let representative_node = fixture
        .network
        .nodes()
        .values()
        .nth(representative_node_index)
        .unwrap();
    let representative_storage = &representative_node.main_reactor().storage;
    let representative_runtime = &representative_node.main_reactor().contract_runtime;

    // Recover highest completed block height
    let highest_completed_height = representative_storage
        .highest_complete_block_height()
        .expect("missing highest completed block");

    // Get all the blocks
    let blocks: Vec<Block> = (0..highest_completed_height + 1)
        .map(|i| {
            representative_storage
                .read_block_by_height(i)
                .expect("block not found")
        })
        .collect();

    let protocol_version = ProtocolVersion::from_parts(2, 0, 0);

    // Get total supply history
    let total_supply: Vec<U512> = (0..highest_completed_height + 1)
        .map(|height: u64| {
            let state_hash = *representative_storage
                .read_block_header_by_height(height, true)
                .expect("failure to read block header")
                .unwrap()
                .state_root_hash();
            let total_supply_req = TotalSupplyRequest::new(state_hash, protocol_version);
            let result = representative_runtime
                .data_access_layer()
                .total_supply(total_supply_req);

            if let TotalSupplyResult::Success { total_supply } = result {
                total_supply
            } else {
                panic!("expected success, not: {:?}", result);
            }
        })
        .collect();

    // Tiny helper function
    #[inline]
    fn add_to_rewards(
        recipient: PublicKey,
        reward: Ratio<U512>,
        rewards: &mut BTreeMap<PublicKey, Ratio<U512>>,
    ) {
        match rewards.get_mut(&recipient) {
            Some(value) => {
                *value += reward;
            }
            None => {
                rewards.insert(recipient, reward);
            }
        }
    }

    let mut recomputed_total_supply = BTreeMap::new();
    recomputed_total_supply.insert(0, Ratio::from(total_supply[0]));
    let recomputed_rewards: BTreeMap<_, _> = switch_blocks
        .headers
        .iter()
        .enumerate()
        .map(|(i, switch_block)| {
            if switch_block.is_genesis() || switch_block.height() > highest_completed_height {
                return (i, BTreeMap::new());
            }
            let mut recomputed_era_rewards = BTreeMap::new();
            if !switch_block.is_genesis() {
                let supply_carryover = recomputed_total_supply
                    .get(&(i - 1))
                    .copied()
                    .expect("expected prior recomputed supply value");
                recomputed_total_supply.insert(i, supply_carryover);
            }

            // It's not a genesis block, so we know there's something with a lower era id
            let previous_switch_block_height = switch_blocks.headers[i - 1].height();
            let current_era_slated_weights = match switch_blocks.headers[i - 1].clone_era_end() {
                Some(era_report) => era_report.next_era_validator_weights().clone(),
                _ => panic!("unexpectedly absent era report"),
            };
            let total_current_era_weights = current_era_slated_weights
                .iter()
                .fold(U512::zero(), move |acc, s| acc + s.1);
            let (previous_era_slated_weights, total_previous_era_weights) =
                if switch_blocks.headers[i - 1].is_genesis() {
                    (None, None)
                } else {
                    match switch_blocks.headers[i - 2].clone_era_end() {
                        Some(era_report) => {
                            let next_weights = era_report.next_era_validator_weights().clone();
                            let total_next_weights = next_weights
                                .iter()
                                .fold(U512::zero(), move |acc, s| acc + s.1);
                            (Some(next_weights), Some(total_next_weights))
                        }
                        _ => panic!("unexpectedly absent era report"),
                    }
                };

            // TODO: Investigate whether the rewards pay out for the signatures
            // _in the switch block itself_
            let rewarded_range =
                previous_switch_block_height as usize + 1..switch_block.height() as usize + 1;
            let rewarded_blocks = &blocks[rewarded_range];
            let block_reward = (Ratio::<U512>::one()
                - fixture
                    .chainspec
                    .core_config
                    .finality_signature_proportion
                    .into_u512())
                * recomputed_total_supply[&(i - 1)]
                * fixture
                    .chainspec
                    .core_config
                    .round_seigniorage_rate
                    .into_u512();
            let signatures_reward = fixture
                .chainspec
                .core_config
                .finality_signature_proportion
                .into_u512()
                * recomputed_total_supply[&(i - 1)]
                * fixture
                    .chainspec
                    .core_config
                    .round_seigniorage_rate
                    .into_u512();
            let previous_signatures_reward = if switch_blocks.headers[i - 1].is_genesis() {
                None
            } else {
                Some(
                    fixture
                        .chainspec
                        .core_config
                        .finality_signature_proportion
                        .into_u512()
                        * recomputed_total_supply[&(i - 2)]
                        * fixture
                            .chainspec
                            .core_config
                            .round_seigniorage_rate
                            .into_u512(),
                )
            };

            rewarded_blocks.iter().for_each(|block: &Block| {
                // Block production rewards
                let proposer = block.proposer().clone();
                add_to_rewards(proposer.clone(), block_reward, &mut recomputed_era_rewards);

                // Recover relevant finality signatures
                // TODO: Deal with the implicit assumption that lookback only look backs one
                // previous era
                block.rewarded_signatures().iter().enumerate().for_each(
                    |(offset, signatures_packed)| {
                        if block.height() as usize - offset - 1
                            <= previous_switch_block_height as usize
                            && !switch_blocks.headers[i - 1].is_genesis()
                        {
                            let rewarded_contributors = signatures_packed.to_validator_set(
                                previous_era_slated_weights
                                    .as_ref()
                                    .expect("expected previous era weights")
                                    .keys()
                                    .cloned()
                                    .collect::<BTreeSet<PublicKey>>(),
                            );
                            rewarded_contributors.iter().for_each(|contributor| {
                                let contributor_proportion = Ratio::new(
                                    previous_era_slated_weights
                                        .as_ref()
                                        .expect("expected previous era weights")
                                        .get(contributor)
                                        .copied()
                                        .expect("expected current era validator"),
                                    total_previous_era_weights
                                        .expect("expected total previous era weight"),
                                );
                                add_to_rewards(
                                    proposer.clone(),
                                    fixture.chainspec.core_config.finders_fee.into_u512()
                                        * contributor_proportion
                                        * previous_signatures_reward.unwrap(),
                                    &mut recomputed_era_rewards,
                                );
                                add_to_rewards(
                                    contributor.clone(),
                                    (Ratio::<U512>::one()
                                        - fixture.chainspec.core_config.finders_fee.into_u512())
                                        * contributor_proportion
                                        * previous_signatures_reward.unwrap(),
                                    &mut recomputed_era_rewards,
                                )
                            });
                        } else {
                            let rewarded_contributors = signatures_packed.to_validator_set(
                                current_era_slated_weights
                                    .keys()
                                    .cloned()
                                    .collect::<BTreeSet<PublicKey>>(),
                            );
                            rewarded_contributors.iter().for_each(|contributor| {
                                let contributor_proportion = Ratio::new(
                                    *current_era_slated_weights
                                        .get(contributor)
                                        .expect("expected current era validator"),
                                    total_current_era_weights,
                                );
                                add_to_rewards(
                                    proposer.clone(),
                                    fixture.chainspec.core_config.finders_fee.into_u512()
                                        * contributor_proportion
                                        * signatures_reward,
                                    &mut recomputed_era_rewards,
                                );
                                add_to_rewards(
                                    contributor.clone(),
                                    (Ratio::<U512>::one()
                                        - fixture.chainspec.core_config.finders_fee.into_u512())
                                        * contributor_proportion
                                        * signatures_reward,
                                    &mut recomputed_era_rewards,
                                );
                            });
                        }
                    },
                );
            });

            // Make sure we round just as we do in the real code, at the end of an era's
            // calculation, right before minting and transferring
            recomputed_era_rewards.iter_mut().for_each(|(_, reward)| {
                let truncated_reward = reward.trunc();
                *reward = truncated_reward;
                let era_end_supply = recomputed_total_supply
                    .get_mut(&i)
                    .expect("expected supply at end of era");
                *era_end_supply += truncated_reward;
            });

            (i, recomputed_era_rewards)
        })
        .collect();

    // Recalculated total supply is equal to observed total supply
    switch_blocks.headers.iter().for_each(|header| {
        if header.height() <= highest_completed_height {
            assert_eq!(
                Ratio::from(total_supply[header.height() as usize]),
                *(recomputed_total_supply
                    .get(&(header.era_id().value() as usize))
                    .expect("expected recalculated supply")),
                "total supply does not match at height {}",
                header.height()
            );
        }
    });

    // Recalculated rewards are equal to observed rewards; total supply increase is equal to total
    // rewards;
    recomputed_rewards.iter().for_each(|(era, rewards)| {
        if era > &0 && switch_blocks.headers[*era].height() <= highest_completed_height {
            let observed_total_rewards = match switch_blocks.headers[*era]
                .clone_era_end()
                .expect("expected EraEnd")
                .rewards()
            {
                Rewards::V1(v1_rewards) => v1_rewards
                    .iter()
                    .fold(U512::zero(), |acc, reward| U512::from(*reward.1) + acc),
                Rewards::V2(v2_rewards) => v2_rewards
                    .iter()
                    .fold(U512::zero(), |acc, reward| *reward.1 + acc),
            };
            let recomputed_total_rewards = rewards
                .iter()
                .fold(U512::zero(), |acc, x| x.1.to_integer() + acc);
            assert_eq!(
                Ratio::from(recomputed_total_rewards),
                Ratio::from(observed_total_rewards),
                "total rewards do not match at era {}",
                era
            );
            assert_eq!(
                Ratio::from(recomputed_total_rewards),
                recomputed_total_supply
                    .get(era)
                    .expect("expected recalculated supply")
                    - recomputed_total_supply
                        .get(&(era - 1))
                        .expect("expected recalculated supply"),
                "supply growth does not match rewards at era {}",
                era
            )
        }
    })
}

#[tokio::test]
#[cfg_attr(not(feature = "failpoints"), ignore)]
async fn run_reward_network_zug_all_finality_small_prime_five_eras() {
    run_rewards_network_scenario(
        PRIME_STAKES,
        5,
        TIME_OUT,
        REPRESENTATIVE_NODE_INDEX,
        &[],
        ConfigsOverride {
            consensus_protocol: CONSENSUS_ZUG,
            era_duration: TimeDiff::from_millis(ERA_DURATION),
            minimum_era_height: MIN_HEIGHT,
            minimum_block_time: TimeDiff::from_millis(BLOCK_TIME),
            round_seigniorage_rate: SEIGNIORAGE.into(),
            finders_fee: FINDERS_FEE_ZERO.into(),
            finality_signature_proportion: FINALITY_SIG_PROP_ONE.into(),
            signature_rewards_max_delay: FINALITY_SIG_LOOKBACK,
            ..Default::default()
        },
    )
    .await;
}

#[tokio::test]
#[cfg_attr(not(feature = "failpoints"), ignore)]
async fn run_reward_network_zug_all_finality_small_prime_five_eras_no_lookback() {
    run_rewards_network_scenario(
        PRIME_STAKES,
        5,
        TIME_OUT,
        REPRESENTATIVE_NODE_INDEX,
        &[],
        ConfigsOverride {
            consensus_protocol: CONSENSUS_ZUG,
            era_duration: TimeDiff::from_millis(ERA_DURATION),
            minimum_era_height: MIN_HEIGHT,
            minimum_block_time: TimeDiff::from_millis(BLOCK_TIME),
            round_seigniorage_rate: SEIGNIORAGE.into(),
            finders_fee: FINDERS_FEE_ZERO.into(),
            finality_signature_proportion: FINALITY_SIG_PROP_ONE.into(),
            signature_rewards_max_delay: 0,
            ..Default::default()
        },
    )
    .await;
}

#[tokio::test]
#[cfg_attr(not(feature = "failpoints"), ignore)]
async fn run_reward_network_zug_no_finality_small_nominal_five_eras() {
    run_rewards_network_scenario(
        [STAKE, STAKE, STAKE, STAKE, STAKE],
        5,
        TIME_OUT,
        REPRESENTATIVE_NODE_INDEX,
        &[],
        ConfigsOverride {
            consensus_protocol: CONSENSUS_ZUG,
            era_duration: TimeDiff::from_millis(ERA_DURATION),
            minimum_era_height: MIN_HEIGHT,
            minimum_block_time: TimeDiff::from_millis(BLOCK_TIME),
            round_seigniorage_rate: SEIGNIORAGE.into(),
            finders_fee: FINDERS_FEE_ZERO.into(),
            finality_signature_proportion: FINALITY_SIG_PROP_ZERO.into(),
            signature_rewards_max_delay: FINALITY_SIG_LOOKBACK,
            ..Default::default()
        },
    )
    .await;
}

#[tokio::test]
#[cfg_attr(not(feature = "failpoints"), ignore)]
async fn run_reward_network_zug_half_finality_half_finders_small_nominal_five_eras() {
    run_rewards_network_scenario(
        [STAKE, STAKE, STAKE, STAKE, STAKE],
        5,
        TIME_OUT,
        REPRESENTATIVE_NODE_INDEX,
        &[],
        ConfigsOverride {
            consensus_protocol: CONSENSUS_ZUG,
            era_duration: TimeDiff::from_millis(ERA_DURATION),
            minimum_era_height: MIN_HEIGHT,
            minimum_block_time: TimeDiff::from_millis(BLOCK_TIME),
            round_seigniorage_rate: SEIGNIORAGE.into(),
            finders_fee: FINDERS_FEE_HALF.into(),
            finality_signature_proportion: FINALITY_SIG_PROP_HALF.into(),
            signature_rewards_max_delay: FINALITY_SIG_LOOKBACK,
            ..Default::default()
        },
    )
    .await;
}

#[tokio::test]
#[cfg_attr(not(feature = "failpoints"), ignore)]
async fn run_reward_network_zug_half_finality_half_finders_small_nominal_five_eras_no_lookback() {
    run_rewards_network_scenario(
        [STAKE, STAKE, STAKE, STAKE, STAKE],
        5,
        TIME_OUT,
        REPRESENTATIVE_NODE_INDEX,
        &[],
        ConfigsOverride {
            consensus_protocol: CONSENSUS_ZUG,
            era_duration: TimeDiff::from_millis(ERA_DURATION),
            minimum_era_height: MIN_HEIGHT,
            minimum_block_time: TimeDiff::from_millis(BLOCK_TIME),
            round_seigniorage_rate: SEIGNIORAGE.into(),
            finders_fee: FINDERS_FEE_HALF.into(),
            finality_signature_proportion: FINALITY_SIG_PROP_HALF.into(),
            signature_rewards_max_delay: 0,
            ..Default::default()
        },
    )
    .await;
}

#[tokio::test]
#[cfg_attr(not(feature = "failpoints"), ignore)]
async fn run_reward_network_zug_all_finality_half_finders_small_nominal_five_eras_no_lookback() {
    run_rewards_network_scenario(
        [STAKE, STAKE, STAKE, STAKE, STAKE],
        5,
        TIME_OUT,
        REPRESENTATIVE_NODE_INDEX,
        &[],
        ConfigsOverride {
            consensus_protocol: CONSENSUS_ZUG,
            era_duration: TimeDiff::from_millis(ERA_DURATION),
            minimum_era_height: MIN_HEIGHT,
            minimum_block_time: TimeDiff::from_millis(BLOCK_TIME),
            round_seigniorage_rate: SEIGNIORAGE.into(),
            finders_fee: FINDERS_FEE_HALF.into(),
            finality_signature_proportion: FINALITY_SIG_PROP_ONE.into(),
            signature_rewards_max_delay: 0,
            ..Default::default()
        },
    )
    .await;
}

#[tokio::test]
#[cfg_attr(not(feature = "failpoints"), ignore)]
async fn run_reward_network_zug_all_finality_half_finders() {
    run_rewards_network_scenario(
        [
            STAKE, STAKE, STAKE, STAKE, STAKE, STAKE, STAKE, STAKE, STAKE, STAKE,
        ],
        ERA_COUNT,
        TIME_OUT,
        REPRESENTATIVE_NODE_INDEX,
        FILTERED_NODES_INDICES,
        ConfigsOverride {
            consensus_protocol: CONSENSUS_ZUG,
            era_duration: TimeDiff::from_millis(ERA_DURATION),
            minimum_era_height: MIN_HEIGHT,
            minimum_block_time: TimeDiff::from_millis(BLOCK_TIME),
            round_seigniorage_rate: SEIGNIORAGE.into(),
            finders_fee: FINDERS_FEE_HALF.into(),
            finality_signature_proportion: FINALITY_SIG_PROP_ONE.into(),
            signature_rewards_max_delay: FINALITY_SIG_LOOKBACK,
            ..Default::default()
        },
    )
    .await;
}

#[tokio::test]
#[cfg_attr(not(feature = "failpoints"), ignore)]
async fn run_reward_network_zug_all_finality_half_finders_five_eras() {
    run_rewards_network_scenario(
        [
            STAKE, STAKE, STAKE, STAKE, STAKE, STAKE, STAKE, STAKE, STAKE, STAKE,
        ],
        5,
        TIME_OUT,
        REPRESENTATIVE_NODE_INDEX,
        FILTERED_NODES_INDICES,
        ConfigsOverride {
            consensus_protocol: CONSENSUS_ZUG,
            era_duration: TimeDiff::from_millis(ERA_DURATION),
            minimum_era_height: MIN_HEIGHT,
            minimum_block_time: TimeDiff::from_millis(BLOCK_TIME),
            round_seigniorage_rate: SEIGNIORAGE.into(),
            finders_fee: FINDERS_FEE_HALF.into(),
            finality_signature_proportion: FINALITY_SIG_PROP_ONE.into(),
            signature_rewards_max_delay: FINALITY_SIG_LOOKBACK,
            ..Default::default()
        },
    )
    .await;
}

#[tokio::test]
#[cfg_attr(not(feature = "failpoints"), ignore)]
async fn run_reward_network_zug_all_finality_zero_finders() {
    run_rewards_network_scenario(
        [
            STAKE, STAKE, STAKE, STAKE, STAKE, STAKE, STAKE, STAKE, STAKE, STAKE,
        ],
        ERA_COUNT,
        TIME_OUT,
        REPRESENTATIVE_NODE_INDEX,
        FILTERED_NODES_INDICES,
        ConfigsOverride {
            consensus_protocol: CONSENSUS_ZUG,
            era_duration: TimeDiff::from_millis(ERA_DURATION),
            minimum_era_height: MIN_HEIGHT,
            minimum_block_time: TimeDiff::from_millis(BLOCK_TIME),
            round_seigniorage_rate: SEIGNIORAGE.into(),
            finders_fee: FINDERS_FEE_ZERO.into(),
            finality_signature_proportion: FINALITY_SIG_PROP_ONE.into(),
            signature_rewards_max_delay: FINALITY_SIG_LOOKBACK,
            ..Default::default()
        },
    )
    .await;
}

#[tokio::test]
#[cfg_attr(not(feature = "failpoints"), ignore)]
async fn run_reward_network_highway_all_finality_zero_finders() {
    run_rewards_network_scenario(
        [
            STAKE, STAKE, STAKE, STAKE, STAKE, STAKE, STAKE, STAKE, STAKE, STAKE,
        ],
        ERA_COUNT,
        TIME_OUT,
        REPRESENTATIVE_NODE_INDEX,
        FILTERED_NODES_INDICES,
        ConfigsOverride {
            consensus_protocol: CONSENSUS_HIGHWAY,
            era_duration: TimeDiff::from_millis(ERA_DURATION),
            minimum_era_height: MIN_HEIGHT,
            minimum_block_time: TimeDiff::from_millis(BLOCK_TIME),
            round_seigniorage_rate: SEIGNIORAGE.into(),
            finders_fee: FINDERS_FEE_ZERO.into(),
            finality_signature_proportion: FINALITY_SIG_PROP_ONE.into(),
            signature_rewards_max_delay: FINALITY_SIG_LOOKBACK,
            ..Default::default()
        },
    )
    .await;
}

#[tokio::test]
#[cfg_attr(not(feature = "failpoints"), ignore)]
async fn run_reward_network_highway_no_finality() {
    run_rewards_network_scenario(
        [
            STAKE, STAKE, STAKE, STAKE, STAKE, STAKE, STAKE, STAKE, STAKE, STAKE,
        ],
        ERA_COUNT,
        TIME_OUT,
        REPRESENTATIVE_NODE_INDEX,
        FILTERED_NODES_INDICES,
        ConfigsOverride {
            consensus_protocol: CONSENSUS_HIGHWAY,
            era_duration: TimeDiff::from_millis(ERA_DURATION),
            minimum_era_height: MIN_HEIGHT,
            minimum_block_time: TimeDiff::from_millis(BLOCK_TIME),
            round_seigniorage_rate: SEIGNIORAGE.into(),
            finders_fee: FINDERS_FEE_ZERO.into(),
            finality_signature_proportion: FINALITY_SIG_PROP_ZERO.into(),
            signature_rewards_max_delay: FINALITY_SIG_LOOKBACK,
            ..Default::default()
        },
    )
    .await;
}

#[tokio::test]
async fn block_vacancy() {
    let alice_stake = 200_000_000_000_u64;
    let bob_stake = 300_000_000_000_u64;
    let charlie_stake = 300_000_000_000_u64;
    let initial_stakes = InitialStakes::FromVec(vec![
        alice_stake.into(),
        bob_stake.into(),
        charlie_stake.into(),
    ]);

    let spec_override = ConfigsOverride {
        minimum_era_height: 2,
        lower_threshold: 5,
        upper_threshold: 10,
        max_standard_count: 1,
        max_staking_count: 1,
        max_install_count: 1,
        max_transfer_count: 1,
        ..Default::default()
    };

    let mut fixture = TestFixture::new(initial_stakes, Some(spec_override)).await;
    let alice_secret_key = Arc::clone(&fixture.node_contexts[0].secret_key);
    let alice_public_key = PublicKey::from(&*alice_secret_key);
    let bob_public_key = PublicKey::from(&*fixture.node_contexts[1].secret_key);
    let _charlie_public_key = PublicKey::from(&*fixture.node_contexts[2].secret_key);

    // Wait for all nodes to complete
    fixture.run_until_consensus_in_era(ERA_ONE, ONE_MIN).await;

    // Have Alice delegate to Bob.
    let alice_delegation_amount =
        U512::from(fixture.chainspec.core_config.minimum_delegation_amount);
    let mut deploy = Deploy::delegate(
        fixture.chainspec.network_config.name.clone(),
        fixture.system_contract_hash(AUCTION),
        bob_public_key.clone(),
        alice_public_key.clone(),
        alice_delegation_amount,
        Timestamp::now(),
        TimeDiff::from_seconds(60),
    );
    deploy.sign(&alice_secret_key);
    let txn = Transaction::Deploy(deploy);
    let txn_hash = txn.hash();

    // Inject the transaction and run the network until executed.
    fixture.inject_transaction(txn).await;
    fixture
        .run_until_executed_transaction(&txn_hash, TEN_SECS)
        .await;

    let price_for_era_1 = fixture.get_current_era_price();

    fixture.run_until_consensus_in_era(ERA_TWO, ONE_MIN).await;

    let actual_utilization_era_one = fixture.get_score_for_era(ERA_ONE);

    println!("{actual_utilization_era_one}");

    let expected_price =
        if actual_utilization_era_one > fixture.chainspec.vacancy_config.upper_threshold {
            price_for_era_1 + 1
        } else {
            price_for_era_1
        };

    fixture.check_price_for_era(ERA_TWO, expected_price);

    let price_for_era_two = fixture.get_current_era_price();

    fixture.run_until_consensus_in_era(ERA_THREE, ONE_MIN).await;

    let actual_utilization_for_era_two = fixture.get_score_for_era(ERA_TWO);

    // Since we don't send any deploys or transactions, this should be zero.
    assert!(actual_utilization_for_era_two.is_zero());

    // Since the utilization is zero we should expect a tick down in price.
    let expected_price = price_for_era_two - 1u8;
    fixture.check_price_for_era(ERA_THREE, expected_price);
}

#[tokio::test]
async fn should_raise_gas_price_to_ceiling() {
    let alice_stake = 200_000_000_000_u64;
    let bob_stake = 300_000_000_000_u64;
    let charlie_stake = 300_000_000_000_u64;
    let initial_stakes = InitialStakes::FromVec(vec![
        alice_stake.into(),
        bob_stake.into(),
        charlie_stake.into(),
    ]);

    let max_gas_price: u8 = 3;

    let spec_override = ConfigsOverride {
        minimum_era_height: 1,
        lower_threshold: 5,
        upper_threshold: 10,
        max_standard_count: 1,
        max_staking_count: 1,
        max_install_count: 1,
        max_transfer_count: 1,
        max_gas_price,
        ..Default::default()
    };

    let mut fixture = TestFixture::new(initial_stakes, Some(spec_override)).await;
    let alice_secret_key = Arc::clone(&fixture.node_contexts[0].secret_key);
    let alice_public_key = PublicKey::from(&*alice_secret_key);

    fixture
        .run_until_stored_switch_block_header(ERA_ONE, ONE_MIN)
        .await;

    let current_era_id = 2u64;
    let max_gas_price = fixture.chainspec.vacancy_config.max_gas_price;
    // Increase the utilization of the chain to above the upper threshold
    // for a few eras to ensure the gas price reaches the max but does not
    // exceed the max total price
    for era in current_era_id..=5 {
        let target_public_key = PublicKey::random(&mut fixture.rng);
        let mut native_transfer = Deploy::native_transfer(
            fixture.chainspec.network_config.name.clone(),
            alice_public_key.clone(),
            target_public_key,
            None,
            Timestamp::now(),
            TimeDiff::from_seconds(60),
            max_gas_price as u64,
        );

        native_transfer.sign(&alice_secret_key);
        let txn = Transaction::Deploy(native_transfer);

        fixture.inject_transaction(txn).await;
        let era_id = EraId::new(era);
        println!("{era_id}");
        fixture
            .run_until_stored_switch_block_header(era_id, ONE_MIN)
            .await;
    }

    let expected_gas_price = fixture.chainspec.vacancy_config.max_gas_price;
    let actual_gas_price = fixture
        .highest_complete_block()
        .maybe_current_gas_price()
        .unwrap();

    assert_eq!(expected_gas_price, actual_gas_price);

    let stopping_era = EraId::new(15);

    // Run until an arbitrarily far era with no load to ensure that the
    // gas price can reach the floor again.
    fixture
        .run_until_stored_switch_block_header(stopping_era, TWO_MIN)
        .await;

    let actual_gas_price = fixture
        .switch_block(stopping_era)
        .header()
        .current_gas_price();
    let expected_gas_price = fixture.chainspec.vacancy_config.min_gas_price;

    assert_eq!(expected_gas_price, actual_gas_price);
}<|MERGE_RESOLUTION|>--- conflicted
+++ resolved
@@ -58,11 +58,7 @@
     testing::{
         self, filter_reactor::FilterReactor, network::TestingNetwork, ConditionCheckReactor,
     },
-<<<<<<< HEAD
-    types::{AvailableBlockRange, BlockPayload, ExitCode, NodeId, SyncHandling},
-=======
     types::{BlockPayload, ExitCode, NodeId, SyncHandling},
->>>>>>> 73ad1d79
     utils::{External, Loadable, Source, RESOURCES_PATH},
     WithDir,
 };
@@ -1381,21 +1377,12 @@
     // Wait for all nodes to complete era 0.
     fixture.run_until_consensus_in_era(ERA_ONE, ONE_MIN).await;
 
-<<<<<<< HEAD
-    // Submit a deploy.
-    let mut deploy_alice_bob = Transaction::from(
-        Deploy::random_valid_native_transfer_without_deps(&mut fixture.rng),
-    );
-    let mut deploy_alice_bob_charlie = deploy_alice_bob.clone();
-    let mut deploy_bob_alice = deploy_alice_bob.clone();
-=======
     // Submit a transaction.
     let mut transaction_alice_bob = Transaction::from(
         Deploy::random_valid_native_transfer_without_deps(&mut fixture.rng),
     );
     let mut transaction_alice_bob_charlie = transaction_alice_bob.clone();
     let mut transaction_bob_alice = transaction_alice_bob.clone();
->>>>>>> 73ad1d79
 
     transaction_alice_bob.sign(&alice_secret_key);
     transaction_alice_bob.sign(&bob_secret_key);
@@ -1421,22 +1408,12 @@
         .collect();
     assert_ne!(bobs_original_approvals, expected_approvals);
 
-<<<<<<< HEAD
-    //    let deploy_hash = *DeployOrTransferHash::new(&deploy_alice_bob).deploy_hash();
-    let deploy_hash = deploy_alice_bob.hash();
-
-    for runner in fixture.network.runners_mut() {
-        let transaction = if runner.main_reactor().consensus().public_key() == &alice_public_key {
-            // Alice will propose the deploy signed by Alice and Bob.
-            deploy_alice_bob.clone()
-=======
     let transaction_hash = transaction_alice_bob.hash();
 
     for runner in fixture.network.runners_mut() {
         let transaction = if runner.main_reactor().consensus().public_key() == &alice_public_key {
             // Alice will propose the transaction signed by Alice and Bob.
             transaction_alice_bob.clone()
->>>>>>> 73ad1d79
         } else {
             // Bob will receive the transaction signed by Alice, Bob and Charlie.
             transaction_alice_bob_charlie.clone()
@@ -1463,11 +1440,7 @@
             runner
                 .main_reactor()
                 .storage()
-<<<<<<< HEAD
-                .read_execution_result(&deploy_hash)
-=======
                 .read_execution_result(&transaction_hash)
->>>>>>> 73ad1d79
                 .is_some()
         })
     };
@@ -1478,11 +1451,7 @@
         let maybe_dwa = runner
             .main_reactor()
             .storage()
-<<<<<<< HEAD
-            .get_transaction_with_finalized_approvals_by_hash(&deploy_hash);
-=======
             .get_transaction_with_finalized_approvals_by_hash(&transaction_hash);
->>>>>>> 73ad1d79
         let maybe_finalized_approvals = maybe_dwa
             .as_ref()
             .and_then(|dwa| dwa.1.clone())
