--- conflicted
+++ resolved
@@ -1,7 +1,7 @@
 use std::time::Duration;
 use tracing::{debug, error, info, trace};
 
-use casper_types::{BlockHash, Digest, EraId, EraReport, PublicKey, Timestamp};
+use casper_types::{BlockHash, BlockHeader, Digest, EraId, EraReport, PublicKey, Timestamp};
 
 use crate::{
     components::{
@@ -17,11 +17,7 @@
         upgrading_instruction::UpgradingInstruction, utils, validate::ValidateInstruction,
         MainEvent, MainReactor, ReactorState,
     },
-<<<<<<< HEAD
     types::{BlockPayload, FinalizedBlock, MetaBlockState},
-=======
-    types::{BlockHash, BlockHeader, BlockPayload, FinalizedBlock, MetaBlockState},
->>>>>>> ed60e32d
     NodeRng,
 };
 
@@ -412,22 +408,6 @@
         &mut self,
         effect_builder: EffectBuilder<MainEvent>,
     ) -> Result<Effects<MainEvent>, String> {
-<<<<<<< HEAD
-        info!("{:?}: committing upgrade", self.state);
-
-        // header of latest complete block, and that block needs to be switch block
-        let previous_block_header = match self
-            .storage
-            .read_highest_complete_block()
-            .map_err(|err| format!("Could not read highest complete block: {}", err))?
-        {
-            Some(highest_complete_block) => {
-                if highest_complete_block.is_switch_block() {
-                    highest_complete_block.take_header()
-                } else {
-                    return Err("Latest complete block is not a switch block".to_string());
-                }
-=======
         let header = match self.get_local_tip_header()? {
             Some(header) if header.is_switch_block() => header,
             Some(_) => {
@@ -435,48 +415,27 @@
             }
             None => {
                 return Err("No complete block found in storage".to_string());
->>>>>>> ed60e32d
             }
         };
 
-<<<<<<< HEAD
+        let network_name = self.chainspec.network_config.name.clone();
         match self.chainspec.upgrade_config_from_parts(
-            *previous_block_header.state_root_hash(),
-            previous_block_header.protocol_version(),
+            *header.state_root_hash(),
+            header.protocol_version(),
             self.chainspec.protocol_config.activation_point.era_id(),
             self.chainspec_raw_bytes.clone(),
-=======
-        let chainspec = &self.chainspec;
-        let chainspec_raw = self.chainspec_raw_bytes.clone();
-
-        info!("{:?}: attempting commit upgrade", self.state);
-        match chainspec.ee_upgrade_config(
-            *header.state_root_hash(),
-            header.protocol_version(),
-            chainspec.protocol_config.activation_point.era_id(),
-            chainspec_raw,
->>>>>>> ed60e32d
         ) {
             Ok(cfg) => match self.contract_runtime.commit_upgrade(cfg) {
                 Ok(success) => {
                     let post_state_hash = success.post_state_hash;
-                    info!(
-                        network_name = %chainspec.network_config.name,
-                        %post_state_hash,
-                        "{:?}: committed upgrade", self.state
-                    );
+                    info!(%network_name, %post_state_hash, "{:?}: committed upgrade", self.state);
 
                     let next_block_height = header.height() + 1;
                     self.initialize_contract_runtime(
                         next_block_height,
                         post_state_hash,
-<<<<<<< HEAD
-                        previous_block_header.block_hash(),
-                        *previous_block_header.accumulated_seed(),
-=======
                         header.block_hash(),
-                        header.accumulated_seed(),
->>>>>>> ed60e32d
+                        *header.accumulated_seed(),
                     );
 
                     let finalized_block = FinalizedBlock::new(
@@ -525,53 +484,10 @@
     }
 
     pub(super) fn should_commit_upgrade(&self) -> bool {
-<<<<<<< HEAD
-        // header of latest complete block, and that block needs to be switch block
-        let highest_switch_block_header = match self.storage.read_highest_complete_block() {
-            Ok(Some(highest_complete_block)) if highest_complete_block.is_switch_block() => {
-                highest_complete_block.take_header()
-            }
-            Ok(Some(_)) | Ok(None) => {
-                return false;
-            }
-            Err(error) => {
-                error!(
-                    "Could not read highest complete block from storage: {}",
-                    error
-                );
-                return false;
-            }
-        };
-
-        highest_switch_block_header.is_last_block_before_activation(&self.chainspec.protocol_config)
-    }
-
-    fn refresh_contract_runtime(&mut self) -> Result<(), String> {
-        match self.storage.read_highest_complete_block() {
-            Ok(Some(block)) => {
-                let block_header = block.header();
-                let block_height = block_header.height();
-                let state_root_hash = block_header.state_root_hash();
-                let block_hash = block_header.block_hash();
-                let accumulated_seed = *block_header.accumulated_seed();
-                self.initialize_contract_runtime(
-                    block_height + 1,
-                    *state_root_hash,
-                    block_hash,
-                    accumulated_seed,
-                );
-                Ok(())
-            }
-            Ok(None) => {
-                Ok(()) // noop
-            }
-            Err(error) => Err(format!("failed to read highest block: {}", error)),
-=======
         match self.get_local_tip_header() {
-            Ok(Some(block_header)) if block_header.is_switch_block() => self
-                .chainspec
-                .protocol_config
-                .is_last_block_before_activation(&block_header),
+            Ok(Some(block_header)) if block_header.is_switch_block() => {
+                block_header.is_last_block_before_activation(&self.chainspec.protocol_config)
+            }
             Ok(Some(_)) | Ok(None) => false,
             Err(msg) => {
                 error!("{:?}: {}", self.state, msg);
@@ -585,14 +501,13 @@
             let block_height = block_header.height();
             let state_root_hash = block_header.state_root_hash();
             let block_hash = block_header.block_hash();
-            let accumulated_seed = block_header.accumulated_seed();
+            let accumulated_seed = *block_header.accumulated_seed();
             self.initialize_contract_runtime(
                 block_height + 1,
                 *state_root_hash,
                 block_hash,
                 accumulated_seed,
             );
->>>>>>> ed60e32d
         }
         Ok(())
     }
