--- conflicted
+++ resolved
@@ -229,11 +229,7 @@
 
         let file = if !self.abbreviate_modules {
             meta.file()
-<<<<<<< HEAD
-                .or_else(|| field_visitor.module.as_deref())
-=======
-                .or(field_visitor.file.as_deref())
->>>>>>> 1d7aa544
+                .or(field_visitor.module.as_deref())
                 .unwrap_or_default()
                 .rsplit_once('/')
                 .map(|parts| parts.1)
