--- conflicted
+++ resolved
@@ -88,11 +88,10 @@
     /// Which consensus protocol to use.
     pub consensus_protocol: ConsensusProtocolName,
 
-<<<<<<< HEAD
     /// The maximum amount of delegators per validator.
     /// if the value is 0, there is no maximum capacity.
     pub max_delegators_per_validator: u32,
-=======
+
     /// The split in finality signature rewards between block producer and participating signers.
     #[data_size(skip)]
     pub finders_fee: Ratio<u64>,
@@ -103,7 +102,6 @@
 
     /// Lookback interval indicating which past block we are looking at to reward.
     pub rewards_lag: u64,
->>>>>>> cda34146
 }
 
 impl CoreConfig {
@@ -208,13 +206,10 @@
             strict_argument_checking,
             simultaneous_peer_requests,
             consensus_protocol,
-<<<<<<< HEAD
             max_delegators_per_validator: 0,
-=======
             finders_fee,
             finality_signature_proportion,
             rewards_lag,
->>>>>>> cda34146
         }
     }
 }
@@ -244,13 +239,10 @@
         buffer.extend(self.strict_argument_checking.to_bytes()?);
         buffer.extend(self.simultaneous_peer_requests.to_bytes()?);
         buffer.extend(self.consensus_protocol.to_bytes()?);
-<<<<<<< HEAD
         buffer.extend(self.max_delegators_per_validator.to_bytes()?);
-=======
         buffer.extend(self.finders_fee.to_bytes()?);
         buffer.extend(self.finality_signature_proportion.to_bytes()?);
         buffer.extend(self.rewards_lag.to_bytes()?);
->>>>>>> cda34146
         Ok(buffer)
     }
 
@@ -276,13 +268,10 @@
             + self.strict_argument_checking.serialized_length()
             + self.simultaneous_peer_requests.serialized_length()
             + self.consensus_protocol.serialized_length()
-<<<<<<< HEAD
             + self.max_delegators_per_validator.serialized_length()
-=======
             + self.finders_fee.serialized_length()
             + self.finality_signature_proportion.serialized_length()
             + self.rewards_lag.serialized_length()
->>>>>>> cda34146
     }
 }
 
@@ -308,13 +297,10 @@
         let (strict_argument_checking, remainder) = bool::from_bytes(remainder)?;
         let (simultaneous_peer_requests, remainder) = u32::from_bytes(remainder)?;
         let (consensus_protocol, remainder) = ConsensusProtocolName::from_bytes(remainder)?;
-<<<<<<< HEAD
         let (max_delegators_per_validator, remainder) = FromBytes::from_bytes(remainder)?;
-=======
         let (finders_fee, remainder) = Ratio::from_bytes(remainder)?;
         let (finality_signature_proportion, remainder) = Ratio::from_bytes(remainder)?;
         let (rewards_lag, remainder) = u64::from_bytes(remainder)?;
->>>>>>> cda34146
         let config = CoreConfig {
             era_duration,
             minimum_era_height,
@@ -335,13 +321,10 @@
             strict_argument_checking,
             simultaneous_peer_requests,
             consensus_protocol,
-<<<<<<< HEAD
             max_delegators_per_validator,
-=======
             finders_fee,
             finality_signature_proportion,
             rewards_lag,
->>>>>>> cda34146
         };
         Ok((config, remainder))
     }
