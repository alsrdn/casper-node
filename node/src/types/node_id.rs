use std::fmt::{self, Debug, Display, Formatter};

use datasize::DataSize;
<<<<<<< HEAD
use libp2p::PeerId;
#[cfg(test)]
use multihash::Multihash;
=======
use hex_fmt::HexFmt;
>>>>>>> e628e0a1
use once_cell::sync::Lazy;
#[cfg(test)]
use rand::Rng;
use serde::{de::Error as SerdeError, Deserialize, Deserializer, Serialize, Serializer};

#[cfg(test)]
use crate::testing::TestRng;
use crate::{rpcs::docs::DocExample, tls::KeyFingerprint};
use casper_types::check_summed_hex;

/// The network identifier for a node.
///
/// A node's ID is derived from the fingerprint of its TLS certificate.
#[derive(Clone, Copy, PartialEq, Eq, PartialOrd, Ord, Hash, DataSize)]
pub struct NodeId(KeyFingerprint);

impl NodeId {
    /// Generates a random instance using a `TestRng`.
    #[cfg(test)]
    pub(crate) fn random(rng: &mut TestRng) -> Self {
        Self(rng.gen())
    }

    /// Returns the raw bytes of the underlying hash of the ID.
    #[inline]
    pub fn hash_bytes(&self) -> &[u8] {
        self.0.as_ref()
    }
}

/// Used to serialize and deserialize `NodeID` where the (de)serializer isn't a human-readable type.
#[derive(Serialize, Deserialize)]
enum NodeIdAsBytes {
    Tls(KeyFingerprint),
}

/// Used to serialize and deserialize `NodeID` where the (de)serializer is a human-readable type.
#[derive(Serialize, Deserialize)]
enum NodeIdAsString {
    Tls(String),
}

impl Serialize for NodeId {
    fn serialize<S: Serializer>(&self, serializer: S) -> Result<S::Ok, S::Error> {
        if serializer.is_human_readable() {
<<<<<<< HEAD
            let helper = match self {
                NodeId::Tls(key_fingerprint) => {
                    NodeIdAsString::Tls(check_summed_hex::encode(key_fingerprint.as_ref()))
                }
                NodeId::P2p(peer_id) => NodeIdAsString::P2p(peer_id.to_base58()),
            };
            return helper.serialize(serializer);
=======
            NodeIdAsString::Tls(hex::encode(&self.0)).serialize(serializer)
        } else {
            NodeIdAsBytes::Tls(self.0).serialize(serializer)
>>>>>>> e628e0a1
        }
    }
}

impl<'de> Deserialize<'de> for NodeId {
    fn deserialize<D: Deserializer<'de>>(deserializer: D) -> Result<Self, D::Error> {
        if deserializer.is_human_readable() {
<<<<<<< HEAD
            let helper = NodeIdAsString::deserialize(deserializer)?;
            match helper {
                NodeIdAsString::Tls(hex_value) => {
                    let bytes = check_summed_hex::decode(&hex_value).map_err(D::Error::custom)?;
                    if bytes.len() != KeyFingerprint::LENGTH {
                        return Err(SerdeError::custom("wrong length"));
                    }
                    let mut array = [0_u8; KeyFingerprint::LENGTH];
                    array.copy_from_slice(bytes.as_slice());
                    return Ok(NodeId::Tls(KeyFingerprint::from(array)));
                }
                NodeIdAsString::P2p(b58_value) => {
                    let peer_id = PeerId::from_str(&b58_value).map_err(D::Error::custom)?;
                    return Ok(NodeId::P2p(peer_id));
                }
            }
        }
=======
            let NodeIdAsString::Tls(hex_value) = NodeIdAsString::deserialize(deserializer)?;
>>>>>>> e628e0a1

            let bytes = hex::decode(hex_value).map_err(D::Error::custom)?;
            if bytes.len() != KeyFingerprint::LENGTH {
                return Err(SerdeError::custom("wrong length"));
            }
            let mut array = [0_u8; KeyFingerprint::LENGTH];
            array.copy_from_slice(bytes.as_slice());

            Ok(NodeId(KeyFingerprint::from(array)))
        } else {
            let NodeIdAsBytes::Tls(key_fingerprint) = NodeIdAsBytes::deserialize(deserializer)?;
            Ok(NodeId(key_fingerprint))
        }
    }
}

static NODE_ID: Lazy<NodeId> =
    Lazy::new(|| NodeId(KeyFingerprint::from([1u8; KeyFingerprint::LENGTH])));

impl DocExample for NodeId {
    fn doc_example() -> &'static Self {
        &*NODE_ID
    }
}

impl Debug for NodeId {
    fn fmt(&self, formatter: &mut Formatter<'_>) -> fmt::Result {
<<<<<<< HEAD
        match self {
            NodeId::Tls(key_fingerprint) => write!(
                formatter,
                "NodeId::Tls({})",
                check_summed_hex::encode(key_fingerprint.as_ref())
            ),
            NodeId::P2p(peer_id) => write!(formatter, "PeerId::P2p({})", peer_id.to_base58()),
        }
=======
        write!(formatter, "NodeId({})", HexFmt(&self.0))
>>>>>>> e628e0a1
    }
}

impl Display for NodeId {
    fn fmt(&self, formatter: &mut Formatter<'_>) -> fmt::Result {
<<<<<<< HEAD
        match self {
            NodeId::Tls(key_fingerprint) => write!(
                formatter,
                "NodeId::Tls({:10})",
                check_summed_hex::encode(key_fingerprint.as_ref())
            ),
            NodeId::P2p(peer_id) => {
                let base58_peer_id = peer_id.to_base58();
                write!(
                    formatter,
                    "p2p:{}..{}",
                    &base58_peer_id[8..12],
                    &base58_peer_id[(base58_peer_id.len() - 4)..]
                )
            }
        }
=======
        write!(formatter, "tls:{:10}", HexFmt(&self.0))
>>>>>>> e628e0a1
    }
}

impl From<KeyFingerprint> for NodeId {
    fn from(id: KeyFingerprint) -> Self {
        NodeId(id)
    }
}

#[cfg(test)]
impl From<[u8; KeyFingerprint::LENGTH]> for NodeId {
    fn from(raw_bytes: [u8; KeyFingerprint::LENGTH]) -> Self {
        NodeId(KeyFingerprint::from(raw_bytes))
    }
}

#[cfg(test)]
mod test {
    use super::*;

    const EXAMPLE_HASH_RAW: [u8; 64] = [
        0x00, 0x01, 0x02, 0x03, 0x04, 0x05, 0x06, 0x07, 0x08, 0x09, 0x0a, 0x0b, 0x0c, 0x0d, 0x0e,
        0x0f, 0x10, 0x11, 0x12, 0x13, 0x14, 0x15, 0x16, 0x17, 0x18, 0x19, 0x1a, 0x1b, 0x1c, 0x1d,
        0x1e, 0x1f, 0x20, 0x21, 0x22, 0x23, 0x24, 0x25, 0x26, 0x27, 0x28, 0x29, 0x2a, 0x2b, 0x2c,
        0x2d, 0x2e, 0x2f, 0x30, 0x31, 0x32, 0x33, 0x34, 0x35, 0x36, 0x37, 0x38, 0x39, 0x3a, 0x3b,
        0x3c, 0x3d, 0x3e, 0x3f,
    ];

    #[test]
    fn serde_roundtrip_tls() {
        let mut rng = crate::new_rng();
        let node_id = NodeId::random(&mut rng);
        let serialized = bincode::serialize(&node_id).unwrap();
        let decoded = bincode::deserialize(&serialized).unwrap();
        assert_eq!(node_id, decoded);
    }

    #[test]
    fn bincode_known_specimen() {
        let node_id = NodeId::from(EXAMPLE_HASH_RAW);
        let serialized = bincode::serialize(&node_id).unwrap();

        // The bincode representation is a 4 byte tag of all zeros, followed by the hash bytes.
        let expected: [u8; 68] = [
            0x00, 0x00, 0x00, 0x00, 0x00, 0x01, 0x02, 0x03, 0x04, 0x05, 0x06, 0x07, 0x08, 0x09,
            0x0a, 0x0b, 0x0c, 0x0d, 0x0e, 0x0f, 0x10, 0x11, 0x12, 0x13, 0x14, 0x15, 0x16, 0x17,
            0x18, 0x19, 0x1a, 0x1b, 0x1c, 0x1d, 0x1e, 0x1f, 0x20, 0x21, 0x22, 0x23, 0x24, 0x25,
            0x26, 0x27, 0x28, 0x29, 0x2a, 0x2b, 0x2c, 0x2d, 0x2e, 0x2f, 0x30, 0x31, 0x32, 0x33,
            0x34, 0x35, 0x36, 0x37, 0x38, 0x39, 0x3a, 0x3b, 0x3c, 0x3d, 0x3e, 0x3f,
        ];

        assert_eq!(&expected[..], serialized.as_slice());
    }

    #[test]
    fn json_known_specimen() {
        let node_id = NodeId::from(EXAMPLE_HASH_RAW);
        let json_string = serde_json::to_string_pretty(&node_id).unwrap();

        let expected = "{\n  \"Tls\": \"000102030405060708090a0b0c0d0e0f101112131415161718191a1b1c1d1e1f202122232425262728292a2b2c2d2e2f303132333435363738393a3b3c3d3e3f\"\n}";
        assert_eq!(expected, json_string.as_str());
    }

    #[test]
    fn msgpack_default_settings_known_specimen() {
        let node_id = NodeId::from(EXAMPLE_HASH_RAW);

        let serialized = rmp_serde::to_vec(&node_id).unwrap();

        let expected: [u8; 132] = [
            129, 0, 217, 128, 48, 48, 48, 49, 48, 50, 48, 51, 48, 52, 48, 53, 48, 54, 48, 55, 48,
            56, 48, 57, 48, 97, 48, 98, 48, 99, 48, 100, 48, 101, 48, 102, 49, 48, 49, 49, 49, 50,
            49, 51, 49, 52, 49, 53, 49, 54, 49, 55, 49, 56, 49, 57, 49, 97, 49, 98, 49, 99, 49,
            100, 49, 101, 49, 102, 50, 48, 50, 49, 50, 50, 50, 51, 50, 52, 50, 53, 50, 54, 50, 55,
            50, 56, 50, 57, 50, 97, 50, 98, 50, 99, 50, 100, 50, 101, 50, 102, 51, 48, 51, 49, 51,
            50, 51, 51, 51, 52, 51, 53, 51, 54, 51, 55, 51, 56, 51, 57, 51, 97, 51, 98, 51, 99, 51,
            100, 51, 101, 51, 102,
        ];

        assert_eq!(serialized, expected);
    }

    #[test]
    fn json_roundtrip_tls() {
        let mut rng = crate::new_rng();
        let node_id = NodeId::random(&mut rng);
        let json_string = serde_json::to_string_pretty(&node_id).unwrap();
        let decoded = serde_json::from_str(&json_string).unwrap();
        assert_eq!(node_id, decoded);
    }
}<|MERGE_RESOLUTION|>--- conflicted
+++ resolved
@@ -1,13 +1,7 @@
 use std::fmt::{self, Debug, Display, Formatter};
 
 use datasize::DataSize;
-<<<<<<< HEAD
-use libp2p::PeerId;
-#[cfg(test)]
-use multihash::Multihash;
-=======
 use hex_fmt::HexFmt;
->>>>>>> e628e0a1
 use once_cell::sync::Lazy;
 #[cfg(test)]
 use rand::Rng;
@@ -16,8 +10,6 @@
 #[cfg(test)]
 use crate::testing::TestRng;
 use crate::{rpcs::docs::DocExample, tls::KeyFingerprint};
-use casper_types::check_summed_hex;
-
 /// The network identifier for a node.
 ///
 /// A node's ID is derived from the fingerprint of its TLS certificate.
@@ -53,19 +45,9 @@
 impl Serialize for NodeId {
     fn serialize<S: Serializer>(&self, serializer: S) -> Result<S::Ok, S::Error> {
         if serializer.is_human_readable() {
-<<<<<<< HEAD
-            let helper = match self {
-                NodeId::Tls(key_fingerprint) => {
-                    NodeIdAsString::Tls(check_summed_hex::encode(key_fingerprint.as_ref()))
-                }
-                NodeId::P2p(peer_id) => NodeIdAsString::P2p(peer_id.to_base58()),
-            };
-            return helper.serialize(serializer);
-=======
             NodeIdAsString::Tls(hex::encode(&self.0)).serialize(serializer)
         } else {
             NodeIdAsBytes::Tls(self.0).serialize(serializer)
->>>>>>> e628e0a1
         }
     }
 }
@@ -73,27 +55,7 @@
 impl<'de> Deserialize<'de> for NodeId {
     fn deserialize<D: Deserializer<'de>>(deserializer: D) -> Result<Self, D::Error> {
         if deserializer.is_human_readable() {
-<<<<<<< HEAD
-            let helper = NodeIdAsString::deserialize(deserializer)?;
-            match helper {
-                NodeIdAsString::Tls(hex_value) => {
-                    let bytes = check_summed_hex::decode(&hex_value).map_err(D::Error::custom)?;
-                    if bytes.len() != KeyFingerprint::LENGTH {
-                        return Err(SerdeError::custom("wrong length"));
-                    }
-                    let mut array = [0_u8; KeyFingerprint::LENGTH];
-                    array.copy_from_slice(bytes.as_slice());
-                    return Ok(NodeId::Tls(KeyFingerprint::from(array)));
-                }
-                NodeIdAsString::P2p(b58_value) => {
-                    let peer_id = PeerId::from_str(&b58_value).map_err(D::Error::custom)?;
-                    return Ok(NodeId::P2p(peer_id));
-                }
-            }
-        }
-=======
             let NodeIdAsString::Tls(hex_value) = NodeIdAsString::deserialize(deserializer)?;
->>>>>>> e628e0a1
 
             let bytes = hex::decode(hex_value).map_err(D::Error::custom)?;
             if bytes.len() != KeyFingerprint::LENGTH {
@@ -121,43 +83,13 @@
 
 impl Debug for NodeId {
     fn fmt(&self, formatter: &mut Formatter<'_>) -> fmt::Result {
-<<<<<<< HEAD
-        match self {
-            NodeId::Tls(key_fingerprint) => write!(
-                formatter,
-                "NodeId::Tls({})",
-                check_summed_hex::encode(key_fingerprint.as_ref())
-            ),
-            NodeId::P2p(peer_id) => write!(formatter, "PeerId::P2p({})", peer_id.to_base58()),
-        }
-=======
         write!(formatter, "NodeId({})", HexFmt(&self.0))
->>>>>>> e628e0a1
     }
 }
 
 impl Display for NodeId {
     fn fmt(&self, formatter: &mut Formatter<'_>) -> fmt::Result {
-<<<<<<< HEAD
-        match self {
-            NodeId::Tls(key_fingerprint) => write!(
-                formatter,
-                "NodeId::Tls({:10})",
-                check_summed_hex::encode(key_fingerprint.as_ref())
-            ),
-            NodeId::P2p(peer_id) => {
-                let base58_peer_id = peer_id.to_base58();
-                write!(
-                    formatter,
-                    "p2p:{}..{}",
-                    &base58_peer_id[8..12],
-                    &base58_peer_id[(base58_peer_id.len() - 4)..]
-                )
-            }
-        }
-=======
         write!(formatter, "tls:{:10}", HexFmt(&self.0))
->>>>>>> e628e0a1
     }
 }
 
