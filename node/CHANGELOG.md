--- conflicted
+++ resolved
@@ -18,13 +18,9 @@
 * Added `archival_sync` to `[node]` config section, along with archival syncing capabilities
 * Added `max_parallel_deploy_fetches` and `max_parallel_trie_fetches` config options to the `[node]` section to control how many requests are made in parallel while syncing.
 * Add capabilities for known nodes to slow down the reconnection process of outdated legacy nodes still out on the internet.
-<<<<<<< HEAD
 * Add `merkle_tree_hash_activation` to the chainspec to specify the first era in which the new Merkle tree-based hashing scheme is used.
-
-=======
 * `SIGUSR1` now only dumps the queue in the debug text format.
 * `enable_manual_sync` configuration parameter defaults to `true`.
->>>>>>> f0c66012
 
 ### Changed
 * Major rewrite of the contract runtime component.
