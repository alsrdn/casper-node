--- conflicted
+++ resolved
@@ -20,17 +20,10 @@
 base64 = "0.13.0"
 bincode = "1"
 bytes = "1.0.1"
-<<<<<<< HEAD
-casper-execution-engine = { version = "1.4.2", path = "../execution_engine" }
-casper-hashing = { version = "1.4.2", path = "../hashing" }
-casper-node-macros = { version = "1.4.2", path = "../node_macros" }
-casper-types = { version = "1.4.2", path = "../types", features = ["datasize", "gens", "json-schema"] }
-=======
 casper-execution-engine = { version = "1.4.3", path = "../execution_engine" }
 casper-node-macros = { version = "1.4.2", path = "../node_macros" }
 casper-hashing = { version = "1.4.2", path = "../hashing" }
 casper-types = { version = "1.4.5", path = "../types", features = ["datasize", "gens", "json-schema"] }
->>>>>>> 95b88587
 chrono = "0.4.10"
 datasize = { version = "0.2.9", features = ["detailed", "fake_clock-types", "futures-types", "smallvec-types"] }
 derive_more = "0.99.7"
