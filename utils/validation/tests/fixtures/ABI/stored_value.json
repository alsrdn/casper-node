--- conflicted
+++ resolved
@@ -40,21 +40,7 @@
         "value": {
           "AddressableEntity": {
             "package_hash": "contract-package-6464646464646464646464646464646464646464646464646464646464646464",
-<<<<<<< HEAD
             "byte_code_hash": "byte-code-6565656565656565656565656565656565656565656565656565656565656565",
-            "named_keys": [
-              {
-                "name": "hash",
-                "key": "hash-2b2b2b2b2b2b2b2b2b2b2b2b2b2b2b2b2b2b2b2b2b2b2b2b2b2b2b2b2b2b2b2b"
-              },
-              {
-                "name": "uref",
-                "key": "uref-1111111111111111111111111111111111111111111111111111111111111111-007"
-              }
-            ],
-=======
-            "byte_code_hash": "contract-wasm-6565656565656565656565656565656565656565656565656565656565656565",
->>>>>>> 731ae80d
             "entry_points": [
               {
                 "name": "public_entry_point_func",
