--- conflicted
+++ resolved
@@ -1,14 +1,7 @@
+use casper_types::{account::AccountHash, U512};
 use clap::ArgMatches;
 
-<<<<<<< HEAD
-use casper_engine_test_support::{DeployItemBuilder, ExecuteRequestBuilder, LmdbWasmTestBuilder};
-use casper_storage::global_state::shared::{transform::Transform, AdditiveMap};
-use casper_types::{
-    account::AccountHash, runtime_args, system::mint, AsymmetricType, Key, PublicKey, RuntimeArgs,
-    U512,
-=======
 use casper_engine_test_support::LmdbWasmTestBuilder;
-use casper_types::{account::AccountHash, U512};
 
 use crate::{
     generic::{
@@ -16,7 +9,6 @@
         update_from_config,
     },
     utils::hash_from_str,
->>>>>>> 9404286b
 };
 
 pub(crate) fn generate_balances_update(matches: &ArgMatches<'_>) {
