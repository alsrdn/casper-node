--- conflicted
+++ resolved
@@ -233,8 +233,6 @@
                 ),
             ]
     });
-<<<<<<< HEAD
-=======
 }
 
 pub mod chainspec_protocol_version {
@@ -289,5 +287,4 @@
     fn chainspec_toml_replacement(updated_activation_point: &str) -> String {
         format!(r#"$1 {}"#, updated_activation_point)
     }
->>>>>>> e4e700e4
 }