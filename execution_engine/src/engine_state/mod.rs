//!  This module contains all the execution related code.
pub mod balance;
pub mod checksum_registry;
pub mod deploy_item;
pub mod engine_config;
pub mod era_validators;
mod error;
pub mod execute_request;
pub(crate) mod execution_kind;
pub mod execution_result;
pub mod genesis;
pub mod get_bids;
mod prune;
pub mod query;
pub mod run_genesis_request;
pub mod step;
pub mod system_contract_registry;
mod transfer;
pub mod upgrade;

use itertools::Itertools;

use std::{
    cell::RefCell,
    collections::{btree_map::Entry, BTreeMap, BTreeSet},
    convert::TryFrom,
    rc::Rc,
};

use num_rational::Ratio;
use num_traits::Zero;
use once_cell::sync::Lazy;
use tracing::{debug, error, trace, warn};

use casper_storage::{
    data_access_layer::DataAccessLayer,
    global_state::{
        self,
        state::{
            lmdb::LmdbGlobalState, scratch::ScratchGlobalState, CommitProvider, StateProvider,
            StateReader,
        },
        trie::{merkle_proof::TrieMerkleProof, TrieRaw},
        trie_store::operations::PruneResult as GlobalStatePruneResult,
    },
};

use casper_types::{
    account::{Account, AccountHash},
    addressable_entity::{AssociatedKeys, NamedKeys},
    bytesrepr::ToBytes,
    execution::Effects,
    package::{EntityVersions, Groups, PackageKind, PackageKindTag, PackageStatus},
    system::{
        auction::{
            BidAddr, BidKind, EraValidators, UnbondingPurse, ValidatorBid, WithdrawPurse,
            ARG_ERA_END_TIMESTAMP_MILLIS, ARG_EVICTED_VALIDATORS, ARG_VALIDATOR,
            ARG_VALIDATOR_PUBLIC_KEYS, AUCTION_DELAY_KEY, ERA_ID_KEY, LOCKED_FUNDS_PERIOD_KEY,
            SEIGNIORAGE_RECIPIENTS_SNAPSHOT_KEY, UNBONDING_DELAY_KEY, VALIDATOR_SLOTS_KEY,
        },
        handle_payment::{self, ACCUMULATION_PURSE_KEY},
        mint::{self, ROUND_SEIGNIORAGE_RATE_KEY},
        AUCTION, HANDLE_PAYMENT, MINT, STANDARD_PAYMENT,
    },
    AccessRights, AddressableEntity, AddressableEntityHash, ApiError, BlockTime, ByteCodeHash,
    CLValue, ChainspecRegistry, DeployHash, DeployInfo, Digest, EntryPoints, EraId,
    ExecutableDeployItem, FeeHandling, Gas, Key, KeyTag, Motes, Package, PackageHash, Phase,
    ProtocolVersion, PublicKey, RuntimeArgs, StoredValue, Tagged, URef, UpgradeConfig, U512,
};

use self::transfer::NewTransferTargetMode;
pub use self::{
    balance::{BalanceRequest, BalanceResult},
    checksum_registry::ChecksumRegistry,
    deploy_item::DeployItem,
    engine_config::{
        EngineConfig, EngineConfigBuilder, DEFAULT_MAX_QUERY_DEPTH,
        DEFAULT_MAX_RUNTIME_CALL_STACK_HEIGHT,
    },
    era_validators::{GetEraValidatorsError, GetEraValidatorsRequest},
    error::Error,
    execute_request::ExecuteRequest,
    execution::Error as ExecError,
    execution_result::{ExecutionResult, ForcedTransferResult},
    genesis::{ExecConfig, GenesisConfig, GenesisSuccess},
    get_bids::{GetBidsRequest, GetBidsResult},
    prune::{PruneConfig, PruneResult},
    query::{QueryRequest, QueryResult},
    run_genesis_request::RunGenesisRequest,
    step::{SlashItem, StepError, StepRequest, StepSuccess},
    system_contract_registry::SystemContractRegistry,
    transfer::{TransferArgs, TransferRuntimeArgsBuilder, TransferTargetMode},
    upgrade::UpgradeSuccess,
};
use crate::{
    engine_state::{
        execution_kind::ExecutionKind,
        execution_result::{ExecutionResultBuilder, ExecutionResults},
        genesis::GenesisInstaller,
        upgrade::{ProtocolUpgradeError, SystemUpgrader},
    },
    execution::{self, AddressGenerator, DirectSystemContractCall, Executor},
    runtime::RuntimeStack,
    system::auction,
    tracking_copy::{TrackingCopy, TrackingCopyExt},
};

const DEFAULT_ADDRESS: [u8; 32] = [0; 32];
/// The maximum amount of motes that payment code execution can cost.
pub const MAX_PAYMENT_AMOUNT: u64 = 2_500_000_000;
/// The maximum amount of gas a payment code can use.
///
/// This value also indicates the minimum balance of the main purse of an account when
/// executing payment code, as such amount is held as collateral to compensate for
/// code execution.
pub static MAX_PAYMENT: Lazy<U512> = Lazy::new(|| U512::from(MAX_PAYMENT_AMOUNT));

/// A special contract wasm hash for contracts representing Accounts.
pub static ACCOUNT_BYTE_CODE_HASH: Lazy<ByteCodeHash> =
    Lazy::new(|| ByteCodeHash::new(DEFAULT_ADDRESS));

/// Gas/motes conversion rate of wasmless transfer cost is always 1 regardless of what user wants to
/// pay.
pub const WASMLESS_TRANSFER_FIXED_GAS_PRICE: u64 = 1;

/// Main implementation of an execution engine state.
///
/// Takes an engine's configuration and a provider of a state (aka the global state) to operate on.
/// Methods implemented on this structure are the external API intended to be used by the users such
/// as the node, test framework, and others.
#[derive(Debug)]
pub struct EngineState<S> {
    config: EngineConfig,
    state: S,
}

impl EngineState<ScratchGlobalState> {
    /// Returns the inner state
    pub fn into_inner(self) -> ScratchGlobalState {
        self.state
    }
}

impl EngineState<DataAccessLayer<LmdbGlobalState>> {
    /// Gets underlyng LmdbGlobalState
    pub fn get_state(&self) -> &DataAccessLayer<LmdbGlobalState> {
        &self.state
    }

    /// Flushes the LMDB environment to disk when manual sync is enabled in the config.toml.
    pub fn flush_environment(&self) -> Result<(), global_state::error::Error> {
        if self.state.state().environment().is_manual_sync_enabled() {
            self.state.state().environment().sync()?
        }
        Ok(())
    }

    /// Provide a local cached-only version of engine-state.
    pub fn get_scratch_engine_state(&self) -> EngineState<ScratchGlobalState> {
        EngineState {
            config: self.config.clone(),
            state: self.state.state().create_scratch(),
        }
    }

    /// Writes state cached in an `EngineState<ScratchEngineState>` to LMDB.
    pub fn write_scratch_to_db(
        &self,
        state_root_hash: Digest,
        scratch_global_state: ScratchGlobalState,
    ) -> Result<Digest, Error> {
        let (stored_values, keys_to_prune) = scratch_global_state.into_inner();

        let post_state_hash = self
            .state
            .state()
            .put_stored_values(state_root_hash, stored_values)?;

        if keys_to_prune.is_empty() {
            return Ok(post_state_hash);
        }
        let prune_keys = keys_to_prune.iter().cloned().collect_vec();
        match self.state.state().prune_keys(post_state_hash, &prune_keys) {
            Ok(result) => match result {
                GlobalStatePruneResult::Pruned(post_state_hash) => Ok(post_state_hash),
                GlobalStatePruneResult::DoesNotExist => Err(Error::FailedToPrune(prune_keys)),
                GlobalStatePruneResult::RootNotFound => Err(Error::RootNotFound(post_state_hash)),
            },
            Err(err) => Err(err.into()),
        }
    }
}

impl EngineState<LmdbGlobalState> {
    /// Gets underlying LmdbGlobalState
    pub fn get_state(&self) -> &LmdbGlobalState {
        &self.state
    }

    /// Flushes the LMDB environment to disk when manual sync is enabled in the config.toml.
    pub fn flush_environment(&self) -> Result<(), global_state::error::Error> {
        if self.state.environment().is_manual_sync_enabled() {
            self.state.environment().sync()?
        }
        Ok(())
    }

    /// Provide a local cached-only version of engine-state.
    pub fn get_scratch_engine_state(&self) -> EngineState<ScratchGlobalState> {
        EngineState {
            config: self.config.clone(),
            state: self.state.create_scratch(),
        }
    }

    /// Writes state cached in an `EngineState<ScratchEngineState>` to LMDB.
    pub fn write_scratch_to_db(
        &self,
        state_root_hash: Digest,
        scratch_global_state: ScratchGlobalState,
    ) -> Result<Digest, Error> {
        let (stored_values, keys_to_prune) = scratch_global_state.into_inner();
        let post_state_hash = match self.state.put_stored_values(state_root_hash, stored_values) {
            Ok(root_hash) => root_hash,
            Err(err) => {
                return Err(err.into());
            }
        };
        if keys_to_prune.is_empty() {
            return Ok(post_state_hash);
        }
        let prune_keys = keys_to_prune.iter().cloned().collect_vec();
        match self.state.prune_keys(post_state_hash, &prune_keys) {
            Ok(result) => match result {
                GlobalStatePruneResult::Pruned(post_state_hash) => Ok(post_state_hash),
                GlobalStatePruneResult::DoesNotExist => Err(Error::FailedToPrune(prune_keys)),
                GlobalStatePruneResult::RootNotFound => Err(Error::RootNotFound(post_state_hash)),
            },
            Err(err) => Err(err.into()),
        }
    }
}

impl<S> EngineState<S>
where
    S: StateProvider + CommitProvider,
    S::Error: Into<execution::Error>,
{
    /// Creates new engine state.
    pub fn new(state: S, config: EngineConfig) -> EngineState<S> {
        EngineState { config, state }
    }

    /// Returns engine config.
    pub fn config(&self) -> &EngineConfig {
        &self.config
    }

    /// Updates current engine config with a new instance.
    pub fn update_config(&mut self, new_config: EngineConfig) {
        self.config = new_config
    }

    /// Commits genesis process.
    ///
    /// This process is run only once per network to initiate the system. By definition users are
    /// unable to execute smart contracts on a network without a genesis.
    ///
    /// Takes genesis configuration passed through [`ExecConfig`] and creates the system contracts,
    /// sets up the genesis accounts, and sets up the auction state based on that. At the end of
    /// the process, [`SystemContractRegistry`] is persisted under the special global state space
    /// [`Key::SystemContractRegistry`].
    ///
    /// Returns a [`GenesisSuccess`] for a successful operation, or an error otherwise.
    pub fn commit_genesis(
        &self,
        genesis_config_hash: Digest,
        protocol_version: ProtocolVersion,
        ee_config: &ExecConfig,
        chainspec_registry: ChainspecRegistry,
    ) -> Result<GenesisSuccess, Error> {
        // Preliminaries
        let initial_root_hash = self.state.empty_root();

        let tracking_copy = match self.tracking_copy(initial_root_hash) {
            Ok(Some(tracking_copy)) => Rc::new(RefCell::new(tracking_copy)),
            // NOTE: As genesis is run once per instance condition below is considered programming
            // error
            Ok(None) => panic!("state has not been initialized properly"),
            Err(error) => return Err(error),
        };

        let mut genesis_installer: GenesisInstaller<S> = GenesisInstaller::new(
            genesis_config_hash,
            protocol_version,
            ee_config.clone(),
            tracking_copy,
        );

        genesis_installer.install(chainspec_registry)?;

        // Commit the transforms.
        let effects = genesis_installer.finalize();

        let post_state_hash = self
            .state
            .commit(initial_root_hash, effects.clone())
            .map_err(Into::<execution::Error>::into)?;

        // Return the result
        Ok(GenesisSuccess {
            post_state_hash,
            effects,
        })
    }

    /// Commits upgrade.
    ///
    /// This process applies changes to the global state.
    ///
    /// Returns [`UpgradeSuccess`].
    pub fn commit_upgrade(&self, upgrade_config: UpgradeConfig) -> Result<UpgradeSuccess, Error> {
        // per specification:
        // https://casperlabs.atlassian.net/wiki/spaces/EN/pages/139854367/Upgrading+System+Contracts+Specification

        // 3.1.1.1.1.1 validate pre state hash exists
        // 3.1.2.1 get a tracking_copy at the provided pre_state_hash
        let pre_state_hash = upgrade_config.pre_state_hash();
        let tracking_copy = match self.tracking_copy(pre_state_hash)? {
            Some(tracking_copy) => Rc::new(RefCell::new(tracking_copy)),
            None => return Err(Error::RootNotFound(pre_state_hash)),
        };

        // 3.1.1.1.1.2 current protocol version is required
        let current_protocol_version = upgrade_config.current_protocol_version();

        // 3.1.1.1.1.3 activation point is not currently used by EE; skipping
        // 3.1.1.1.1.4 upgrade point protocol version validation
        let new_protocol_version = upgrade_config.new_protocol_version();

        let upgrade_check_result =
            current_protocol_version.check_next_version(&new_protocol_version);

        if upgrade_check_result.is_invalid() {
            return Err(Error::InvalidProtocolVersion(new_protocol_version));
        }

        let registry = if let Ok(registry) = tracking_copy.borrow_mut().get_system_contracts() {
            registry
        } else {
            // Check the upgrade config for the registry
            let upgrade_registry = upgrade_config
                .global_state_update()
                .get(&Key::SystemContractRegistry)
                .ok_or_else(|| {
                    error!("Registry is absent in upgrade config");
                    Error::ProtocolUpgrade(ProtocolUpgradeError::FailedToCreateSystemRegistry)
                })?
                .to_owned();
            if let StoredValue::CLValue(cl_registry) = upgrade_registry {
                CLValue::into_t::<SystemContractRegistry>(cl_registry).map_err(|error| {
                    let error_msg = format!("Conversion to system registry failed: {:?}", error);
                    error!("{}", error_msg);
                    Error::Bytesrepr(error_msg)
                })?
            } else {
                error!("Failed to create registry as StoreValue in upgrade config is not CLValue");
                return Err(Error::ProtocolUpgrade(
                    ProtocolUpgradeError::FailedToCreateSystemRegistry,
                ));
            }
        };

        let mint_hash = registry.get(MINT).ok_or_else(|| {
            error!("Missing system mint contract hash");
            Error::MissingSystemContractHash(MINT.to_string())
        })?;
        let auction_hash = registry.get(AUCTION).ok_or_else(|| {
            error!("Missing system auction contract hash");
            Error::MissingSystemContractHash(AUCTION.to_string())
        })?;
        let standard_payment_hash = registry.get(STANDARD_PAYMENT).ok_or_else(|| {
            error!("Missing system standard payment contract hash");
            Error::MissingSystemContractHash(STANDARD_PAYMENT.to_string())
        })?;
        let handle_payment_hash = registry.get(HANDLE_PAYMENT).ok_or_else(|| {
            error!("Missing system handle payment contract hash");
            Error::MissingSystemContractHash(HANDLE_PAYMENT.to_string())
        })?;

        // Write the chainspec registry to global state
        let cl_value_chainspec_registry =
            CLValue::from_t(upgrade_config.chainspec_registry().clone())
                .map_err(|error| Error::Bytesrepr(error.to_string()))?;

        tracking_copy.borrow_mut().write(
            Key::ChainspecRegistry,
            StoredValue::CLValue(cl_value_chainspec_registry),
        );

        // Cycle through the system contracts and update
        // their metadata if there is a change in entry points.
        let system_upgrader: SystemUpgrader<S> = SystemUpgrader::new(
            new_protocol_version,
            current_protocol_version,
            tracking_copy.clone(),
        );

        system_upgrader.migrate_system_account(pre_state_hash)?;

        system_upgrader
            .create_accumulation_purse_if_required(handle_payment_hash, &self.config)
            .map_err(Error::ProtocolUpgrade)?;

        system_upgrader
            .refresh_system_contracts(
                mint_hash,
                auction_hash,
                handle_payment_hash,
                standard_payment_hash,
            )
            .map_err(Error::ProtocolUpgrade)?;

        // 3.1.1.1.1.7 new total validator slots is optional
        if let Some(new_validator_slots) = upgrade_config.new_validator_slots() {
            // 3.1.2.4 if new total validator slots is provided, update auction contract state
            let auction_contract = tracking_copy.borrow_mut().get_contract(*auction_hash)?;

            let validator_slots_key = auction_contract
                .named_keys()
                .get(VALIDATOR_SLOTS_KEY)
                .expect("validator_slots key must exist in auction contract's named keys");
            let value = StoredValue::CLValue(
                CLValue::from_t(new_validator_slots)
                    .map_err(|_| Error::Bytesrepr("new_validator_slots".to_string()))?,
            );
            tracking_copy
                .borrow_mut()
                .write(*validator_slots_key, value);
        }

        if let Some(new_auction_delay) = upgrade_config.new_auction_delay() {
            debug!(%new_auction_delay, "Auction delay changed as part of the upgrade");
            let auction_contract = tracking_copy.borrow_mut().get_contract(*auction_hash)?;

            let auction_delay_key = auction_contract
                .named_keys()
                .get(AUCTION_DELAY_KEY)
                .expect("auction_delay key must exist in auction contract's named keys");
            let value = StoredValue::CLValue(
                CLValue::from_t(new_auction_delay)
                    .map_err(|_| Error::Bytesrepr("new_auction_delay".to_string()))?,
            );
            tracking_copy.borrow_mut().write(*auction_delay_key, value);
        }

        if let Some(new_locked_funds_period) = upgrade_config.new_locked_funds_period_millis() {
            let auction_contract = tracking_copy.borrow_mut().get_contract(*auction_hash)?;

            let locked_funds_period_key = auction_contract
                .named_keys()
                .get(LOCKED_FUNDS_PERIOD_KEY)
                .expect("locked_funds_period key must exist in auction contract's named keys");
            let value = StoredValue::CLValue(
                CLValue::from_t(new_locked_funds_period)
                    .map_err(|_| Error::Bytesrepr("new_locked_funds_period".to_string()))?,
            );
            tracking_copy
                .borrow_mut()
                .write(*locked_funds_period_key, value);
        }

        if let Some(new_round_seigniorage_rate) = upgrade_config.new_round_seigniorage_rate() {
            let new_round_seigniorage_rate: Ratio<U512> = {
                let (numer, denom) = new_round_seigniorage_rate.into();
                Ratio::new(numer.into(), denom.into())
            };

            let mint_contract = tracking_copy.borrow_mut().get_contract(*mint_hash)?;

            let locked_funds_period_key = mint_contract
                .named_keys()
                .get(ROUND_SEIGNIORAGE_RATE_KEY)
                .expect("round_seigniorage_rate key must exist in mint contract's named keys");
            let value = StoredValue::CLValue(
                CLValue::from_t(new_round_seigniorage_rate)
                    .map_err(|_| Error::Bytesrepr("new_round_seigniorage_rate".to_string()))?,
            );
            tracking_copy
                .borrow_mut()
                .write(*locked_funds_period_key, value);
        }

        // One time upgrade of existing bids
        {
            let mut borrow = tracking_copy.borrow_mut();
            if let Ok(existing_bid_keys) = borrow.get_keys(&KeyTag::Bid) {
                for key in existing_bid_keys {
                    if let Some(StoredValue::Bid(existing_bid)) =
                        borrow.get(&key).map_err(|err| err.into())?
                    {
                        // prune away the original record, we don't need it anymore
                        borrow.prune(key);

                        if existing_bid.staked_amount().is_zero() {
                            // the previous logic enforces unbonding all delegators of
                            // a validator that reduced their personal stake to 0 (and we have
                            // various existent tests that prove this), thus there is no need
                            // to handle the complicated hypothetical case of one or more
                            // delegator stakes being > 0 if the validator stake is 0.
                            //
                            // tl;dr this is a "zombie" bid and we don't need to continue
                            // carrying it forward at tip.
                            continue;
                        }

                        let validator_public_key = existing_bid.validator_public_key();
                        let validator_bid_addr = BidAddr::from(validator_public_key.clone());
                        let validator_bid = ValidatorBid::from(*existing_bid.clone());
                        borrow.write(
                            validator_bid_addr.into(),
                            StoredValue::BidKind(BidKind::Validator(Box::new(validator_bid))),
                        );

                        let delegators = existing_bid.delegators().clone();
                        for (_, delegator) in delegators {
                            let delegator_bid_addr = BidAddr::new_from_public_keys(
                                validator_public_key,
                                Some(delegator.delegator_public_key()),
                            );
                            // the previous code was removing a delegator bid from the embedded
                            // collection within their validator's bid when the delegator fully
                            // unstaked, so technically we don't need to check for 0 balance here.
                            // However, since it is low effort to check, doing it just to be sure.
                            if !delegator.staked_amount().is_zero() {
                                borrow.write(
                                    delegator_bid_addr.into(),
                                    StoredValue::BidKind(BidKind::Delegator(Box::new(delegator))),
                                );
                            }
                        }
                    }
                }
            }
        }

        // apply accepted global state updates (if any)
        for (key, value) in upgrade_config.global_state_update() {
            tracking_copy.borrow_mut().write(*key, value.clone());
        }

        // This is a one time data transformation which will be removed
        // in a following upgrade.
        // TODO: CRef={https://github.com/casper-network/casper-node/issues/2479}
        {
            let withdraw_keys = tracking_copy
                .borrow_mut()
                .get_keys(&KeyTag::Withdraw)
                .map_err(|_| Error::FailedToGetKeys(KeyTag::Withdraw))?;

            let (unbonding_delay, current_era_id) = {
                let auction_contract = tracking_copy.borrow_mut().get_contract(*auction_hash)?;

                let unbonding_delay_key = auction_contract
                    .named_keys()
                    .get(UNBONDING_DELAY_KEY)
                    .expect("unbonding_delay key must exist in auction contract's named keys");
                let delay = tracking_copy
                    .borrow_mut()
                    .read(unbonding_delay_key)
                    .map_err(|error| error.into())?
                    .ok_or(Error::FailedToRetrieveUnbondingDelay)?
                    .into_cl_value()
                    .ok_or_else(|| Error::Bytesrepr("unbonding_delay".to_string()))?
                    .into_t::<u64>()
                    .map_err(execution::Error::from)?;

                let era_id_key = auction_contract
                    .named_keys()
                    .get(ERA_ID_KEY)
                    .expect("era_id key must exist in auction contract's named keys");

                let era_id = tracking_copy
                    .borrow_mut()
                    .read(era_id_key)
                    .map_err(|error| error.into())?
                    .ok_or(Error::FailedToRetrieveEraId)?
                    .into_cl_value()
                    .ok_or_else(|| Error::Bytesrepr("era_id".to_string()))?
                    .into_t::<EraId>()
                    .map_err(execution::Error::from)?;

                (delay, era_id)
            };

            for key in withdraw_keys {
                // Transform only those withdraw purses that are still to be
                // processed in the unbonding queue.
                let withdraw_purses = tracking_copy
                    .borrow_mut()
                    .read(&key)
                    .map_err(|_| Error::FailedToGetKeys(KeyTag::Withdraw))?
                    .ok_or(Error::FailedToGetStoredWithdraws)?
                    .into_withdraw()
                    .ok_or(Error::FailedToGetWithdrawPurses)?;

                // Ensure that sufficient balance exists for all unbond purses that are to be
                // migrated.
                Self::fail_upgrade_if_withdraw_purses_lack_sufficient_balance(
                    &withdraw_purses,
                    &tracking_copy,
                )?;

                let unbonding_purses: Vec<UnbondingPurse> = withdraw_purses
                    .into_iter()
                    .filter_map(|purse| {
                        if purse.era_of_creation() + unbonding_delay >= current_era_id {
                            return Some(UnbondingPurse::from(purse));
                        }
                        None
                    })
                    .collect();

                let unbonding_key = key
                    .withdraw_to_unbond()
                    .ok_or_else(|| Error::Bytesrepr("unbond".to_string()))?;

                tracking_copy
                    .borrow_mut()
                    .write(unbonding_key, StoredValue::Unbonding(unbonding_purses));
            }
        }

        // We insert the new unbonding delay once the purses to be paid out have been transformed
        // based on the previous unbonding delay.
        if let Some(new_unbonding_delay) = upgrade_config.new_unbonding_delay() {
            let auction_contract = tracking_copy.borrow_mut().get_contract(*auction_hash)?;

            let unbonding_delay_key = auction_contract
                .named_keys()
                .get(UNBONDING_DELAY_KEY)
                .expect("unbonding_delay key must exist in auction contract's named keys");
            let value = StoredValue::CLValue(
                CLValue::from_t(new_unbonding_delay)
                    .map_err(|_| Error::Bytesrepr("new_unbonding_delay".to_string()))?,
            );
            tracking_copy
                .borrow_mut()
                .write(*unbonding_delay_key, value);
        }

        // EraInfo migration
        if let Some(activation_point) = upgrade_config.activation_point() {
            // The highest stored era is the immediate predecessor of the activation point.
            let highest_era_info_id = activation_point.saturating_sub(1);
            let highest_era_info_key = Key::EraInfo(highest_era_info_id);

            let get_result = tracking_copy
                .borrow_mut()
                .get(&highest_era_info_key)
                .map_err(|error| Error::Exec(error.into()))?;

            match get_result {
                Some(stored_value @ StoredValue::EraInfo(_)) => {
                    tracking_copy
                        .borrow_mut()
                        .write(Key::EraSummary, stored_value);
                }
                Some(other_stored_value) => {
                    // This should not happen as we only write EraInfo variants.
                    error!(stored_value_type_name=%other_stored_value.type_name(),
                        "EraInfo key contains unexpected StoredValue variant");
                    return Err(Error::ProtocolUpgrade(
                        ProtocolUpgradeError::UnexpectedStoredValueVariant,
                    ));
                }
                None => {
                    // Can't find key
                    // Most likely this chain did not yet ran an auction, or recently completed a
                    // prune
                }
            };
        }

        let effects = tracking_copy.borrow().effects();

        // commit
        let post_state_hash = self
            .state
            .commit(pre_state_hash, effects.clone())
            .map_err(Into::into)?;

        // return result and effects
        Ok(UpgradeSuccess {
            post_state_hash,
            effects,
        })
    }

    /// Commit a prune of leaf nodes from the tip of the merkle trie.
    pub fn commit_prune(&self, prune_config: PruneConfig) -> Result<PruneResult, Error> {
        let pre_state_hash = prune_config.pre_state_hash();

        // Validate the state root hash just to make sure we can safely short circuit in case the
        // list of keys is empty.
        let tracking_copy = match self.tracking_copy(pre_state_hash)? {
            None => return Ok(PruneResult::RootNotFound),
            Some(tracking_copy) => Rc::new(RefCell::new(tracking_copy)),
        };

        let keys_to_delete = prune_config.keys_to_prune();
        if keys_to_delete.is_empty() {
            // effectively a noop
            return Ok(PruneResult::Success {
                post_state_hash: pre_state_hash,
                effects: Effects::default(),
            });
        }

        for key in keys_to_delete {
            tracking_copy.borrow_mut().prune(*key)
        }

        let effects = tracking_copy.borrow().effects();

        let post_state_hash = self
            .state
            .commit(pre_state_hash, effects.clone())
            .map_err(Into::<execution::Error>::into)?;

        Ok(PruneResult::Success {
            post_state_hash,
            effects,
        })
    }

    /// Creates a new tracking copy instance.
    pub fn tracking_copy(&self, hash: Digest) -> Result<Option<TrackingCopy<S::Reader>>, Error> {
        match self.state.checkout(hash).map_err(Into::into)? {
            Some(tc) => Ok(Some(TrackingCopy::new(tc))),
            None => Ok(None),
        }
    }

    /// Executes a query.
    ///
    /// For a given root [`Key`] it does a path lookup through the named keys.
    ///
    /// Returns the value stored under a [`URef`] wrapped in a [`QueryResult`].
    pub fn run_query(&self, query_request: QueryRequest) -> Result<QueryResult, Error> {
        let tracking_copy = match self.tracking_copy(query_request.state_hash())? {
            Some(tracking_copy) => Rc::new(RefCell::new(tracking_copy)),
            None => return Ok(QueryResult::RootNotFound),
        };

        let tracking_copy = tracking_copy.borrow();

        Ok(tracking_copy
            .query(self.config(), query_request.key(), query_request.path())
            .map_err(|err| Error::Exec(err.into()))?
            .into())
    }

    /// Runs a deploy execution request.
    ///
    /// For each deploy stored in the request it will execute it.
    ///
    /// Currently a special shortcut is taken to distinguish a native transfer, from a deploy.
    ///
    /// Return execution results which contains results from each deploy ran.
    pub fn run_execute(&self, mut exec_request: ExecuteRequest) -> Result<ExecutionResults, Error> {
        let executor = Executor::new(self.config().clone());

        let deploys = exec_request.take_deploys();
        let mut results = ExecutionResults::with_capacity(deploys.len());

        for deploy_item in deploys {
            let result = match deploy_item.session {
                ExecutableDeployItem::Transfer { .. } => self.transfer(
                    &executor,
                    exec_request.protocol_version,
                    exec_request.parent_state_hash,
                    BlockTime::new(exec_request.block_time),
                    deploy_item,
                    exec_request.proposer.clone(),
                ),
                _ => self.deploy(
                    &executor,
                    exec_request.protocol_version,
                    exec_request.parent_state_hash,
                    BlockTime::new(exec_request.block_time),
                    deploy_item,
                    exec_request.proposer.clone(),
                ),
            };
            match result {
                Ok(result) => results.push_back(result),
                Err(error) => {
                    return Err(error);
                }
            };
        }

        Ok(results)
    }

    fn get_authorized_addressable_entity(
        &self,
        account_hash: AccountHash,
        protocol_version: ProtocolVersion,
        authorization_keys: &BTreeSet<AccountHash>,
        tracking_copy: Rc<RefCell<TrackingCopy<<S as StateProvider>::Reader>>>,
    ) -> Result<(AddressableEntity, AddressableEntityHash), Error> {
        let entity_record = match tracking_copy
            .borrow_mut()
            .get_addressable_entity_by_account_hash(protocol_version, account_hash)
        {
            Ok(entity) => entity,
            Err(_) => return Err(Error::MissingContractByAccountHash(account_hash)),
        };

        let entity_hash: AddressableEntityHash = match tracking_copy
            .borrow_mut()
            .get_entity_hash_by_account_hash(account_hash)
        {
            Ok(contract_hash) => contract_hash,
            Err(error) => {
                return Err(error.into());
            }
        };

        let admin_set = self.config().administrative_accounts();

        if !admin_set.is_empty() && admin_set.intersection(authorization_keys).next().is_some() {
            // Exit early if there's at least a single signature coming from an admin.
            return Ok((entity_record, entity_hash));
        }

        // Authorize using provided authorization keys
        if !entity_record.can_authorize(authorization_keys) {
            return Err(Error::Authorization);
        }

        // Check total key weight against deploy threshold
        if !entity_record.can_deploy_with(authorization_keys) {
            return Err(execution::Error::DeploymentAuthorizationFailure.into());
        }

        Ok((entity_record, entity_hash))
    }

    fn create_addressable_entity_from_account(
        &self,
        account: Account,
        protocol_version: ProtocolVersion,
        tracking_copy: Rc<RefCell<TrackingCopy<<S as StateProvider>::Reader>>>,
    ) -> Result<(), Error> {
        let account_hash = account.account_hash();

        let mut generator =
            AddressGenerator::new(account.main_purse().addr().as_ref(), Phase::System);

        let contract_wasm_hash = *ACCOUNT_BYTE_CODE_HASH;
        let entity_hash = AddressableEntityHash::new(generator.new_hash_address());
        let package_hash = PackageHash::new(generator.new_hash_address());

        let entry_points = EntryPoints::new();

        let associated_keys = AssociatedKeys::from(account.associated_keys().clone());

        let entity = AddressableEntity::new(
            package_hash,
            contract_wasm_hash,
            account.named_keys().clone(),
            entry_points,
            protocol_version,
            account.main_purse(),
            associated_keys,
            account.action_thresholds().clone().into(),
        );

        let access_key = generator.new_uref(AccessRights::READ_ADD_WRITE);

        let package = {
            let mut package = Package::new(
                access_key,
                EntityVersions::default(),
                BTreeSet::default(),
                Groups::default(),
                PackageStatus::Locked,
                PackageKind::Account(account_hash),
            );
            package.insert_entity_version(protocol_version.value().major, entity_hash);
            package
        };

        let entity_key: Key = Key::addressable_entity_key(PackageKindTag::Account, entity_hash);

        tracking_copy.borrow_mut().write(entity_key, entity.into());
        tracking_copy
            .borrow_mut()
            .write(package_hash.into(), package.into());
        let contract_by_account = match CLValue::from_t(entity_key) {
            Ok(cl_value) => cl_value,
            Err(_) => return Err(Error::Bytesrepr("Failed to convert to CLValue".to_string())),
        };

        tracking_copy.borrow_mut().write(
            Key::Account(account_hash),
            StoredValue::CLValue(contract_by_account),
        );
        Ok(())
    }

    fn migrate_account(
        &self,
        account_hash: AccountHash,
        protocol_version: ProtocolVersion,
        tracking_copy: Rc<RefCell<TrackingCopy<<S as StateProvider>::Reader>>>,
    ) -> Result<(), Error> {
        let maybe_stored_value = tracking_copy
            .borrow_mut()
            .read(&Key::Account(account_hash))
            .map_err(Into::into)?;

        match maybe_stored_value {
            Some(StoredValue::Account(account)) => self.create_addressable_entity_from_account(
                account,
                protocol_version,
                Rc::clone(&tracking_copy),
            ),
            Some(StoredValue::CLValue(_)) => Ok(()),
            // This means the Account does not exist, which we consider to be
            // an authorization error. As used by the node, this type of deploy
            // will have already been filtered out, but for other EE use cases
            // and testing it is reachable.
            Some(_) | None => Err(Error::Authorization),
        }
    }

    /// Get the balance of a passed purse referenced by its [`URef`].
    pub fn get_purse_balance(
        &self,
        state_hash: Digest,
        purse_uref: URef,
    ) -> Result<BalanceResult, Error> {
        let tracking_copy = match self.tracking_copy(state_hash)? {
            Some(tracking_copy) => tracking_copy,
            None => return Ok(BalanceResult::RootNotFound),
        };
        let purse_balance_key = tracking_copy.get_purse_balance_key(purse_uref.into())?;
        let (balance, proof) = tracking_copy.get_purse_balance_with_proof(purse_balance_key)?;
        let proof = Box::new(proof);
        let motes = balance.value();
        Ok(BalanceResult::Success { motes, proof })
    }

    /// Return the package kind.
    pub fn get_entity_package_kind(
        &self,
<<<<<<< HEAD

        entity_package_address: PackageHash,
=======
        entity_package_address: ContractPackageHash,
>>>>>>> f96fd1db
        tracking_copy: Rc<RefCell<TrackingCopy<<S as StateProvider>::Reader>>>,
    ) -> Result<PackageKind, Error> {
        let entity_package = match tracking_copy
            .borrow_mut()
            .read(&entity_package_address.into())
            .map_err(Into::into)?
        {
            Some(StoredValue::Package(entity_package)) => entity_package,
            Some(_) | None => return Err(Error::MissingEntityPackage(entity_package_address)),
        };

        Ok(entity_package.get_package_kind())
    }

    /// Executes a native transfer.
    ///
    /// Native transfers do not involve WASM at all, and also skip executing payment code.
    /// Therefore this is the fastest and cheapest way to transfer tokens from account to account.
    ///
    /// Returns an [`ExecutionResult`] for a successful native transfer.
    #[allow(clippy::too_many_arguments)]
    pub fn transfer(
        &self,
        executor: &Executor,
        protocol_version: ProtocolVersion,
        prestate_hash: Digest,
        blocktime: BlockTime,
        deploy_item: DeployItem,
        proposer: PublicKey,
    ) -> Result<ExecutionResult, Error> {
        let tracking_copy = match self.tracking_copy(prestate_hash) {
            Err(error) => return Ok(ExecutionResult::precondition_failure(error)),
            Ok(None) => return Err(Error::RootNotFound(prestate_hash)),
            Ok(Some(tracking_copy)) => Rc::new(RefCell::new(tracking_copy)),
        };

        let account_hash = deploy_item.address;

        let authorization_keys = deploy_item.authorization_keys;

        // Migrate the legacy account structure if necessary.
        if let Err(e) =
            self.migrate_account(account_hash, protocol_version, Rc::clone(&tracking_copy))
        {
            return Ok(ExecutionResult::precondition_failure(e));
        }

        let (entity, _contract_hash) = match self.get_authorized_addressable_entity(
            account_hash,
            protocol_version,
            &authorization_keys,
            Rc::clone(&tracking_copy),
        ) {
            Ok(account) => account,
            Err(e) => return Ok(ExecutionResult::precondition_failure(e)),
        };

        let package_kind =
            match self.get_entity_package_kind(entity.package_hash(), Rc::clone(&tracking_copy)) {
                Ok(package_kind) => package_kind,
                Err(e) => return Ok(ExecutionResult::precondition_failure(e)),
            };

        let system_contract_registry = tracking_copy.borrow_mut().get_system_contracts()?;

        let handle_payment_contract_hash = system_contract_registry
            .get(HANDLE_PAYMENT)
            .ok_or_else(|| {
                error!("Missing system handle payment contract hash");
                Error::MissingSystemContractHash(HANDLE_PAYMENT.to_string())
            })?;

        let handle_payment_contract = match tracking_copy
            .borrow_mut()
            .get_contract(*handle_payment_contract_hash)
        {
            Ok(contract) => contract,
            Err(error) => {
                return Ok(ExecutionResult::precondition_failure(error.into()));
            }
        };

        let mut handle_payment_access_rights = handle_payment_contract
            .extract_access_rights(PackageKindTag::System, *handle_payment_contract_hash);

        let gas_limit = Gas::new(U512::from(std::u64::MAX));

        let wasmless_transfer_gas_cost = Gas::new(U512::from(
            self.config().system_config().wasmless_transfer_cost(),
        ));

        let wasmless_transfer_motes = match Motes::from_gas(
            wasmless_transfer_gas_cost,
            WASMLESS_TRANSFER_FIXED_GAS_PRICE,
        ) {
            Some(motes) => motes,
            None => {
                return Ok(ExecutionResult::precondition_failure(
                    Error::GasConversionOverflow,
                ))
            }
        };

        let rewards_target_purse =
            match self.get_rewards_purse(protocol_version, proposer, prestate_hash) {
                Ok(target_purse) => target_purse,
                Err(error) => return Ok(ExecutionResult::precondition_failure(error)),
            };

        let rewards_target_purse_balance_key = {
            match tracking_copy
                .borrow_mut()
                .get_purse_balance_key(rewards_target_purse.into())
            {
                Ok(balance_key) => balance_key,
                Err(error) => return Ok(ExecutionResult::precondition_failure(Error::Exec(error))),
            }
        };

        let account_main_purse = entity.main_purse();

        let account_main_purse_balance_key = match tracking_copy
            .borrow_mut()
            .get_purse_balance_key(account_main_purse.into())
        {
            Ok(balance_key) => balance_key,
            Err(error) => return Ok(ExecutionResult::precondition_failure(Error::Exec(error))),
        };

        let account_main_purse_balance = match tracking_copy
            .borrow_mut()
            .get_purse_balance(account_main_purse_balance_key)
        {
            Ok(balance_key) => balance_key,
            Err(error) => return Ok(ExecutionResult::precondition_failure(Error::Exec(error))),
        };

        if account_main_purse_balance < wasmless_transfer_motes {
            // We don't have minimum balance to operate and therefore we can't charge for user
            // errors.
            return Ok(ExecutionResult::precondition_failure(
                Error::InsufficientPayment,
            ));
        }

        // Function below creates an ExecutionResult with precomputed effects of "finalize_payment".
        let make_charged_execution_failure = |error| match ExecutionResult::new_payment_code_error(
            error,
            wasmless_transfer_motes,
            account_main_purse_balance,
            wasmless_transfer_gas_cost,
            account_main_purse_balance_key,
            rewards_target_purse_balance_key,
        ) {
            Ok(execution_result) => execution_result,
            Err(error) => ExecutionResult::precondition_failure(error),
        };

        // All wasmless transfer preconditions are met.
        // Any error that occurs in logic below this point would result in a charge for user error.
        let mut runtime_args_builder =
            TransferRuntimeArgsBuilder::new(deploy_item.session.args().clone());

        let transfer_target_mode = match runtime_args_builder
            .resolve_transfer_target_mode(protocol_version, Rc::clone(&tracking_copy))
        {
            Ok(transfer_target_mode) => transfer_target_mode,
            Err(error) => return Ok(make_charged_execution_failure(error)),
        };

        // At this point we know target refers to either a purse on an existing account or an
        // account which has to be created.

        if !self.config.allow_unrestricted_transfers()
            && !self.config.is_administrator(&account_hash)
        {
            // We need to make sure that source or target has to be admin.
            match transfer_target_mode {
                NewTransferTargetMode::ExistingAccount {
                    target_account_hash,
                    ..
                }
                | NewTransferTargetMode::CreateAccount(target_account_hash) => {
                    let is_target_system_account =
                        target_account_hash == PublicKey::System.to_account_hash();
                    let is_target_administrator =
                        self.config.is_administrator(&target_account_hash);
                    if !(is_target_system_account || is_target_administrator) {
                        // Transferring from normal account to a purse doesn't work.
                        return Ok(make_charged_execution_failure(
                            execution::Error::DisabledUnrestrictedTransfers.into(),
                        ));
                    }
                }
                NewTransferTargetMode::PurseExists(_) => {
                    // We don't know who is the target and we can't simply reverse search
                    // account/contract that owns it. We also can't know if purse is owned exactly
                    // by one entity in the system.
                    return Ok(make_charged_execution_failure(
                        execution::Error::DisabledUnrestrictedTransfers.into(),
                    ));
                }
            }
        }

        match transfer_target_mode {
            NewTransferTargetMode::ExistingAccount { .. }
            | NewTransferTargetMode::PurseExists(_) => {
                // Noop
            }
            NewTransferTargetMode::CreateAccount(account_hash) => {
                let create_purse_stack = self.get_new_system_call_stack();

                let (maybe_uref, execution_result): (Option<URef>, ExecutionResult) = executor
                    .call_system_contract(
                        DirectSystemContractCall::CreatePurse,
                        RuntimeArgs::new(), // mint create takes no arguments
                        &entity,
                        package_kind,
                        authorization_keys.clone(),
                        account_hash,
                        blocktime,
                        deploy_item.deploy_hash,
                        gas_limit,
                        protocol_version,
                        Rc::clone(&tracking_copy),
                        Phase::Session,
                        create_purse_stack,
                        // We're just creating a purse.
                        U512::zero(),
                    );
                match maybe_uref {
                    Some(main_purse) => {
                        let account = Account::create(account_hash, NamedKeys::new(), main_purse);
                        if let Err(error) = self.create_addressable_entity_from_account(
                            account,
                            protocol_version,
                            Rc::clone(&tracking_copy),
                        ) {
                            return Ok(make_charged_execution_failure(error));
                        }
                    }
                    None => {
                        // This case implies that the execution_result is a failure variant as
                        // implemented inside host_exec().
                        let error = execution_result
                            .take_error()
                            .unwrap_or(Error::InsufficientPayment);
                        return Ok(make_charged_execution_failure(error));
                    }
                }
            }
        }

        let transfer_args = match runtime_args_builder.build(
            &entity,
            protocol_version,
            Rc::clone(&tracking_copy),
        ) {
            Ok(transfer_args) => transfer_args,
            Err(error) => return Ok(make_charged_execution_failure(error)),
        };

        let payment_uref;

        // Construct a payment code that will put cost of wasmless payment into payment purse
        let payment_result = {
            // Check source purses minimum balance
            let source_uref = transfer_args.source();
            let source_purse_balance = if source_uref != account_main_purse {
                let source_purse_balance_key = match tracking_copy
                    .borrow_mut()
                    .get_purse_balance_key(Key::URef(source_uref))
                {
                    Ok(purse_balance_key) => purse_balance_key,
                    Err(error) => return Ok(make_charged_execution_failure(Error::Exec(error))),
                };

                match tracking_copy
                    .borrow_mut()
                    .get_purse_balance(source_purse_balance_key)
                {
                    Ok(purse_balance) => purse_balance,
                    Err(error) => return Ok(make_charged_execution_failure(Error::Exec(error))),
                }
            } else {
                // If source purse is main purse then we already have the balance.
                account_main_purse_balance
            };

            let transfer_amount_motes = Motes::new(transfer_args.amount());

            match wasmless_transfer_motes.checked_add(transfer_amount_motes) {
                Some(total_amount) if source_purse_balance < total_amount => {
                    // We can't continue if the minimum funds in source purse are lower than the
                    // required cost.
                    return Ok(make_charged_execution_failure(Error::InsufficientPayment));
                }
                None => {
                    // When trying to send too much that could cause an overflow.
                    return Ok(make_charged_execution_failure(Error::InsufficientPayment));
                }
                Some(_) => {}
            }

            let get_payment_purse_stack = self.get_new_system_call_stack();
            let (maybe_payment_uref, get_payment_purse_result): (Option<URef>, ExecutionResult) =
                executor.call_system_contract(
                    DirectSystemContractCall::GetPaymentPurse,
                    RuntimeArgs::default(),
                    &entity,
                    package_kind,
                    authorization_keys.clone(),
                    account_hash,
                    blocktime,
                    deploy_item.deploy_hash,
                    gas_limit,
                    protocol_version,
                    Rc::clone(&tracking_copy),
                    Phase::Payment,
                    get_payment_purse_stack,
                    // Getting payment purse does not require transfering tokens.
                    U512::zero(),
                );

            payment_uref = match maybe_payment_uref {
                Some(payment_uref) => payment_uref,
                None => return Ok(make_charged_execution_failure(Error::InsufficientPayment)),
            };

            if let Some(error) = get_payment_purse_result.take_error() {
                return Ok(make_charged_execution_failure(error));
            }

            // Create a new arguments to transfer cost of wasmless transfer into the payment purse.

            let new_transfer_args = TransferArgs::new(
                transfer_args.to(),
                transfer_args.source(),
                payment_uref,
                wasmless_transfer_motes.value(),
                transfer_args.arg_id(),
            );

            let runtime_args = match RuntimeArgs::try_from(new_transfer_args) {
                Ok(runtime_args) => runtime_args,
                Err(error) => return Ok(make_charged_execution_failure(Error::Exec(error.into()))),
            };

            let transfer_to_payment_purse_stack = self.get_new_system_call_stack();
            let (actual_result, payment_result): (Option<Result<(), u8>>, ExecutionResult) =
                executor.call_system_contract(
                    DirectSystemContractCall::Transfer,
                    runtime_args,
                    &entity,
                    package_kind,
                    authorization_keys.clone(),
                    account_hash,
                    blocktime,
                    deploy_item.deploy_hash,
                    gas_limit,
                    protocol_version,
                    Rc::clone(&tracking_copy),
                    Phase::Payment,
                    transfer_to_payment_purse_stack,
                    // We should use only as much as transfer costs.
                    // We're not changing the allowed spending limit since this is a system cost.
                    wasmless_transfer_motes.value(),
                );

            if let Some(error) = payment_result.as_error().cloned() {
                return Ok(make_charged_execution_failure(error));
            }

            let transfer_result = match actual_result {
                Some(Ok(())) => Ok(()),
                Some(Err(mint_error)) => match mint::Error::try_from(mint_error) {
                    Ok(mint_error) => Err(ApiError::from(mint_error)),
                    Err(_) => Err(ApiError::Transfer),
                },
                None => Err(ApiError::Transfer),
            };

            if let Err(error) = transfer_result {
                return Ok(make_charged_execution_failure(Error::Exec(
                    ExecError::Revert(error),
                )));
            }

            let payment_purse_balance = {
                let payment_purse_balance_key = match tracking_copy
                    .borrow_mut()
                    .get_purse_balance_key(Key::URef(payment_uref))
                {
                    Ok(payment_purse_balance_key) => payment_purse_balance_key,
                    Err(error) => return Ok(make_charged_execution_failure(Error::Exec(error))),
                };

                match tracking_copy
                    .borrow_mut()
                    .get_purse_balance(payment_purse_balance_key)
                {
                    Ok(payment_purse_balance) => payment_purse_balance,
                    Err(error) => return Ok(make_charged_execution_failure(Error::Exec(error))),
                }
            };

            // Wasmless transfer payment code pre & post conditions:
            // (a) payment purse should be empty before the payment operation
            // (b) after executing payment code it's balance has to be equal to the wasmless gas
            // cost price

            let payment_gas =
                match Gas::from_motes(payment_purse_balance, WASMLESS_TRANSFER_FIXED_GAS_PRICE) {
                    Some(gas) => gas,
                    None => {
                        return Ok(make_charged_execution_failure(Error::GasConversionOverflow))
                    }
                };

            debug_assert_eq!(payment_gas, wasmless_transfer_gas_cost);

            // This assumes the cost incurred is already denominated in gas

            payment_result.with_cost(payment_gas)
        };

        let runtime_args = match RuntimeArgs::try_from(transfer_args) {
            Ok(runtime_args) => runtime_args,
            Err(error) => {
                return Ok(make_charged_execution_failure(
                    ExecError::from(error).into(),
                ))
            }
        };

        let transfer_stack = self.get_new_system_call_stack();
        let (_, mut session_result): (Option<Result<(), u8>>, ExecutionResult) = executor
            .call_system_contract(
                DirectSystemContractCall::Transfer,
                runtime_args,
                &entity,
                package_kind,
                authorization_keys.clone(),
                account_hash,
                blocktime,
                deploy_item.deploy_hash,
                gas_limit,
                protocol_version,
                Rc::clone(&tracking_copy),
                Phase::Session,
                transfer_stack,
                // We limit native transfer to the amount that user signed over as `amount`
                // argument.
                transfer_args.amount(),
            );

        // User is already charged fee for wasmless contract, and we need to make sure we will not
        // charge for anything that happens while calling transfer entrypoint.
        session_result = session_result.with_cost(Gas::default());

        let finalize_result = {
            let handle_payment_args = {
                // Gas spent during payment code execution
                let finalize_cost_motes = {
                    // A case where payment_result.cost() is different than wasmless transfer cost
                    // is considered a programming error.
                    debug_assert_eq!(payment_result.cost(), wasmless_transfer_gas_cost);
                    wasmless_transfer_motes
                };

                let account = deploy_item.address;
                let maybe_runtime_args = RuntimeArgs::try_new(|args| {
                    args.insert(handle_payment::ARG_AMOUNT, finalize_cost_motes.value())?;
                    args.insert(handle_payment::ARG_ACCOUNT, account)?;
                    args.insert(handle_payment::ARG_TARGET, rewards_target_purse)?;
                    Ok(())
                });

                match maybe_runtime_args {
                    Ok(runtime_args) => runtime_args,
                    Err(error) => {
                        let exec_error = ExecError::from(error);
                        return Ok(ExecutionResult::precondition_failure(exec_error.into()));
                    }
                }
            };

            let system_addressable_entity = {
                tracking_copy
                    .borrow_mut()
                    .get_addressable_entity_by_account_hash(
                        protocol_version,
                        PublicKey::System.to_account_hash(),
                    )?
            };

            let tc = tracking_copy.borrow();
            let finalization_tc = Rc::new(RefCell::new(tc.fork()));

            let finalize_payment_stack = self.get_new_system_call_stack();
            handle_payment_access_rights.extend(&[payment_uref, rewards_target_purse]);

            let (_ret, finalize_result): (Option<()>, ExecutionResult) = executor
                .call_system_contract(
                    DirectSystemContractCall::FinalizePayment,
                    handle_payment_args,
                    &system_addressable_entity,
                    PackageKind::Account(PublicKey::System.to_account_hash()),
                    authorization_keys,
                    PublicKey::System.to_account_hash(),
                    blocktime,
                    deploy_item.deploy_hash,
                    gas_limit,
                    protocol_version,
                    finalization_tc,
                    Phase::FinalizePayment,
                    finalize_payment_stack,
                    // Spending limit is cost of wasmless execution.
                    U512::from(self.config().system_config().wasmless_transfer_cost()),
                );

            finalize_result
        };

        // Create + persist deploy info.
        {
            let transfers = session_result.transfers();
            let cost = wasmless_transfer_gas_cost.value();
            let deploy_info = DeployInfo::new(
                deploy_item.deploy_hash,
                transfers,
                account_hash,
                entity.main_purse(),
                cost,
            );
            tracking_copy.borrow_mut().write(
                Key::DeployInfo(deploy_item.deploy_hash),
                StoredValue::DeployInfo(deploy_info),
            );
        }

        if session_result.is_success() {
            session_result = session_result.with_effects(tracking_copy.borrow().effects())
        }

        let mut execution_result_builder = ExecutionResultBuilder::new();
        execution_result_builder.set_payment_execution_result(payment_result);
        execution_result_builder.set_session_execution_result(session_result);
        execution_result_builder.set_finalize_execution_result(finalize_result);

        let execution_result = execution_result_builder
            .build()
            .expect("ExecutionResultBuilder not initialized properly");

        Ok(execution_result)
    }

    /// Executes a deploy.
    ///
    /// A deploy execution consists of running the payment code, which is expected to deposit funds
    /// into the payment purse, and then running the session code with a specific gas limit. For
    /// running payment code, we lock [`MAX_PAYMENT`] amount of motes from the user as collateral.
    /// If both the payment code and the session code execute successfully, a fraction of the
    /// unspent collateral will be transferred back to the proposer of the deploy, as specified
    /// in the request.
    ///
    /// Returns [`ExecutionResult`], or an error condition.
    #[allow(clippy::too_many_arguments)]
    pub fn deploy(
        &self,
        executor: &Executor,
        protocol_version: ProtocolVersion,
        prestate_hash: Digest,
        blocktime: BlockTime,
        deploy_item: DeployItem,
        proposer: PublicKey,
    ) -> Result<ExecutionResult, Error> {
        // spec: https://casperlabs.atlassian.net/wiki/spaces/EN/pages/123404576/Payment+code+execution+specification

        // Create tracking copy (which functions as a deploy context)
        // validation_spec_2: prestate_hash check
        // do this second; as there is no reason to proceed if the prestate hash is invalid
        let tracking_copy = match self.tracking_copy(prestate_hash) {
            Err(error) => return Ok(ExecutionResult::precondition_failure(error)),
            Ok(None) => return Err(Error::RootNotFound(prestate_hash)),
            Ok(Some(tracking_copy)) => Rc::new(RefCell::new(tracking_copy)),
        };

        // Get addr bytes from `address` (which is actually a Key)
        // validation_spec_3: account validity

        let authorization_keys = deploy_item.authorization_keys;
        let account_hash = deploy_item.address;

        if let Err(error) =
            self.migrate_account(account_hash, protocol_version, Rc::clone(&tracking_copy))
        {
            return Ok(ExecutionResult::precondition_failure(error));
        }

        // Get account from tracking copy
        // validation_spec_3: account validity
        let (entity, entity_hash) = {
            match self.get_authorized_addressable_entity(
                account_hash,
                protocol_version,
                &authorization_keys,
                Rc::clone(&tracking_copy),
            ) {
                Ok((addressable_entity, entity_hash)) => (addressable_entity, entity_hash),
                Err(e) => return Ok(ExecutionResult::precondition_failure(e)),
            }
        };

        let package_address = entity.package_hash();
        let package_kind =
            match self.get_entity_package_kind(package_address, Rc::clone(&tracking_copy)) {
                Ok(package_kind) => package_kind,
                Err(e) => return Ok(ExecutionResult::precondition_failure(e)),
            };

        let payment = deploy_item.payment;
        let session = deploy_item.session;

        let deploy_hash = deploy_item.deploy_hash;

        let session_args = session.args().clone();

        // Create session code `A` from provided session bytes
        // validation_spec_1: valid wasm bytes
        // we do this upfront as there is no reason to continue if session logic is invalid
        let session_execution_kind = match ExecutionKind::new(
            Rc::clone(&tracking_copy),
            entity.named_keys(),
            session,
            &protocol_version,
            Phase::Session,
        ) {
            Ok(execution_kind) => execution_kind,
            Err(error) => {
                return Ok(ExecutionResult::precondition_failure(error));
            }
        };

        // Get account main purse balance key
        // validation_spec_5: account main purse minimum balance
        let entity_main_purse_key: Key = {
            let account_key = Key::URef(entity.main_purse());
            match tracking_copy
                .borrow_mut()
                .get_purse_balance_key(account_key)
            {
                Ok(key) => key,
                Err(error) => {
                    return Ok(ExecutionResult::precondition_failure(error.into()));
                }
            }
        };

        // Get account main purse balance to enforce precondition and in case of forced
        // transfer validation_spec_5: account main purse minimum balance
        let account_main_purse_balance: Motes = match tracking_copy
            .borrow_mut()
            .get_purse_balance(entity_main_purse_key)
        {
            Ok(balance) => balance,
            Err(error) => return Ok(ExecutionResult::precondition_failure(error.into())),
        };

        let max_payment_cost = Motes::new(*MAX_PAYMENT);

        // Enforce minimum main purse balance validation
        // validation_spec_5: account main purse minimum balance
        if account_main_purse_balance < max_payment_cost {
            return Ok(ExecutionResult::precondition_failure(
                Error::InsufficientPayment,
            ));
        }

        // Finalization is executed by system account (currently genesis account)
        // payment_code_spec_5: system executes finalization
        let system_addressable_entity = tracking_copy
            .borrow_mut()
            .read_addressable_entity_by_account_hash(
                protocol_version,
                PublicKey::System.to_account_hash(),
            )?;

        // Get handle payment system contract details
        // payment_code_spec_6: system contract validity
        let system_contract_registry = tracking_copy.borrow_mut().get_system_contracts()?;

        let handle_payment_contract_hash = system_contract_registry
            .get(HANDLE_PAYMENT)
            .ok_or_else(|| {
                error!("Missing system handle payment contract hash");
                Error::MissingSystemContractHash(HANDLE_PAYMENT.to_string())
            })?;

        let handle_payment_contract = match tracking_copy
            .borrow_mut()
            .get_contract(*handle_payment_contract_hash)
        {
            Ok(contract) => contract,
            Err(error) => {
                return Ok(ExecutionResult::precondition_failure(error.into()));
            }
        };

        // Get payment purse Key from handle payment contract
        // payment_code_spec_6: system contract validity
        let payment_purse_key = match handle_payment_contract
            .named_keys()
            .get(handle_payment::PAYMENT_PURSE_KEY)
        {
            Some(key) => *key,
            None => return Ok(ExecutionResult::precondition_failure(Error::Deploy)),
        };

        let payment_purse_uref = payment_purse_key
            .into_uref()
            .ok_or(Error::InvalidKeyVariant)?;

        // [`ExecutionResultBuilder`] handles merging of multiple execution results
        let mut execution_result_builder = execution_result::ExecutionResultBuilder::new();

        let rewards_target_purse =
            match self.get_rewards_purse(protocol_version, proposer, prestate_hash) {
                Ok(target_purse) => target_purse,
                Err(error) => return Ok(ExecutionResult::precondition_failure(error)),
            };

        let rewards_target_purse_balance_key = {
            // Get reward purse Key from handle payment contract
            // payment_code_spec_6: system contract validity
            match tracking_copy
                .borrow_mut()
                .get_purse_balance_key(rewards_target_purse.into())
            {
                Ok(key) => key,
                Err(error) => {
                    return Ok(ExecutionResult::precondition_failure(error.into()));
                }
            }
        };

        // Execute provided payment code
        let payment_result = {
            // payment_code_spec_1: init pay environment w/ gas limit == (max_payment_cost /
            // gas_price)
            let payment_gas_limit = match Gas::from_motes(max_payment_cost, deploy_item.gas_price) {
                Some(gas) => gas,
                None => {
                    return Ok(ExecutionResult::precondition_failure(
                        Error::GasConversionOverflow,
                    ))
                }
            };

            // Create payment code module from bytes
            // validation_spec_1: valid wasm bytes
            let phase = Phase::Payment;

            let payment_stack = RuntimeStack::from_account_hash(
                deploy_item.address,
                self.config.max_runtime_call_stack_height() as usize,
            );

            // payment_code_spec_2: execute payment code
            let payment_access_rights =
                entity.extract_access_rights(package_kind.tag(), entity_hash);

            let mut payment_named_keys = entity.named_keys().clone();

            let payment_args = payment.args().clone();

            if payment.is_standard_payment(phase) {
                // Todo potentially could be moved to Executor::Exec
                match executor.exec_standard_payment(
                    payment_args,
                    &entity,
                    package_kind,
                    authorization_keys.clone(),
                    account_hash,
                    blocktime,
                    deploy_hash,
                    payment_gas_limit,
                    protocol_version,
                    Rc::clone(&tracking_copy),
                    self.config.max_runtime_call_stack_height() as usize,
                ) {
                    Ok(payment_result) => payment_result,
                    Err(error) => {
                        return Ok(ExecutionResult::precondition_failure(error));
                    }
                }
            } else {
                let payment_execution_kind = match ExecutionKind::new(
                    Rc::clone(&tracking_copy),
                    entity.named_keys(),
                    payment,
                    &protocol_version,
                    phase,
                ) {
                    Ok(execution_kind) => execution_kind,
                    Err(error) => {
                        return Ok(ExecutionResult::precondition_failure(error));
                    }
                };
                executor.exec(
                    payment_execution_kind,
                    payment_args,
                    entity_hash,
                    &entity,
                    package_kind,
                    &mut payment_named_keys,
                    payment_access_rights,
                    authorization_keys.clone(),
                    account_hash,
                    blocktime,
                    deploy_hash,
                    payment_gas_limit,
                    protocol_version,
                    Rc::clone(&tracking_copy),
                    phase,
                    payment_stack,
                )
            }
        };
        log_execution_result("payment result", &payment_result);

        // If provided wasm file was malformed, we should charge.
        if should_charge_for_errors_in_wasm(&payment_result) {
            let error = payment_result
                .as_error()
                .cloned()
                .unwrap_or(Error::InsufficientPayment);

            match ExecutionResult::new_payment_code_error(
                error,
                max_payment_cost,
                account_main_purse_balance,
                payment_result.cost(),
                entity_main_purse_key,
                rewards_target_purse_balance_key,
            ) {
                Ok(execution_result) => return Ok(execution_result),
                Err(error) => return Ok(ExecutionResult::precondition_failure(error)),
            }
        }

        let payment_result_cost = payment_result.cost();
        // payment_code_spec_3: fork based upon payment purse balance and cost of
        // payment code execution

        // Get handle payment system contract details
        // payment_code_spec_6: system contract validity
        let system_contract_registry = tracking_copy.borrow_mut().get_system_contracts()?;

        let handle_payment_contract_hash = system_contract_registry
            .get(HANDLE_PAYMENT)
            .ok_or_else(|| {
                error!("Missing system handle payment contract hash");
                Error::MissingSystemContractHash(HANDLE_PAYMENT.to_string())
            })?;

        let handle_payment_contract = match tracking_copy
            .borrow_mut()
            .get_contract(*handle_payment_contract_hash)
        {
            Ok(contract) => contract,
            Err(error) => {
                return Ok(ExecutionResult::precondition_failure(error.into()));
            }
        };

        // Get payment purse Key from handle payment contract
        // payment_code_spec_6: system contract validity
        let payment_purse_key: Key = match handle_payment_contract
            .named_keys()
            .get(handle_payment::PAYMENT_PURSE_KEY)
        {
            Some(key) => *key,
            None => return Ok(ExecutionResult::precondition_failure(Error::Deploy)),
        };
        let purse_balance_key = match tracking_copy
            .borrow_mut()
            .get_purse_balance_key(payment_purse_key)
        {
            Ok(key) => key,
            Err(error) => {
                return Ok(ExecutionResult::precondition_failure(error.into()));
            }
        };
        let payment_purse_balance: Motes = {
            match tracking_copy
                .borrow_mut()
                .get_purse_balance(purse_balance_key)
            {
                Ok(balance) => balance,
                Err(error) => {
                    return Ok(ExecutionResult::precondition_failure(error.into()));
                }
            }
        };

        if let Some(forced_transfer) =
            payment_result.check_forced_transfer(payment_purse_balance, deploy_item.gas_price)
        {
            // Get rewards purse balance key
            // payment_code_spec_6: system contract validity
            let error = match forced_transfer {
                ForcedTransferResult::InsufficientPayment => Error::InsufficientPayment,
                ForcedTransferResult::GasConversionOverflow => Error::GasConversionOverflow,
                ForcedTransferResult::PaymentFailure => payment_result
                    .take_error()
                    .unwrap_or(Error::InsufficientPayment),
            };

            let gas_cost = match Gas::from_motes(max_payment_cost, deploy_item.gas_price) {
                Some(gas) => gas,
                None => {
                    return Ok(ExecutionResult::precondition_failure(
                        Error::GasConversionOverflow,
                    ))
                }
            };

            match ExecutionResult::new_payment_code_error(
                error,
                max_payment_cost,
                account_main_purse_balance,
                gas_cost,
                entity_main_purse_key,
                rewards_target_purse_balance_key,
            ) {
                Ok(execution_result) => return Ok(execution_result),
                Err(error) => return Ok(ExecutionResult::precondition_failure(error)),
            }
        };

        // Transfer the contents of the rewards purse to block proposer
        execution_result_builder.set_payment_execution_result(payment_result);

        // Begin session logic handling
        let post_payment_tracking_copy = tracking_copy.borrow();
        let session_tracking_copy = Rc::new(RefCell::new(post_payment_tracking_copy.fork()));

        let session_stack = RuntimeStack::from_account_hash(
            deploy_item.address,
            self.config.max_runtime_call_stack_height() as usize,
        );

        let session_access_rights = entity.extract_access_rights(package_kind.tag(), entity_hash);

        let mut session_named_keys = entity.named_keys().clone();

        let mut session_result = {
            // payment_code_spec_3_b_i: if (balance of handle payment pay purse) >= (gas spent
            // during payment code execution) * gas_price, yes session
            // session_code_spec_1: gas limit = ((balance of handle payment payment purse) /
            // gas_price)
            // - (gas spent during payment execution)
            let session_gas_limit: Gas =
                match Gas::from_motes(payment_purse_balance, deploy_item.gas_price)
                    .and_then(|gas| gas.checked_sub(payment_result_cost))
                {
                    Some(gas) => gas,
                    None => {
                        return Ok(ExecutionResult::precondition_failure(
                            Error::GasConversionOverflow,
                        ))
                    }
                };

            executor.exec(
                session_execution_kind,
                session_args,
                entity_hash,
                &entity,
                package_kind,
                &mut session_named_keys,
                session_access_rights,
                authorization_keys.clone(),
                account_hash,
                blocktime,
                deploy_hash,
                session_gas_limit,
                protocol_version,
                Rc::clone(&session_tracking_copy),
                Phase::Session,
                session_stack,
            )
        };
        log_execution_result("session result", &session_result);

        // Create + persist deploy info.
        {
            let transfers = session_result.transfers();
            let cost = payment_result_cost.value() + session_result.cost().value();
            let deploy_info = DeployInfo::new(
                deploy_hash,
                transfers,
                account_hash,
                entity.main_purse(),
                cost,
            );
            session_tracking_copy.borrow_mut().write(
                Key::DeployInfo(deploy_hash),
                StoredValue::DeployInfo(deploy_info),
            );
        }

        // Session execution was zero cost or provided wasm was malformed.
        // Check if the payment purse can cover the minimum floor for session execution.
        if (session_result.cost().is_zero() && payment_purse_balance < max_payment_cost)
            || should_charge_for_errors_in_wasm(&session_result)
        {
            // When session code structure is valid but still has 0 cost we should propagate the
            // error.
            let error = session_result
                .as_error()
                .cloned()
                .unwrap_or(Error::InsufficientPayment);

            match ExecutionResult::new_payment_code_error(
                error,
                max_payment_cost,
                account_main_purse_balance,
                session_result.cost(),
                entity_main_purse_key,
                rewards_target_purse_balance_key,
            ) {
                Ok(execution_result) => return Ok(execution_result),
                Err(error) => return Ok(ExecutionResult::precondition_failure(error)),
            }
        }

        let post_session_rc = if session_result.is_failure() {
            // If session code fails we do not include its effects,
            // so we start again from the post-payment state.
            Rc::new(RefCell::new(post_payment_tracking_copy.fork()))
        } else {
            session_result = session_result.with_effects(session_tracking_copy.borrow().effects());
            session_tracking_copy
        };

        // NOTE: session_code_spec_3: (do not include session execution effects in
        // results) is enforced in execution_result_builder.build()
        execution_result_builder.set_session_execution_result(session_result);

        // payment_code_spec_5: run finalize process
        let finalize_result: ExecutionResult = {
            let post_session_tc = post_session_rc.borrow();
            let finalization_tc = Rc::new(RefCell::new(post_session_tc.fork()));

            let handle_payment_args = {
                //((gas spent during payment code execution) + (gas spent during session code execution)) * gas_price
                let finalize_cost_motes = match Motes::from_gas(
                    execution_result_builder.total_cost(),
                    deploy_item.gas_price,
                ) {
                    Some(motes) => motes,
                    None => {
                        return Ok(ExecutionResult::precondition_failure(
                            Error::GasConversionOverflow,
                        ))
                    }
                };

                let maybe_runtime_args = RuntimeArgs::try_new(|args| {
                    args.insert(handle_payment::ARG_AMOUNT, finalize_cost_motes.value())?;
                    args.insert(handle_payment::ARG_ACCOUNT, account_hash)?;
                    args.insert(handle_payment::ARG_TARGET, rewards_target_purse)?;
                    Ok(())
                });
                match maybe_runtime_args {
                    Ok(runtime_args) => runtime_args,
                    Err(error) => {
                        let exec_error = ExecError::from(error);
                        return Ok(ExecutionResult::precondition_failure(exec_error.into()));
                    }
                }
            };

            // The Handle Payment keys may have changed because of effects during payment and/or
            // session, so we need to look them up again from the tracking copy
            let system_contract_registry = finalization_tc.borrow_mut().get_system_contracts()?;

            let handle_payment_contract_hash = system_contract_registry
                .get(HANDLE_PAYMENT)
                .ok_or_else(|| {
                    error!("Missing system handle payment contract hash");
                    Error::MissingSystemContractHash(HANDLE_PAYMENT.to_string())
                })?;

            let handle_payment_contract = match finalization_tc
                .borrow_mut()
                .get_contract(*handle_payment_contract_hash)
            {
                Ok(info) => info,
                Err(error) => return Ok(ExecutionResult::precondition_failure(error.into())),
            };

            let mut handle_payment_access_rights = handle_payment_contract
                .extract_access_rights(PackageKindTag::System, *handle_payment_contract_hash);
            handle_payment_access_rights.extend(&[payment_purse_uref, rewards_target_purse]);

            let gas_limit = Gas::new(U512::MAX);

            let handle_payment_stack = self.get_new_system_call_stack();
            let system_account_hash = PublicKey::System.to_account_hash();

            let (_ret, finalize_result): (Option<()>, ExecutionResult) = executor
                .call_system_contract(
                    DirectSystemContractCall::FinalizePayment,
                    handle_payment_args,
                    &system_addressable_entity,
                    PackageKind::Account(system_account_hash),
                    authorization_keys,
                    system_account_hash,
                    blocktime,
                    deploy_hash,
                    gas_limit,
                    protocol_version,
                    finalization_tc,
                    Phase::FinalizePayment,
                    handle_payment_stack,
                    U512::zero(),
                );

            finalize_result
        };

        execution_result_builder.set_finalize_execution_result(finalize_result);

        // We panic here to indicate that the builder was not used properly.
        let ret = execution_result_builder
            .build()
            .expect("ExecutionResultBuilder not initialized properly");

        // NOTE: payment_code_spec_5_a is enforced in execution_result_builder.build()
        // payment_code_spec_6: return properly combined set of transforms and
        // appropriate error
        Ok(ret)
    }

    fn get_rewards_purse(
        &self,
        protocol_version: ProtocolVersion,
        proposer: PublicKey,
        prestate_hash: Digest,
    ) -> Result<URef, Error> {
        let tracking_copy = match self.tracking_copy(prestate_hash) {
            Err(error) => return Err(error),
            Ok(None) => return Err(Error::RootNotFound(prestate_hash)),
            Ok(Some(tracking_copy)) => Rc::new(RefCell::new(tracking_copy)),
        };
        match self.config.fee_handling() {
            FeeHandling::PayToProposer => {
                // the proposer of the block this deploy is in receives the gas from this deploy
                // execution
                let proposer_account: AddressableEntity = match tracking_copy
                    .borrow_mut()
                    .get_addressable_entity_by_account_hash(
                        protocol_version,
                        AccountHash::from(&proposer),
                    ) {
                    Ok(account) => account,
                    Err(error) => return Err(error.into()),
                };

                Ok(proposer_account.main_purse())
            }
            FeeHandling::Accumulate => {
                let handle_payment_hash = self.get_handle_payment_hash(prestate_hash)?;

                let handle_payment_contract = tracking_copy
                    .borrow_mut()
                    .get_contract(handle_payment_hash)?;

                let accumulation_purse_uref = match handle_payment_contract
                    .named_keys()
                    .get(ACCUMULATION_PURSE_KEY)
                {
                    Some(Key::URef(accumulation_purse)) => accumulation_purse,
                    Some(_) | None => {
                        error!(
                            "fee handling is configured to accumulate but handle payment does not \
                            have accumulation purse"
                        );
                        return Err(Error::FailedToRetrieveAccumulationPurse);
                    }
                };

                Ok(*accumulation_purse_uref)
            }
            FeeHandling::Burn => Ok(URef::default()),
        }
    }

    /// Commit effects of the execution.
    ///
    /// This method has to be run after an execution has been made to persists the effects of it.
    ///
    /// Returns new state root hash.
    pub fn commit_effects(
        &self,
        pre_state_hash: Digest,
        effects: Effects,
    ) -> Result<Digest, Error> {
        self.state
            .commit(pre_state_hash, effects)
            .map_err(|err| Error::Exec(err.into()))
    }

    /// Gets a trie object for given state root hash.
    pub fn get_trie_full(&self, trie_key: Digest) -> Result<Option<TrieRaw>, Error>
    where
        Error: From<S::Error>,
    {
        Ok(self.state.get_trie_full(&trie_key)?)
    }

    /// Puts a trie if no children are missing from the global state; otherwise reports the missing
    /// children hashes via the `Error` enum.
    pub fn put_trie_if_all_children_present(&self, trie_bytes: &[u8]) -> Result<Digest, Error>
    where
        Error: From<S::Error>,
    {
        let missing_children = self.state.missing_children(trie_bytes)?;
        if missing_children.is_empty() {
            Ok(self.state.put_trie(trie_bytes)?)
        } else {
            Err(Error::MissingTrieNodeChildren(missing_children))
        }
    }

    /// Obtains validator weights for given era.
    ///
    /// This skips execution of auction's `get_era_validator` entry point logic to avoid creating an
    /// executor instance, and going through the execution flow. It follows the same process but
    /// uses queries rather than execution to get the snapshot.
    pub fn get_era_validators(
        &self,
        system_contract_registry: Option<SystemContractRegistry>,
        get_era_validators_request: GetEraValidatorsRequest,
    ) -> Result<EraValidators, GetEraValidatorsError> {
        let state_root_hash = get_era_validators_request.state_hash();

        let system_contract_registry = match system_contract_registry {
            Some(system_contract_registry) => system_contract_registry,
            None => match self.get_system_contract_registry(state_root_hash) {
                Ok(system_contract_registry) => system_contract_registry,
                Err(error) => {
                    error!(%state_root_hash, %error, "unable to get era validators");
                    return Err(error.into());
                }
            },
        };

        let auction_hash = system_contract_registry
            .get(AUCTION)
            .copied()
            .ok_or_else(|| Error::MissingSystemContractHash(AUCTION.to_string()))?;

        let auction_key = Key::addressable_entity_key(PackageKindTag::System, auction_hash);

        let query_request = QueryRequest::new(
            state_root_hash,
            auction_key,
            vec![SEIGNIORAGE_RECIPIENTS_SNAPSHOT_KEY.to_string()],
        );

        let snapshot = match self.run_query(query_request)? {
            QueryResult::RootNotFound => return Err(GetEraValidatorsError::RootNotFound),
            QueryResult::ValueNotFound(error) => {
                error!(%error, "unexpected query failure; value not found");
                return Err(GetEraValidatorsError::EraValidatorsMissing);
            }
            QueryResult::CircularReference(error) => {
                error!(%error, "unexpected query failure; circular reference");
                return Err(GetEraValidatorsError::UnexpectedQueryFailure);
            }
            QueryResult::DepthLimit { depth } => {
                error!(%depth, "unexpected query failure; depth limit exceeded");
                return Err(GetEraValidatorsError::UnexpectedQueryFailure);
            }
            QueryResult::Success { value, proofs: _ } => {
                let cl_value = match value.into_cl_value() {
                    Some(snapshot_cl_value) => snapshot_cl_value,
                    None => {
                        error!("unexpected query failure; seigniorage recipients snapshot is not a CLValue");
                        return Err(GetEraValidatorsError::UnexpectedQueryFailure);
                    }
                };

                cl_value.into_t().map_err(|cl_value_error| {
                    error!(%cl_value_error, "unexpected query failure; unable to parse seigniorage recipients");
                    GetEraValidatorsError::CLValue
                })?
            }
        };

        let era_validators_result = auction::detail::era_validators_from_snapshot(snapshot);
        Ok(era_validators_result)
    }

    /// Gets current bids from the auction system.
    pub fn get_bids(&self, get_bids_request: GetBidsRequest) -> Result<GetBidsResult, Error> {
        let state_root_hash = get_bids_request.state_hash();
        let tracking_copy = match self.tracking_copy(state_root_hash)? {
            Some(tracking_copy) => Rc::new(RefCell::new(tracking_copy)),
            None => return Ok(GetBidsResult::RootNotFound),
        };

        let mut tracking_copy = tracking_copy.borrow_mut();

        let bid_keys = tracking_copy
            .get_keys(&KeyTag::BidAddr)
            .map_err(|err| Error::Exec(err.into()))?;

        let mut bids = vec![];
        for key in bid_keys.iter() {
            if let Some(StoredValue::BidKind(bid_kind)) =
                tracking_copy.get(key).map_err(Into::into)?
            {
                bids.push(bid_kind);
            };
        }
        Ok(GetBidsResult::Success { bids })
    }

    /// Distribute block rewards.
    pub fn distribute_block_rewards(
        &self,
        pre_state_hash: Digest,
        protocol_version: ProtocolVersion,
        proposer: PublicKey,
        next_block_height: u64,
        time: u64,
    ) -> Result<Digest, StepError> {
        let tracking_copy = match self.tracking_copy(pre_state_hash) {
            Err(error) => return Err(StepError::TrackingCopyError(error)),
            Ok(None) => return Err(StepError::RootNotFound(pre_state_hash)),
            Ok(Some(tracking_copy)) => Rc::new(RefCell::new(tracking_copy)),
        };

        let mut runtime_args = RuntimeArgs::new();
        runtime_args.insert(ARG_VALIDATOR, proposer)?;

        let executor = Executor::new(self.config().clone());

        let system_account_addr = PublicKey::System.to_account_hash();

        let virtual_system_contract_by_account = tracking_copy
            .borrow_mut()
            .get_addressable_entity_by_account_hash(protocol_version, system_account_addr)?;

        let authorization_keys = {
            let mut ret = BTreeSet::new();
            ret.insert(PublicKey::System.to_account_hash());
            ret
        };

        let gas_limit = Gas::new(U512::from(std::u64::MAX));

        let deploy_hash = {
            // seeds address generator w/ era_end_timestamp_millis
            let mut bytes = time.into_bytes()?;
            bytes.append(&mut next_block_height.into_bytes()?);
            DeployHash::new(Digest::hash(&bytes))
        };

        let distribute_accumulated_fees_stack = self.get_new_system_call_stack();
        let system_account_hash = PublicKey::System.to_account_hash();
        let (_, execution_result): (Option<()>, ExecutionResult) = executor.call_system_contract(
            DirectSystemContractCall::DistributeAccumulatedFees,
            RuntimeArgs::default(),
            &virtual_system_contract_by_account,
            PackageKind::Account(system_account_hash),
            authorization_keys.clone(),
            system_account_hash,
            BlockTime::default(),
            deploy_hash,
            gas_limit,
            protocol_version,
            Rc::clone(&tracking_copy),
            Phase::Session,
            distribute_accumulated_fees_stack,
            // There should be no tokens transferred during rewards distribution.
            U512::zero(),
        );

        if let Some(exec_error) = execution_result.take_error() {
            return Err(StepError::DistributeAccumulatedFeesError(exec_error));
        }

        let distribute_rewards_stack = self.get_new_system_call_stack();

        let (_, execution_result): (Option<()>, ExecutionResult) = executor.call_system_contract(
            DirectSystemContractCall::DistributeRewards,
            runtime_args,
            &virtual_system_contract_by_account,
            PackageKind::Account(system_account_hash),
            authorization_keys,
            system_account_hash,
            BlockTime::default(),
            deploy_hash,
            gas_limit,
            protocol_version,
            Rc::clone(&tracking_copy),
            Phase::Session,
            distribute_rewards_stack,
            // There should be no tokens transferred during rewards distribution.
            U512::zero(),
        );

        if let Some(exec_error) = execution_result.take_error() {
            return Err(StepError::DistributeError(exec_error));
        }

        let effects = tracking_copy.borrow().effects();

        // commit
        let post_state_hash = self
            .state
            .commit(pre_state_hash, effects)
            .map_err(Into::into)?;

        Ok(post_state_hash)
    }

    /// Executes a step request.
    pub fn commit_step(&self, step_request: StepRequest) -> Result<StepSuccess, StepError> {
        let tracking_copy = match self.tracking_copy(step_request.pre_state_hash) {
            Err(error) => return Err(StepError::TrackingCopyError(error)),
            Ok(None) => return Err(StepError::RootNotFound(step_request.pre_state_hash)),
            Ok(Some(tracking_copy)) => Rc::new(RefCell::new(tracking_copy)),
        };

        let executor = Executor::new(self.config().clone());

        let system_account_addr = PublicKey::System.to_account_hash();

        let protocol_version = step_request.protocol_version;

        let system_addressable_entity = tracking_copy
            .borrow_mut()
            .get_addressable_entity_by_account_hash(protocol_version, system_account_addr)?;

        let authorization_keys = {
            let mut ret = BTreeSet::new();
            ret.insert(system_account_addr);
            ret
        };

        let gas_limit = Gas::new(U512::from(std::u64::MAX));
        let deploy_hash = {
            // seeds address generator w/ era_end_timestamp_millis
            let mut bytes = step_request.era_end_timestamp_millis.into_bytes()?;
            bytes.append(&mut step_request.next_era_id.into_bytes()?);
            DeployHash::new(Digest::hash(&bytes))
        };

        let slashed_validators: Vec<PublicKey> = step_request.slashed_validators();

        if !slashed_validators.is_empty() {
            let slash_args = {
                let mut runtime_args = RuntimeArgs::new();
                runtime_args
                    .insert(ARG_VALIDATOR_PUBLIC_KEYS, slashed_validators)
                    .map_err(|e| Error::Exec(e.into()))?;
                runtime_args
            };

            let slash_stack = self.get_new_system_call_stack();
            let system_account_hash = PublicKey::System.to_account_hash();
            let (_, execution_result): (Option<()>, ExecutionResult) = executor
                .call_system_contract(
                    DirectSystemContractCall::Slash,
                    slash_args,
                    &system_addressable_entity,
                    PackageKind::Account(system_account_hash),
                    authorization_keys.clone(),
                    system_account_hash,
                    BlockTime::default(),
                    deploy_hash,
                    gas_limit,
                    step_request.protocol_version,
                    Rc::clone(&tracking_copy),
                    Phase::Session,
                    slash_stack,
                    // No transfer should occur when slashing.
                    U512::zero(),
                );

            if let Some(exec_error) = execution_result.take_error() {
                return Err(StepError::SlashingError(exec_error));
            }
        }

        let run_auction_args = RuntimeArgs::try_new(|args| {
            args.insert(
                ARG_ERA_END_TIMESTAMP_MILLIS,
                step_request.era_end_timestamp_millis,
            )?;
            args.insert(
                ARG_EVICTED_VALIDATORS,
                step_request
                    .evict_items
                    .iter()
                    .map(|item| item.validator_id.clone())
                    .collect::<Vec<PublicKey>>(),
            )?;
            Ok(())
        })?;

        let run_auction_stack = self.get_new_system_call_stack();
        let system_account_hash = PublicKey::System.to_account_hash();
        let (_, execution_result): (Option<()>, ExecutionResult) = executor.call_system_contract(
            DirectSystemContractCall::RunAuction,
            run_auction_args,
            &system_addressable_entity,
            PackageKind::Account(system_account_hash),
            authorization_keys,
            system_account_hash,
            BlockTime::default(),
            deploy_hash,
            gas_limit,
            step_request.protocol_version,
            Rc::clone(&tracking_copy),
            Phase::Session,
            run_auction_stack,
            // RunAuction should not consume tokens.
            U512::zero(),
        );

        if let Some(exec_error) = execution_result.take_error() {
            return Err(StepError::AuctionError(exec_error));
        }

        let effects = tracking_copy.borrow().effects();

        // commit
        let post_state_hash = self
            .state
            .commit(step_request.pre_state_hash, effects.clone())
            .map_err(Into::into)?;

        Ok(StepSuccess {
            post_state_hash,
            effects,
        })
    }

    /// Gets the balance of a given public key.
    pub fn get_balance(
        &self,
        state_hash: Digest,
        public_key: PublicKey,
    ) -> Result<BalanceResult, Error> {
        // Look up the account, get the main purse, and then do the existing balance check
        let tracking_copy = match self.tracking_copy(state_hash) {
            Ok(Some(tracking_copy)) => Rc::new(RefCell::new(tracking_copy)),
            Ok(None) => return Ok(BalanceResult::RootNotFound),
            Err(error) => return Err(error),
        };

        let account_addr = public_key.to_account_hash();

        let entity_hash = match tracking_copy
            .borrow_mut()
            .get_entity_hash_by_account_hash(account_addr)
        {
            Ok(account) => account,
            Err(error) => return Err(error.into()),
        };

        let account = match tracking_copy
            .borrow_mut()
            .read(&Key::addressable_entity_key(
                PackageKindTag::Account,
                entity_hash,
            ))
            .map_err(|_| Error::InvalidKeyVariant)?
        {
            Some(StoredValue::AddressableEntity(account)) => account,
            Some(_) | None => return Err(Error::InvalidKeyVariant),
        };

        let main_purse_balance_key = {
            let main_purse = account.main_purse();
            match tracking_copy
                .borrow()
                .get_purse_balance_key(main_purse.into())
            {
                Ok(balance_key) => balance_key,
                Err(error) => return Err(error.into()),
            }
        };

        let (account_balance, proof) = match tracking_copy
            .borrow()
            .get_purse_balance_with_proof(main_purse_balance_key)
        {
            Ok((balance, proof)) => (balance, proof),
            Err(error) => return Err(error.into()),
        };

        let proof = Box::new(proof);
        let motes = account_balance.value();
        Ok(BalanceResult::Success { motes, proof })
    }

    /// Obtains an instance of a system contract registry for a given state root hash.
    pub fn get_system_contract_registry(
        &self,
        state_root_hash: Digest,
    ) -> Result<SystemContractRegistry, Error> {
        let tracking_copy = match self.tracking_copy(state_root_hash)? {
            None => return Err(Error::RootNotFound(state_root_hash)),
            Some(tracking_copy) => Rc::new(RefCell::new(tracking_copy)),
        };
        let result = tracking_copy
            .borrow_mut()
            .get_system_contracts()
            .map_err(|error| {
                warn!(%error, "Failed to retrieve system contract registry");
                Error::MissingSystemContractRegistry
            });
        result
    }

    /// Returns mint system contract hash.
    pub fn get_system_mint_hash(&self, state_hash: Digest) -> Result<AddressableEntityHash, Error> {
        let registry = self.get_system_contract_registry(state_hash)?;
        let mint_hash = registry.get(MINT).ok_or_else(|| {
            error!("Missing system mint contract hash");
            Error::MissingSystemContractHash(MINT.to_string())
        })?;
        Ok(*mint_hash)
    }

    /// Returns auction system contract hash.
    pub fn get_system_auction_hash(
        &self,
        state_hash: Digest,
    ) -> Result<AddressableEntityHash, Error> {
        let registry = self.get_system_contract_registry(state_hash)?;
        let auction_hash = registry.get(AUCTION).ok_or_else(|| {
            error!("Missing system auction contract hash");
            Error::MissingSystemContractHash(AUCTION.to_string())
        })?;
        Ok(*auction_hash)
    }

    /// Returns handle payment system contract hash.
    pub fn get_handle_payment_hash(
        &self,
        state_hash: Digest,
    ) -> Result<AddressableEntityHash, Error> {
        let registry = self.get_system_contract_registry(state_hash)?;
        let handle_payment = registry.get(HANDLE_PAYMENT).ok_or_else(|| {
            error!("Missing system handle payment contract hash");
            Error::MissingSystemContractHash(HANDLE_PAYMENT.to_string())
        })?;
        Ok(*handle_payment)
    }

    /// Returns standard payment system contract hash.
    pub fn get_standard_payment_hash(
        &self,
        state_hash: Digest,
    ) -> Result<AddressableEntityHash, Error> {
        let registry = self.get_system_contract_registry(state_hash)?;
        let standard_payment = registry.get(STANDARD_PAYMENT).ok_or_else(|| {
            error!("Missing system standard payment contract hash");
            Error::MissingSystemContractHash(STANDARD_PAYMENT.to_string())
        })?;
        Ok(*standard_payment)
    }

    fn get_new_system_call_stack(&self) -> RuntimeStack {
        let max_height = self.config.max_runtime_call_stack_height() as usize;
        RuntimeStack::new_system_call_stack(max_height)
    }

    /// Returns the checksum registry at the given state root hash.
    pub fn get_checksum_registry(
        &self,
        state_root_hash: Digest,
    ) -> Result<Option<ChecksumRegistry>, Error> {
        let tracking_copy = match self.tracking_copy(state_root_hash)? {
            None => return Err(Error::RootNotFound(state_root_hash)),
            Some(tracking_copy) => Rc::new(RefCell::new(tracking_copy)),
        };
        let maybe_checksum_registry = tracking_copy
            .borrow_mut()
            .get_checksum_registry()
            .map_err(Error::Exec);
        maybe_checksum_registry
    }

    /// Returns the Merkle proof for the checksum registry at the given state root hash.
    pub fn get_checksum_registry_proof(
        &self,
        state_root_hash: Digest,
    ) -> Result<TrieMerkleProof<Key, StoredValue>, Error> {
        let tracking_copy = match self.tracking_copy(state_root_hash)? {
            None => return Err(Error::RootNotFound(state_root_hash)),
            Some(tracking_copy) => Rc::new(RefCell::new(tracking_copy)),
        };

        let key = Key::ChecksumRegistry;
        let maybe_proof = tracking_copy
            .borrow_mut()
            .reader()
            .read_with_proof(&key)
            .map_err(Into::into)?;
        maybe_proof.ok_or(Error::MissingChecksumRegistry)
    }

    /// As the name suggests, used to ensure commit_upgrade fails if we lack sufficient balances.
    fn fail_upgrade_if_withdraw_purses_lack_sufficient_balance(
        withdraw_purses: &[WithdrawPurse],
        tracking_copy: &Rc<RefCell<TrackingCopy<<S as StateProvider>::Reader>>>,
    ) -> Result<(), Error> {
        let mut balances = BTreeMap::new();
        for purse in withdraw_purses.iter() {
            match balances.entry(*purse.bonding_purse()) {
                Entry::Vacant(entry) => {
                    entry.insert(*purse.amount());
                }
                Entry::Occupied(mut entry) => {
                    let value = entry.get_mut();
                    let new_val = value.checked_add(*purse.amount()).ok_or_else(|| {
                        Error::Mint("overflowed a u512 during unbond migration".into())
                    })?;
                    *value = new_val;
                }
            }
        }
        for (unbond_purse_uref, unbond_amount) in balances {
            let key = match tracking_copy
                .borrow_mut()
                .get_purse_balance_key(unbond_purse_uref.into())
            {
                Ok(key) => key,
                Err(_) => return Err(Error::Mint("purse balance not found".into())),
            };
            let current_balance = tracking_copy.borrow_mut().get_purse_balance(key)?.value();

            if unbond_amount > current_balance {
                // If we don't have enough balance to migrate, the only thing we can do
                // is to fail the upgrade.
                error!(%current_balance, %unbond_purse_uref, %unbond_amount, "commit_upgrade failed during migration - insufficient in purse to unbond");
                return Err(Error::Mint(
                    "insufficient balance detected while migrating unbond purses".into(),
                ));
            }
        }
        Ok(())
    }
}

fn log_execution_result(preamble: &'static str, result: &ExecutionResult) {
    trace!("{}: {:?}", preamble, result);
    match result {
        ExecutionResult::Success {
            transfers,
            cost,
            effects,
        } => {
            debug!(
                %cost,
                transfer_count = %transfers.len(),
                transforms_count = %effects.len(),
                "{}: execution success",
                preamble
            );
        }
        ExecutionResult::Failure {
            error,
            transfers,
            cost,
            effects,
        } => {
            debug!(
                %error,
                %cost,
                transfer_count = %transfers.len(),
                transforms_count = %effects.len(),
                "{}: execution failure",
                preamble
            );
        }
    }
}

fn should_charge_for_errors_in_wasm(execution_result: &ExecutionResult) -> bool {
    match execution_result {
        ExecutionResult::Failure {
            error,
            transfers: _,
            cost: _,
            effects: _,
        } => match error {
            Error::Exec(err) => match err {
                ExecError::WasmPreprocessing(_) | ExecError::UnsupportedWasmStart => true,
                ExecError::Storage(_)
                | ExecError::InvalidByteCode(_)
                | ExecError::WasmOptimizer
                | ExecError::ParityWasm(_)
                | ExecError::Interpreter(_)
                | ExecError::BytesRepr(_)
                | ExecError::NamedKeyNotFound(_)
                | ExecError::KeyNotFound(_)
                | ExecError::AccountNotFound(_)
                | ExecError::TypeMismatch(_)
                | ExecError::InvalidAccess { .. }
                | ExecError::ForgedReference(_)
                | ExecError::URefNotFound(_)
                | ExecError::FunctionNotFound(_)
                | ExecError::GasLimit
                | ExecError::Ret(_)
                | ExecError::Resolver(_)
                | ExecError::Revert(_)
                | ExecError::AddKeyFailure(_)
                | ExecError::RemoveKeyFailure(_)
                | ExecError::UpdateKeyFailure(_)
                | ExecError::SetThresholdFailure(_)
                | ExecError::SystemContract(_)
                | ExecError::DeploymentAuthorizationFailure
                | ExecError::UpgradeAuthorizationFailure
                | ExecError::ExpectedReturnValue
                | ExecError::UnexpectedReturnValue
                | ExecError::InvalidContext
                | ExecError::IncompatibleProtocolMajorVersion { .. }
                | ExecError::CLValue(_)
                | ExecError::HostBufferEmpty
                | ExecError::NoActiveEntityVersions(_)
                | ExecError::InvalidEntityVersion(_)
                | ExecError::NoSuchMethod(_)
                | ExecError::TemplateMethod(_)
                | ExecError::KeyIsNotAURef(_)
                | ExecError::UnexpectedStoredValueVariant
                | ExecError::LockedEntity(_)
                | ExecError::InvalidPackage(_)
                | ExecError::InvalidEntity(_)
                | ExecError::MissingArgument { .. }
                | ExecError::DictionaryItemKeyExceedsLength
                | ExecError::MissingSystemContractRegistry
                | ExecError::MissingSystemContractHash(_)
                | ExecError::RuntimeStackOverflow
                | ExecError::ValueTooLarge
                | ExecError::MissingRuntimeStack
                | ExecError::DisabledEntity(_)
                | ExecError::UnexpectedKeyVariant(_)
                | ExecError::InvalidPackageKind(_)
                | ExecError::Transform(_) => false,
                ExecError::DisabledUnrestrictedTransfers => false,
            },
            Error::WasmPreprocessing(_) => true,
            Error::WasmSerialization(_) => true,
            Error::RootNotFound(_)
            | Error::InvalidProtocolVersion(_)
            | Error::Genesis(_)
            | Error::Storage(_)
            | Error::Authorization
            | Error::MissingContractByAccountHash(_)
            | Error::MissingEntityPackage(_)
            | Error::InsufficientPayment
            | Error::GasConversionOverflow
            | Error::Deploy
            | Error::Finalization
            | Error::Bytesrepr(_)
            | Error::Mint(_)
            | Error::InvalidKeyVariant
            | Error::ProtocolUpgrade(_)
            | Error::InvalidDeployItemVariant(_)
            | Error::CommitError(_)
            | Error::MissingSystemContractRegistry
            | Error::MissingSystemContractHash(_)
            | Error::MissingChecksumRegistry
            | Error::RuntimeStackOverflow
            | Error::FailedToGetKeys(_)
            | Error::FailedToGetStoredWithdraws
            | Error::FailedToGetWithdrawPurses
            | Error::FailedToRetrieveUnbondingDelay
            | Error::FailedToRetrieveEraId
            | Error::MissingTrieNodeChildren(_)
            | Error::FailedToRetrieveAccumulationPurse => false,
            Error::FailedToPrune(_) => false,
        },
        ExecutionResult::Success { .. } => false,
    }
}<|MERGE_RESOLUTION|>--- conflicted
+++ resolved
@@ -958,12 +958,7 @@
     /// Return the package kind.
     pub fn get_entity_package_kind(
         &self,
-<<<<<<< HEAD
-
         entity_package_address: PackageHash,
-=======
-        entity_package_address: ContractPackageHash,
->>>>>>> f96fd1db
         tracking_copy: Rc<RefCell<TrackingCopy<<S as StateProvider>::Reader>>>,
     ) -> Result<PackageKind, Error> {
         let entity_package = match tracking_copy
