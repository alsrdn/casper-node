use std::collections::BTreeSet;

use casper_types::{
    account::AccountHash,
    bytesrepr::{FromBytes, ToBytes},
<<<<<<< HEAD
=======
    contracts::NamedKeys,
    crypto,
>>>>>>> f71d55bb
    system::{
        auction::{
            AccountProvider, Auction, Bid, EraInfo, Error, MintProvider, RuntimeProvider,
            StorageProvider, UnbondingPurse,
        },
        mint, MINT,
    },
    CLTyped, CLValue, EraId, Key, KeyTag, PublicKey, RuntimeArgs, StoredValue, URef,
    BLAKE2B_DIGEST_LENGTH, U512,
};

use super::Runtime;
use crate::{core::execution, storage::global_state::StateReader};

impl From<execution::Error> for Option<Error> {
    fn from(exec_error: execution::Error) -> Self {
        match exec_error {
            // This is used to propagate [`execution::Error::GasLimit`] to make sure [`Auction`]
            // contract running natively supports propagating gas limit errors without a panic.
            execution::Error::GasLimit => Some(Error::GasLimit),
            // There are possibly other exec errors happening but such translation would be lossy.
            _ => None,
        }
    }
}

impl<'a, R> StorageProvider for Runtime<'a, R>
where
    R: StateReader<Key, StoredValue>,
    R::Error: Into<execution::Error>,
{
    fn read<T: FromBytes + CLTyped>(&mut self, uref: URef) -> Result<Option<T>, Error> {
        match self.context.read_gs(&uref.into()) {
            Ok(Some(StoredValue::CLValue(cl_value))) => {
                Ok(Some(cl_value.into_t().map_err(|_| Error::CLValue)?))
            }
            Ok(Some(_)) => Err(Error::Storage),
            Ok(None) => Ok(None),
            Err(execution::Error::BytesRepr(_)) => Err(Error::Serialization),
            // NOTE: This extra condition is needed to correctly propagate GasLimit to the user. See
            // also [`Runtime::reverter`] and [`to_auction_error`]
            Err(execution::Error::GasLimit) => Err(Error::GasLimit),
            Err(_) => Err(Error::Storage),
        }
    }

    fn write<T: ToBytes + CLTyped>(&mut self, uref: URef, value: T) -> Result<(), Error> {
        let cl_value = CLValue::from_t(value).map_err(|_| Error::CLValue)?;
        self.context
            .metered_write_gs(uref.into(), StoredValue::CLValue(cl_value))
            .map_err(|exec_error| <Option<Error>>::from(exec_error).unwrap_or(Error::Storage))
    }

    fn read_bid(&mut self, account_hash: &AccountHash) -> Result<Option<Bid>, Error> {
        match self.context.read_gs(&Key::Bid(*account_hash)) {
            Ok(Some(StoredValue::Bid(bid))) => Ok(Some(*bid)),
            Ok(Some(_)) => Err(Error::Storage),
            Ok(None) => Ok(None),
            Err(execution::Error::BytesRepr(_)) => Err(Error::Serialization),
            // NOTE: This extra condition is needed to correctly propagate GasLimit to the user. See
            // also [`Runtime::reverter`] and [`to_auction_error`]
            Err(execution::Error::GasLimit) => Err(Error::GasLimit),
            Err(_) => Err(Error::Storage),
        }
    }

    fn write_bid(&mut self, account_hash: AccountHash, bid: Bid) -> Result<(), Error> {
        self.context
            .metered_write_gs_unsafe(Key::Bid(account_hash), StoredValue::Bid(Box::new(bid)))
            .map_err(|exec_error| <Option<Error>>::from(exec_error).unwrap_or(Error::Storage))
    }

    fn read_withdraw(&mut self, account_hash: &AccountHash) -> Result<Vec<UnbondingPurse>, Error> {
        match self.context.read_gs(&Key::Withdraw(*account_hash)) {
            Ok(Some(StoredValue::Withdraw(unbonding_purses))) => Ok(unbonding_purses),
            Ok(Some(_)) => Err(Error::Storage),
            Ok(None) => Ok(Vec::new()),
            Err(execution::Error::BytesRepr(_)) => Err(Error::Serialization),
            // NOTE: This extra condition is needed to correctly propagate GasLimit to the user. See
            // also [`Runtime::reverter`] and [`to_auction_error`]
            Err(execution::Error::GasLimit) => Err(Error::GasLimit),
            Err(_) => Err(Error::Storage),
        }
    }

    fn write_withdraw(
        &mut self,
        account_hash: AccountHash,
        unbonding_purses: Vec<UnbondingPurse>,
    ) -> Result<(), Error> {
        self.context
            .metered_write_gs_unsafe(
                Key::Withdraw(account_hash),
                StoredValue::Withdraw(unbonding_purses),
            )
            .map_err(|exec_error| <Option<Error>>::from(exec_error).unwrap_or(Error::Storage))
    }

    fn record_era_info(&mut self, era_id: EraId, era_info: EraInfo) -> Result<(), Error> {
        Runtime::record_era_info(self, era_id, era_info)
            .map_err(|exec_error| <Option<Error>>::from(exec_error).unwrap_or(Error::RecordEraInfo))
    }
}

impl<'a, R> RuntimeProvider for Runtime<'a, R>
where
    R: StateReader<Key, StoredValue>,
    R::Error: Into<execution::Error>,
{
    fn get_caller(&self) -> AccountHash {
        self.context.get_caller()
    }

    fn is_allowed_session_caller(&self, account_hash: &AccountHash) -> bool {
        Runtime::is_allowed_session_caller(self, account_hash)
    }

    fn named_keys_get(&self, name: &str) -> Option<Key> {
        self.context.named_keys_get(name).cloned()
    }

    fn get_keys(&mut self, key_tag: &KeyTag) -> Result<BTreeSet<Key>, Error> {
        self.context.get_keys(key_tag).map_err(|_| Error::Storage)
    }

    fn blake2b<T: AsRef<[u8]>>(&self, data: T) -> [u8; BLAKE2B_DIGEST_LENGTH] {
        crypto::blake2b(data)
    }
}

impl<'a, R> MintProvider for Runtime<'a, R>
where
    R: StateReader<Key, StoredValue>,
    R::Error: Into<execution::Error>,
{
    fn unbond(&mut self, unbonding_purse: &UnbondingPurse) -> Result<(), Error> {
        let account_hash =
            AccountHash::from_public_key(unbonding_purse.unbonder_public_key(), crypto::blake2b);
        let maybe_value = self
            .context
            .read_gs_direct(&Key::Account(account_hash))
            .map_err(|exec_error| <Option<Error>>::from(exec_error).unwrap_or(Error::Storage))?;
        match maybe_value {
            Some(StoredValue::Account(account)) => {
                self.mint_transfer_direct(
                    Some(account_hash),
                    *unbonding_purse.bonding_purse(),
                    account.main_purse(),
                    *unbonding_purse.amount(),
                    None,
                )
                .map_err(|_| Error::Transfer)?
                .map_err(|_| Error::Transfer)?;

                Ok(())
            }
            Some(_cl_value) => Err(Error::CLValue),
            None => Err(Error::InvalidPublicKey),
        }
    }

    /// Allows optimized auction and mint interaction.
    /// Intended to be used only by system contracts to manage staked purses.
    /// NOTE: Never expose this through FFI.
    fn mint_transfer_direct(
        &mut self,
        to: Option<AccountHash>,
        source: URef,
        target: URef,
        amount: U512,
        id: Option<u64>,
    ) -> Result<Result<(), mint::Error>, Error> {
        // if caller is system proceed
        // else if caller has access to uref proceed
        if self.context.get_caller() != PublicKey::System.to_account_hash()
            && self.context.validate_uref(&source).is_err()
        {
            return Err(Error::InvalidCaller);
        }

        let args_values = RuntimeArgs::try_new(|args| {
            args.insert(mint::ARG_TO, to)?;
            args.insert(mint::ARG_SOURCE, source)?;
            args.insert(mint::ARG_TARGET, target)?;
            args.insert(mint::ARG_AMOUNT, amount)?;
            args.insert(mint::ARG_ID, id)?;
            Ok(())
        })
        .map_err(|_| Error::CLValue)?;

        let gas_counter = self.gas_counter();
        let mut call_stack = self.call_stack().clone();
        let call_stack_element = self
            .get_system_contract_stack_frame(MINT)
            .map_err(|_| Error::Storage)?;
        call_stack.push(call_stack_element);

        let cl_value = self
            .call_host_mint(
                self.context.protocol_version(),
                mint::METHOD_TRANSFER,
                &args_values,
                &[],
                call_stack,
            )
            .map_err(|exec_error| <Option<Error>>::from(exec_error).unwrap_or(Error::Transfer))?;
        self.set_gas_counter(gas_counter);
        cl_value.into_t().map_err(|_| Error::CLValue)
    }

    fn mint_into_existing_purse(
        &mut self,
        amount: U512,
        existing_purse: URef,
    ) -> Result<(), Error> {
        if self.context.get_caller() != PublicKey::System.to_account_hash()
            && self.context.validate_uref(&existing_purse).is_err()
        {
            return Err(Error::InvalidCaller);
        }

        let args_values = RuntimeArgs::try_new(|args| {
            args.insert(mint::ARG_AMOUNT, amount)?;
            args.insert(mint::ARG_PURSE, existing_purse)?;
            Ok(())
        })
        .map_err(|_| Error::CLValue)?;

        let gas_counter = self.gas_counter();
        let mut call_stack = self.call_stack().clone();
        let call_stack_element = self
            .get_system_contract_stack_frame(MINT)
            .map_err(|_| Error::Storage)?;
        call_stack.push(call_stack_element);

        let cl_value = self
            .call_host_mint(
                self.context.protocol_version(),
                mint::METHOD_MINT_INTO_EXISTING_PURSE,
                &args_values,
                &[],
                call_stack,
            )
            .map_err(|error| <Option<Error>>::from(error).unwrap_or(Error::MintError))?;
        self.set_gas_counter(gas_counter);
        cl_value
            .into_t::<Result<(), mint::Error>>()
            .map_err(|_| Error::CLValue)?
            .map_err(|_| Error::MintError)
    }

    fn create_purse(&mut self) -> Result<URef, Error> {
        Runtime::create_purse(self).map_err(|exec_error| {
            <Option<Error>>::from(exec_error).unwrap_or(Error::CreatePurseFailed)
        })
    }

    fn get_balance(&mut self, purse: URef) -> Result<Option<U512>, Error> {
        Runtime::get_balance(self, purse)
            .map_err(|exec_error| <Option<Error>>::from(exec_error).unwrap_or(Error::GetBalance))
    }

    fn read_base_round_reward(&mut self) -> Result<U512, Error> {
        let mint_contract = self.get_mint_contract().map_err(|exec_error| {
            <Option<Error>>::from(exec_error).unwrap_or(Error::MissingValue)
        })?;
        self.mint_read_base_round_reward(mint_contract)
            .map_err(|exec_error| <Option<Error>>::from(exec_error).unwrap_or(Error::MissingValue))
    }

    fn mint(&mut self, amount: U512) -> Result<URef, Error> {
        let mint_contract = self
            .get_mint_contract()
            .map_err(|exec_error| <Option<Error>>::from(exec_error).unwrap_or(Error::MintReward))?;
        self.mint_mint(mint_contract, amount)
            .map_err(|exec_error| <Option<Error>>::from(exec_error).unwrap_or(Error::MintReward))
    }

    fn reduce_total_supply(&mut self, amount: U512) -> Result<(), Error> {
        let mint_contract = self
            .get_mint_contract()
            .map_err(|exec_error| <Option<Error>>::from(exec_error).unwrap_or(Error::MintReward))?;
        self.mint_reduce_total_supply(mint_contract, amount)
            .map_err(|exec_error| <Option<Error>>::from(exec_error).unwrap_or(Error::MintReward))
    }
}

impl<'a, R> AccountProvider for Runtime<'a, R>
where
    R: StateReader<Key, StoredValue>,
    R::Error: Into<execution::Error>,
{
    fn get_main_purse(&self) -> Result<URef, Error> {
        // NOTE: This violates security as system contract is a contract entrypoint and normal
        // "get_main_purse" won't work for security reasons. But since we're not running it as a
        // WASM contract, and purses are going to be removed anytime soon, we're making this
        // exception here.
        Ok(Runtime::context(self).account().main_purse())
    }
}

impl<'a, R> Auction for Runtime<'a, R>
where
    R: StateReader<Key, StoredValue>,
    R::Error: Into<execution::Error>,
{
}<|MERGE_RESOLUTION|>--- conflicted
+++ resolved
@@ -3,11 +3,7 @@
 use casper_types::{
     account::AccountHash,
     bytesrepr::{FromBytes, ToBytes},
-<<<<<<< HEAD
-=======
-    contracts::NamedKeys,
     crypto,
->>>>>>> f71d55bb
     system::{
         auction::{
             AccountProvider, Auction, Bid, EraInfo, Error, MintProvider, RuntimeProvider,
