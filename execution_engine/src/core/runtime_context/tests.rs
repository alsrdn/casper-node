use std::{
    cell::RefCell,
    collections::{BTreeSet, HashMap, HashSet},
    iter::{self, FromIterator},
    rc::Rc,
};

use once_cell::sync::Lazy;
use rand::RngCore;

use casper_types::{
    account::{
<<<<<<< HEAD
        AccountHash, ActionType, AddKeyFailure, RemoveKeyFailure, SetThresholdFailure, Weight,
        ACCOUNT_HASH_LENGTH,
=======
        Account, AccountHash, ActionType, AddKeyFailure, AssociatedKeys, RemoveKeyFailure,
        SetThresholdFailure, Weight,
>>>>>>> 7904cbe6
    },
    bytesrepr::ToBytes,
    contracts::NamedKeys,
    system::{AUCTION, HANDLE_PAYMENT, MINT, STANDARD_PAYMENT},
    AccessRights, BlockTime, CLValue, Contract, ContractHash, DeployHash, EntryPointType,
    EntryPoints, Key, Phase, ProtocolVersion, PublicKey, RuntimeArgs, SecretKey, URef,
    KEY_HASH_LENGTH, U256, U512,
};

use super::{Address, Error, RuntimeContext};
use crate::{
    core::{
        engine_state::{EngineConfig, SystemContractRegistry},
        execution::AddressGenerator,
        runtime::extract_access_rights_from_keys,
        tracking_copy::TrackingCopy,
    },
    shared::{
        additive_map::AdditiveMap, gas::Gas, newtypes::CorrelationId, stored_value::StoredValue,
        transform::Transform,
    },
    storage::global_state::{
        in_memory::{InMemoryGlobalState, InMemoryGlobalStateView},
        StateProvider,
    },
};

const DEPLOY_HASH: [u8; 32] = [1u8; 32];
const PHASE: Phase = Phase::Session;
const GAS_LIMIT: u64 = 500_000_000_000_000u64;

static TEST_ENGINE_CONFIG: Lazy<EngineConfig> = Lazy::new(EngineConfig::default);

fn mock_tracking_copy(
    init_key: Key,
    init_account: Account,
) -> TrackingCopy<InMemoryGlobalStateView> {
    let correlation_id = CorrelationId::new();
    let hist = InMemoryGlobalState::empty().unwrap();
    let root_hash = hist.empty_root_hash;
    let transform = Transform::Write(StoredValue::Account(init_account));

    let mut m = AdditiveMap::new();
    m.insert(init_key, transform);
    let new_hash = hist
        .commit(correlation_id, root_hash, m)
        .expect("Creation of mocked account should be a success.");

    let reader = hist
        .checkout(new_hash)
        .expect("Checkout should not throw errors.")
        .expect("Root hash should exist.");

    TrackingCopy::new(reader)
}

fn mock_account_with_purse(account_hash: AccountHash, purse: [u8; 32]) -> (Key, Account) {
    let associated_keys = AssociatedKeys::new(account_hash, Weight::new(1));
    let account = Account::new(
        account_hash,
        NamedKeys::new(),
        URef::new(purse, AccessRights::READ_ADD_WRITE),
        associated_keys,
        Default::default(),
    );
    let key = Key::Account(account_hash);

    (key, account)
}

fn mock_account(account_hash: AccountHash) -> (Key, Account) {
    mock_account_with_purse(account_hash, [0; 32])
}

// create random account key.
fn random_account_key<G: RngCore>(entropy_source: &mut G) -> Key {
    let mut key = [0u8; 32];
    entropy_source.fill_bytes(&mut key);
    Key::Account(AccountHash::new(key))
}

// create random contract key.
fn random_contract_key<G: RngCore>(entropy_source: &mut G) -> Key {
    let mut key = [0u8; 32];
    entropy_source.fill_bytes(&mut key);
    Key::Hash(key)
}

// Create URef Key.
fn create_uref(address_generator: &mut AddressGenerator, rights: AccessRights) -> Key {
    let address = address_generator.create_address();
    Key::URef(URef::new(address, rights))
}

fn random_hash<G: RngCore>(entropy_source: &mut G) -> Key {
    let mut key = [0u8; KEY_HASH_LENGTH];
    entropy_source.fill_bytes(&mut key);
    Key::Hash(key)
}

fn mock_runtime_context<'a>(
    account: &'a Account,
    base_key: Key,
    named_keys: &'a mut NamedKeys,
    access_rights: HashMap<Address, HashSet<AccessRights>>,
    hash_address_generator: AddressGenerator,
    uref_address_generator: AddressGenerator,
    transfer_address_generator: AddressGenerator,
) -> RuntimeContext<'a, InMemoryGlobalStateView> {
    let tracking_copy = mock_tracking_copy(base_key, account.clone());
    RuntimeContext::new(
        Rc::new(RefCell::new(tracking_copy)),
        EntryPointType::Session,
        named_keys,
        access_rights,
        RuntimeArgs::new(),
        BTreeSet::from_iter(vec![account.account_hash()]),
        account,
        base_key,
        BlockTime::new(0),
        DeployHash::new([1u8; 32]),
        Gas::new(U512::from(GAS_LIMIT)),
        Gas::default(),
        Rc::new(RefCell::new(hash_address_generator)),
        Rc::new(RefCell::new(uref_address_generator)),
        Rc::new(RefCell::new(transfer_address_generator)),
        ProtocolVersion::V1_0_0,
        CorrelationId::new(),
        Phase::Session,
        *TEST_ENGINE_CONFIG,
        Vec::default(),
    )
}

#[allow(clippy::assertions_on_constants)]
fn assert_forged_reference<T>(result: Result<T, Error>) {
    match result {
        Err(Error::ForgedReference(_)) => assert!(true),
        _ => panic!("Error. Test should have failed with ForgedReference error but didn't."),
    }
}

#[allow(clippy::assertions_on_constants)]
fn assert_invalid_access<T: std::fmt::Debug>(result: Result<T, Error>, expecting: AccessRights) {
    match result {
        Err(Error::InvalidAccess { required }) if required == expecting => assert!(true),
        other => panic!(
            "Error. Test should have failed with InvalidAccess error but didn't: {:?}.",
            other
        ),
    }
}

fn test<T, F>(access_rights: HashMap<Address, HashSet<AccessRights>>, query: F) -> Result<T, Error>
where
    F: FnOnce(RuntimeContext<InMemoryGlobalStateView>) -> Result<T, Error>,
{
    let secret_key = SecretKey::ed25519_from_bytes([222; SecretKey::ED25519_LENGTH])
        .expect("should create secret key");
    let public_key = PublicKey::from(&secret_key);
    let deploy_hash = [1u8; 32];
    let (base_key, account) = mock_account(public_key.to_account_hash());

    let mut named_keys = NamedKeys::new();
    let uref_address_generator = AddressGenerator::new(&deploy_hash, Phase::Session);
    let hash_address_generator = AddressGenerator::new(&deploy_hash, Phase::Session);
    let transfer_address_generator = AddressGenerator::new(&deploy_hash, Phase::Session);
    let runtime_context = mock_runtime_context(
        &account,
        base_key,
        &mut named_keys,
        access_rights,
        hash_address_generator,
        uref_address_generator,
        transfer_address_generator,
    );
    query(runtime_context)
}

#[test]
fn use_uref_valid() {
    // Test fixture
    let mut rng = AddressGenerator::new(&DEPLOY_HASH, PHASE);
    let uref = create_uref(&mut rng, AccessRights::READ_WRITE);
    let access_rights = extract_access_rights_from_keys(vec![uref]);
    // Use uref as the key to perform an action on the global state.
    // This should succeed because the uref is valid.
    let value = StoredValue::CLValue(CLValue::from_t(43_i32).unwrap());
    let query_result = test(access_rights, |mut rc| rc.metered_write_gs(uref, value));
    query_result.expect("writing using valid uref should succeed");
}

#[test]
fn use_uref_forged() {
    // Test fixture
    let mut rng = AddressGenerator::new(&DEPLOY_HASH, PHASE);
    let uref = create_uref(&mut rng, AccessRights::READ_WRITE);
    let access_rights = HashMap::new();
    let value = StoredValue::CLValue(CLValue::from_t(43_i32).unwrap());
    let query_result = test(access_rights, |mut rc| rc.metered_write_gs(uref, value));

    assert_forged_reference(query_result);
}

#[test]
fn account_key_not_writeable() {
    let mut rng = rand::thread_rng();
    let acc_key = random_account_key(&mut rng);
    let query_result = test(HashMap::new(), |mut rc| {
        rc.metered_write_gs(
            acc_key,
            StoredValue::CLValue(CLValue::from_t(1_i32).unwrap()),
        )
    });
    assert_invalid_access(query_result, AccessRights::WRITE);
}

#[test]
fn account_key_readable_valid() {
    // Account key is readable if it is a "base" key - current context of the
    // execution.
    let query_result = test(HashMap::new(), |mut rc| {
        let base_key = rc.base_key();

        let result = rc
            .read_gs(&base_key)
            .expect("Account key is readable.")
            .expect("Account is found in GS.");

        assert_eq!(result, StoredValue::Account(rc.account().clone()));
        Ok(())
    });

    assert!(query_result.is_ok());
}

#[test]
fn account_key_readable_invalid() {
    // Account key is NOT readable if it is different than the "base" key.
    let mut rng = rand::thread_rng();
    let other_acc_key = random_account_key(&mut rng);

    let query_result = test(HashMap::new(), |mut rc| rc.read_gs(&other_acc_key));

    assert_invalid_access(query_result, AccessRights::READ);
}

#[test]
fn account_key_addable_valid() {
    // Account key is addable if it is a "base" key - current context of the
    // execution.
    let mut rng = AddressGenerator::new(&DEPLOY_HASH, PHASE);
    let uref = create_uref(&mut rng, AccessRights::READ);
    let access_rights = extract_access_rights_from_keys(vec![uref]);
    let query_result = test(access_rights, |mut rc| {
        let base_key = rc.base_key();
        let uref_name = "NewURef".to_owned();
        let named_key = StoredValue::CLValue(CLValue::from_t((uref_name.clone(), uref)).unwrap());

        rc.metered_add_gs(base_key, named_key)
            .expect("Adding should work.");

        let named_key_transform = Transform::AddKeys(iter::once((uref_name, uref)).collect());

        assert_eq!(
            *rc.effect().transforms.get(&base_key).unwrap(),
            named_key_transform
        );

        Ok(())
    });

    assert!(query_result.is_ok());
}

#[test]
fn account_key_addable_invalid() {
    // Account key is NOT addable if it is a "base" key - current context of the
    // execution.
    let mut rng = rand::thread_rng();
    let other_acc_key = random_account_key(&mut rng);

    let query_result = test(HashMap::new(), |mut rc| {
        rc.metered_add_gs(
            other_acc_key,
            StoredValue::CLValue(CLValue::from_t(1_i32).unwrap()),
        )
    });

    assert_invalid_access(query_result, AccessRights::ADD);
}

#[test]
fn contract_key_readable_valid() {
    // Account key is readable if it is a "base" key - current context of the
    // execution.
    let mut rng = rand::thread_rng();
    let contract_key = random_contract_key(&mut rng);
    let query_result = test(HashMap::new(), |mut rc| rc.read_gs(&contract_key));

    assert!(query_result.is_ok());
}

#[test]
fn contract_key_not_writeable() {
    // Account key is readable if it is a "base" key - current context of the
    // execution.
    let mut rng = rand::thread_rng();
    let contract_key = random_contract_key(&mut rng);
    let query_result = test(HashMap::new(), |mut rc| {
        rc.metered_write_gs(
            contract_key,
            StoredValue::CLValue(CLValue::from_t(1_i32).unwrap()),
        )
    });

    assert_invalid_access(query_result, AccessRights::WRITE);
}

#[test]
fn contract_key_addable_valid() {
    // Contract key is addable if it is a "base" key - current context of the execution.
    let account_hash = AccountHash::new([0u8; 32]);
    let (account_key, account) = mock_account(account_hash);
    let authorization_keys = BTreeSet::from_iter(vec![account_hash]);
    let hash_address_generator = AddressGenerator::new(&DEPLOY_HASH, PHASE);
    let mut uref_address_generator = AddressGenerator::new(&DEPLOY_HASH, PHASE);
    let transfer_address_generator = AddressGenerator::new(&DEPLOY_HASH, PHASE);

    let mut rng = rand::thread_rng();
    let contract_key = random_contract_key(&mut rng);
    let contract = StoredValue::Contract(Contract::default());

    let tracking_copy = Rc::new(RefCell::new(mock_tracking_copy(
        account_key,
        account.clone(),
    )));
    tracking_copy.borrow_mut().write(contract_key, contract);

    let default_system_registry = {
        let mut registry = SystemContractRegistry::new();
        registry.insert(MINT.to_string(), ContractHash::default());
        registry.insert(HANDLE_PAYMENT.to_string(), ContractHash::default());
        registry.insert(STANDARD_PAYMENT.to_string(), ContractHash::default());
        registry.insert(AUCTION.to_string(), ContractHash::default());
        StoredValue::CLValue(CLValue::from_t(registry).unwrap())
    };

    tracking_copy
        .borrow_mut()
        .write(Key::SystemContractRegistry, default_system_registry);

    let mut named_keys = NamedKeys::new();
    let uref = create_uref(&mut uref_address_generator, AccessRights::WRITE);
    let uref_name = "NewURef".to_owned();
    let named_uref_tuple =
        StoredValue::CLValue(CLValue::from_t((uref_name.clone(), uref)).unwrap());

    let access_rights = extract_access_rights_from_keys(vec![uref]);

    let mut runtime_context = RuntimeContext::new(
        Rc::clone(&tracking_copy),
        EntryPointType::Session,
        &mut named_keys,
        access_rights,
        RuntimeArgs::new(),
        authorization_keys,
        &account,
        contract_key,
        BlockTime::new(0),
        DeployHash::new(DEPLOY_HASH),
        Gas::new(U512::from(GAS_LIMIT)),
        Gas::default(),
        Rc::new(RefCell::new(hash_address_generator)),
        Rc::new(RefCell::new(uref_address_generator)),
        Rc::new(RefCell::new(transfer_address_generator)),
        ProtocolVersion::V1_0_0,
        CorrelationId::new(),
        PHASE,
        EngineConfig::default(),
        Vec::default(),
    );

    runtime_context
        .metered_add_gs(contract_key, named_uref_tuple)
        .expect("Adding should work.");

    let updated_contract = StoredValue::Contract(Contract::new(
        [0u8; 32].into(),
        [0u8; 32].into(),
        iter::once((uref_name, uref)).collect(),
        EntryPoints::default(),
        ProtocolVersion::V1_0_0,
    ));

    assert_eq!(
        *tracking_copy
            .borrow()
            .effect()
            .transforms
            .get(&contract_key)
            .unwrap(),
        Transform::Write(updated_contract)
    );
}

#[test]
fn contract_key_addable_invalid() {
    let account_hash = AccountHash::new([0u8; 32]);
    let (account_key, account) = mock_account(account_hash);
    let authorization_keys = BTreeSet::from_iter(vec![account_hash]);
    let hash_address_generator = AddressGenerator::new(&DEPLOY_HASH, PHASE);
    let mut uref_address_generator = AddressGenerator::new(&DEPLOY_HASH, PHASE);
    let transfer_address_generator = AddressGenerator::new(&DEPLOY_HASH, PHASE);
    let mut rng = rand::thread_rng();
    let contract_key = random_contract_key(&mut rng);

    let other_contract_key = random_contract_key(&mut rng);
    let contract = StoredValue::Contract(Contract::default());
    let tracking_copy = Rc::new(RefCell::new(mock_tracking_copy(
        account_key,
        account.clone(),
    )));

    tracking_copy.borrow_mut().write(contract_key, contract);

    let mut named_keys = NamedKeys::new();

    let uref = create_uref(&mut uref_address_generator, AccessRights::WRITE);
    let uref_name = "NewURef".to_owned();
    let named_uref_tuple = StoredValue::CLValue(CLValue::from_t((uref_name, uref)).unwrap());

    let access_rights = extract_access_rights_from_keys(vec![uref]);
    let mut runtime_context = RuntimeContext::new(
        Rc::clone(&tracking_copy),
        EntryPointType::Session,
        &mut named_keys,
        access_rights,
        RuntimeArgs::new(),
        authorization_keys,
        &account,
        other_contract_key,
        BlockTime::new(0),
        DeployHash::new(DEPLOY_HASH),
        Gas::default(),
        Gas::default(),
        Rc::new(RefCell::new(hash_address_generator)),
        Rc::new(RefCell::new(uref_address_generator)),
        Rc::new(RefCell::new(transfer_address_generator)),
        ProtocolVersion::V1_0_0,
        CorrelationId::new(),
        PHASE,
        EngineConfig::default(),
        Vec::default(),
    );

    let result = runtime_context.metered_add_gs(contract_key, named_uref_tuple);

    assert_invalid_access(result, AccessRights::ADD);
}

#[test]
fn uref_key_readable_valid() {
    let mut rng = AddressGenerator::new(&DEPLOY_HASH, PHASE);
    let uref_key = create_uref(&mut rng, AccessRights::READ);
    let access_rights = extract_access_rights_from_keys(vec![uref_key]);
    let query_result = test(access_rights, |mut rc| rc.read_gs(&uref_key));
    assert!(query_result.is_ok());
}

#[test]
fn uref_key_readable_invalid() {
    let mut rng = AddressGenerator::new(&DEPLOY_HASH, PHASE);
    let uref_key = create_uref(&mut rng, AccessRights::WRITE);
    let access_rights = extract_access_rights_from_keys(vec![uref_key]);
    let query_result = test(access_rights, |mut rc| rc.read_gs(&uref_key));
    assert_invalid_access(query_result, AccessRights::READ);
}

#[test]
fn uref_key_writeable_valid() {
    let mut rng = AddressGenerator::new(&DEPLOY_HASH, PHASE);
    let uref_key = create_uref(&mut rng, AccessRights::WRITE);
    let access_rights = extract_access_rights_from_keys(vec![uref_key]);
    let query_result = test(access_rights, |mut rc| {
        rc.metered_write_gs(
            uref_key,
            StoredValue::CLValue(CLValue::from_t(1_i32).unwrap()),
        )
    });
    assert!(query_result.is_ok());
}

#[test]
fn uref_key_writeable_invalid() {
    let mut rng = AddressGenerator::new(&DEPLOY_HASH, PHASE);
    let uref_key = create_uref(&mut rng, AccessRights::READ);
    let access_rights = extract_access_rights_from_keys(vec![uref_key]);
    let query_result = test(access_rights, |mut rc| {
        rc.metered_write_gs(
            uref_key,
            StoredValue::CLValue(CLValue::from_t(1_i32).unwrap()),
        )
    });
    assert_invalid_access(query_result, AccessRights::WRITE);
}

#[test]
fn uref_key_addable_valid() {
    let mut rng = AddressGenerator::new(&DEPLOY_HASH, PHASE);
    let uref_key = create_uref(&mut rng, AccessRights::ADD_WRITE);
    let access_rights = extract_access_rights_from_keys(vec![uref_key]);
    let query_result = test(access_rights, |mut rc| {
        rc.metered_write_gs(uref_key, CLValue::from_t(10_i32).unwrap())
            .expect("Writing to the GlobalState should work.");
        rc.metered_add_gs(uref_key, CLValue::from_t(1_i32).unwrap())
    });
    assert!(query_result.is_ok());
}

#[test]
fn uref_key_addable_invalid() {
    let mut rng = AddressGenerator::new(&DEPLOY_HASH, PHASE);
    let uref_key = create_uref(&mut rng, AccessRights::WRITE);
    let access_rights = extract_access_rights_from_keys(vec![uref_key]);
    let query_result = test(access_rights, |mut rc| {
        rc.metered_add_gs(
            uref_key,
            StoredValue::CLValue(CLValue::from_t(1_i32).unwrap()),
        )
    });
    assert_invalid_access(query_result, AccessRights::ADD);
}

#[test]
fn hash_key_readable() {
    // values under hash's are universally readable
    let query = |runtime_context: RuntimeContext<InMemoryGlobalStateView>| {
        let mut rng = rand::thread_rng();
        let key = random_hash(&mut rng);
        runtime_context.validate_readable(&key)
    };
    let query_result = test(HashMap::new(), query);
    assert!(query_result.is_ok())
}

#[test]
fn hash_key_writeable() {
    // values under hash's are immutable
    let query = |runtime_context: RuntimeContext<InMemoryGlobalStateView>| {
        let mut rng = rand::thread_rng();
        let key = random_hash(&mut rng);
        runtime_context.validate_writeable(&key)
    };
    let query_result = test(HashMap::new(), query);
    assert!(query_result.is_err())
}

#[test]
fn hash_key_addable_invalid() {
    // values under hashes are immutable
    let query = |runtime_context: RuntimeContext<InMemoryGlobalStateView>| {
        let mut rng = rand::thread_rng();
        let key = random_hash(&mut rng);
        runtime_context.validate_addable(&key)
    };
    let query_result = test(HashMap::new(), query);
    assert!(query_result.is_err())
}

#[test]
fn manage_associated_keys() {
    // Testing a valid case only - successfully added a key, and successfully removed,
    // making sure `account_dirty` mutated
    let access_rights = HashMap::new();
    let query = |mut runtime_context: RuntimeContext<InMemoryGlobalStateView>| {
        let account_hash = AccountHash::new([42; 32]);
        let weight = Weight::new(155);

        // Add a key (this doesn't check for all invariants as `add_key`
        // is already tested in different place)
        runtime_context
            .add_associated_key(account_hash, weight)
            .expect("Unable to add key");

        let effect = runtime_context.effect();
        let transform = effect.transforms.get(&runtime_context.base_key()).unwrap();
        let account = match transform {
            Transform::Write(StoredValue::Account(account)) => account,
            _ => panic!("Invalid transform operation found"),
        };
        account
            .associated_keys()
            .find(|(&h, _)| h == account_hash)
            .expect("Account hash wasn't added to associated keys");

        let new_weight = Weight::new(100);
        runtime_context
            .update_associated_key(account_hash, new_weight)
            .expect("Unable to update key");

        let effect = runtime_context.effect();
        let transform = effect.transforms.get(&runtime_context.base_key()).unwrap();
        let account = match transform {
            Transform::Write(StoredValue::Account(account)) => account,
            _ => panic!("Invalid transform operation found"),
        };
        let value = account
            .associated_keys()
            .find(|(&h, _)| h == account_hash)
            .expect("Account hash wasn't added to associated keys")
            .1;

        assert_eq!(value, &new_weight, "value was not updated");

        // Remove a key that was already added
        runtime_context
            .remove_associated_key(account_hash)
            .expect("Unable to remove key");

        // Verify
        let effect = runtime_context.effect();
        let transform = effect.transforms.get(&runtime_context.base_key()).unwrap();
        let account = match transform {
            Transform::Write(StoredValue::Account(account)) => account,
            _ => panic!("Invalid transform operation found"),
        };

        let actual = account.associated_keys().find(|(&h, _)| h == account_hash);

        assert!(actual.is_none());

        // Remove a key that was already removed
        runtime_context
            .remove_associated_key(account_hash)
            .expect_err("A non existing key was unexpectedly removed again");

        Ok(())
    };
    let _ = test(access_rights, query);
}

#[test]
fn action_thresholds_management() {
    // Testing a valid case only - successfully added a key, and successfully removed,
    // making sure `account_dirty` mutated
    let access_rights = HashMap::new();
    let query = |mut runtime_context: RuntimeContext<InMemoryGlobalStateView>| {
        runtime_context
            .add_associated_key(AccountHash::new([42; 32]), Weight::new(254))
            .expect("Unable to add associated key with maximum weight");
        runtime_context
            .set_action_threshold(ActionType::KeyManagement, Weight::new(253))
            .expect("Unable to set action threshold KeyManagement");
        runtime_context
            .set_action_threshold(ActionType::Deployment, Weight::new(252))
            .expect("Unable to set action threshold Deployment");

        let effect = runtime_context.effect();
        let transform = effect.transforms.get(&runtime_context.base_key()).unwrap();
        let mutated_account = match transform {
            Transform::Write(StoredValue::Account(account)) => account,
            _ => panic!("Invalid transform operation found"),
        };

        assert_eq!(
            mutated_account.action_thresholds().deployment(),
            &Weight::new(252)
        );
        assert_eq!(
            mutated_account.action_thresholds().key_management(),
            &Weight::new(253)
        );

        runtime_context
            .set_action_threshold(ActionType::Deployment, Weight::new(255))
            .expect_err("Shouldn't be able to set deployment threshold higher than key management");

        Ok(())
    };
    let _ = test(access_rights, query);
}

#[test]
fn should_verify_ownership_before_adding_key() {
    // Testing a valid case only - successfully added a key, and successfully removed,
    // making sure `account_dirty` mutated
    let access_rights = HashMap::new();
    let query = |mut runtime_context: RuntimeContext<InMemoryGlobalStateView>| {
        // Overwrites a `base_key` to a different one before doing any operation as
        // account `[0; 32]`
        runtime_context.base_key = Key::Hash([1; 32]);

        let err = runtime_context
            .add_associated_key(AccountHash::new([84; 32]), Weight::new(123))
            .expect_err("This operation should return error");

        match err {
            Error::AddKeyFailure(AddKeyFailure::PermissionDenied) => {}
            e => panic!("Invalid error variant: {:?}", e),
        }

        Ok(())
    };
    let _ = test(access_rights, query);
}

#[test]
fn should_verify_ownership_before_removing_a_key() {
    // Testing a valid case only - successfully added a key, and successfully removed,
    // making sure `account_dirty` mutated
    let access_rights = HashMap::new();
    let query = |mut runtime_context: RuntimeContext<InMemoryGlobalStateView>| {
        // Overwrites a `base_key` to a different one before doing any operation as
        // account `[0; 32]`
        runtime_context.base_key = Key::Hash([1; 32]);

        let err = runtime_context
            .remove_associated_key(AccountHash::new([84; 32]))
            .expect_err("This operation should return error");

        match err {
            Error::RemoveKeyFailure(RemoveKeyFailure::PermissionDenied) => {}
            ref e => panic!("Invalid error variant: {:?}", e),
        }

        Ok(())
    };
    let _ = test(access_rights, query);
}

#[test]
fn should_verify_ownership_before_setting_action_threshold() {
    // Testing a valid case only - successfully added a key, and successfully removed,
    // making sure `account_dirty` mutated
    let access_rights = HashMap::new();
    let query = |mut runtime_context: RuntimeContext<InMemoryGlobalStateView>| {
        // Overwrites a `base_key` to a different one before doing any operation as
        // account `[0; 32]`
        runtime_context.base_key = Key::Hash([1; 32]);

        let err = runtime_context
            .set_action_threshold(ActionType::Deployment, Weight::new(123))
            .expect_err("This operation should return error");

        match err {
            Error::SetThresholdFailure(SetThresholdFailure::PermissionDeniedError) => {}
            ref e => panic!("Invalid error variant: {:?}", e),
        }

        Ok(())
    };
    let _ = test(access_rights, query);
}

#[test]
fn can_roundtrip_key_value_pairs() {
    let access_rights = HashMap::new();
    let query = |mut runtime_context: RuntimeContext<InMemoryGlobalStateView>| {
        let deploy_hash = [1u8; 32];
        let mut uref_address_generator = AddressGenerator::new(&deploy_hash, Phase::Session);
        let test_uref = create_uref(&mut uref_address_generator, AccessRights::default())
            .as_uref()
            .cloned()
            .unwrap();
        let test_value = CLValue::from_t("test_value".to_string()).unwrap();

        runtime_context
            .write_purse_uref(test_uref.to_owned(), test_value.clone())
            .expect("should write_ls");

        let result = runtime_context
            .read_purse_uref(&test_uref)
            .expect("should read_ls");

        Ok(result == Some(test_value))
    };
    let query_result = test(access_rights, query).expect("should be ok");
    assert!(query_result)
}

#[test]
fn remove_uref_works() {
    // Test that `remove_uref` removes Key from both ephemeral representation
    // which is one of the current RuntimeContext, and also puts that change
    // into the `TrackingCopy` so that it's later committed to the GlobalState.

    let access_rights = HashMap::new();
    let deploy_hash = [1u8; 32];
    let (base_key, account) = mock_account(AccountHash::new([0u8; 32]));
    let hash_address_generator = AddressGenerator::new(&deploy_hash, Phase::Session);
    let mut uref_address_generator = AddressGenerator::new(&deploy_hash, Phase::Session);
    let transfer_address_generator = AddressGenerator::new(&deploy_hash, Phase::Session);
    let uref_name = "Foo".to_owned();
    let uref_key = create_uref(&mut uref_address_generator, AccessRights::READ);
    let mut named_keys = iter::once((uref_name.clone(), uref_key)).collect();
    let mut runtime_context = mock_runtime_context(
        &account,
        base_key,
        &mut named_keys,
        access_rights,
        hash_address_generator,
        uref_address_generator,
        transfer_address_generator,
    );

    assert!(runtime_context.named_keys_contains_key(&uref_name));
    assert!(runtime_context.remove_key(&uref_name).is_ok());
    assert!(runtime_context.validate_key(&uref_key).is_err());
    assert!(!runtime_context.named_keys_contains_key(&uref_name));
    let effects = runtime_context.effect();
    let transform = effects.transforms.get(&base_key).unwrap();
    let account = match transform {
        Transform::Write(StoredValue::Account(account)) => account,
        _ => panic!("Invalid transform operation found"),
    };
    assert!(!account.named_keys().contains_key(&uref_name));
}

#[test]
fn validate_valid_purse_of_an_account() {
    // Tests that URef which matches a purse of a given context gets validated
    let mock_purse = [42u8; 32];
    let access_rights = HashMap::new();
    let deploy_hash = [1u8; 32];
    let (base_key, account) = mock_account_with_purse(AccountHash::new([0u8; 32]), mock_purse);
    let mut named_keys = NamedKeys::new();
    let hash_address_generator = AddressGenerator::new(&deploy_hash, Phase::Session);
    let uref_address_generator = AddressGenerator::new(&deploy_hash, Phase::Session);
    let transfer_address_generator = AddressGenerator::new(&deploy_hash, Phase::Session);
    let runtime_context = mock_runtime_context(
        &account,
        base_key,
        &mut named_keys,
        access_rights,
        hash_address_generator,
        uref_address_generator,
        transfer_address_generator,
    );

    // URef that has the same id as purse of an account gets validated
    // successfully.
    let purse = URef::new(mock_purse, AccessRights::READ_ADD_WRITE);
    assert!(runtime_context.validate_uref(&purse).is_ok());

    // URef that has the same id as purse of an account gets validated
    // successfully as the passed purse has only subset of the privileges
    let purse = URef::new(mock_purse, AccessRights::READ);
    assert!(runtime_context.validate_uref(&purse).is_ok());
    let purse = URef::new(mock_purse, AccessRights::ADD);
    assert!(runtime_context.validate_uref(&purse).is_ok());
    let purse = URef::new(mock_purse, AccessRights::WRITE);
    assert!(runtime_context.validate_uref(&purse).is_ok());

    // Purse ID that doesn't match account's purse should fail as it's also not
    // in known urefs.
    let purse = URef::new([53; 32], AccessRights::READ_ADD_WRITE);
    assert!(runtime_context.validate_uref(&purse).is_err());
}

#[test]
fn should_meter_for_gas_storage_write() {
    // Test fixture
    let mut rng = AddressGenerator::new(&DEPLOY_HASH, PHASE);
    let uref = create_uref(&mut rng, AccessRights::READ_WRITE);
    let access_rights = extract_access_rights_from_keys(vec![uref]);
    let value = StoredValue::CLValue(CLValue::from_t(43_i32).unwrap());
    let expected_write_cost = TEST_ENGINE_CONFIG
        .wasm_config()
        .storage_costs()
        .calculate_gas_cost(value.serialized_length());

    let (gas_usage_before, gas_usage_after) = test(access_rights, |mut rc| {
        let gas_before = rc.gas_counter();
        rc.metered_write_gs(uref, value).expect("should write");
        let gas_after = rc.gas_counter();
        Ok((gas_before, gas_after))
    })
    .expect("should run test");

    assert!(
        gas_usage_after > gas_usage_before,
        "{} <= {}",
        gas_usage_after,
        gas_usage_before
    );

    assert_eq!(gas_usage_after, gas_usage_before + expected_write_cost);
}

#[test]
fn should_meter_for_gas_storage_add() {
    // Test fixture
    let mut rng = AddressGenerator::new(&DEPLOY_HASH, PHASE);
    let uref = create_uref(&mut rng, AccessRights::ADD_WRITE);
    let access_rights = extract_access_rights_from_keys(vec![uref]);
    let value = StoredValue::CLValue(CLValue::from_t(43_i32).unwrap());
    let expected_add_cost = TEST_ENGINE_CONFIG
        .wasm_config()
        .storage_costs()
        .calculate_gas_cost(value.serialized_length());

    let (gas_usage_before, gas_usage_after) = test(access_rights, |mut rc| {
        rc.metered_write_gs(uref, value.clone())
            .expect("should write");
        let gas_before = rc.gas_counter();
        rc.metered_add_gs(uref, value).expect("should add");
        let gas_after = rc.gas_counter();
        Ok((gas_before, gas_after))
    })
    .expect("should run test");

    assert!(
        gas_usage_after > gas_usage_before,
        "{} <= {}",
        gas_usage_after,
        gas_usage_before
    );

    assert_eq!(gas_usage_after, gas_usage_before + expected_add_cost);
}

#[test]
fn associated_keys_add_full() {
    let final_add_result = test(Default::default(), |mut rc| {
        let associated_keys_before = rc.account().associated_keys().len();

        for count in 0..(rc.engine_config().max_associated_keys() as usize - associated_keys_before)
        {
            let account_hash = {
                let mut addr = [0; ACCOUNT_HASH_LENGTH];
                U256::from(count).to_big_endian(&mut addr);
                AccountHash::new(addr)
            };
            let weight = Weight::new(count as u8);
            rc.add_associated_key(account_hash, weight)
                .unwrap_or_else(|e| panic!("should add key {}: {:?}", count, e));
        }

        rc.add_associated_key(AccountHash::new([42; 32]), Weight::new(42))
    });

    assert!(matches!(
        final_add_result.expect_err("should error out"),
        Error::AddKeyFailure(AddKeyFailure::MaxKeysLimit)
    ));
}<|MERGE_RESOLUTION|>--- conflicted
+++ resolved
@@ -8,23 +8,7 @@
 use once_cell::sync::Lazy;
 use rand::RngCore;
 
-use casper_types::{
-    account::{
-<<<<<<< HEAD
-        AccountHash, ActionType, AddKeyFailure, RemoveKeyFailure, SetThresholdFailure, Weight,
-        ACCOUNT_HASH_LENGTH,
-=======
-        Account, AccountHash, ActionType, AddKeyFailure, AssociatedKeys, RemoveKeyFailure,
-        SetThresholdFailure, Weight,
->>>>>>> 7904cbe6
-    },
-    bytesrepr::ToBytes,
-    contracts::NamedKeys,
-    system::{AUCTION, HANDLE_PAYMENT, MINT, STANDARD_PAYMENT},
-    AccessRights, BlockTime, CLValue, Contract, ContractHash, DeployHash, EntryPointType,
-    EntryPoints, Key, Phase, ProtocolVersion, PublicKey, RuntimeArgs, SecretKey, URef,
-    KEY_HASH_LENGTH, U256, U512,
-};
+use casper_types::{AccessRights, BlockTime, CLValue, Contract, ContractHash, DeployHash, EntryPointType, EntryPoints, KEY_HASH_LENGTH, Key, Phase, ProtocolVersion, PublicKey, RuntimeArgs, SecretKey, U256, U512, URef, account::{ACCOUNT_HASH_LENGTH, Account, AccountHash, ActionType, AddKeyFailure, AssociatedKeys, RemoveKeyFailure, SetThresholdFailure, Weight}, bytesrepr::ToBytes, contracts::NamedKeys, system::{AUCTION, HANDLE_PAYMENT, MINT, STANDARD_PAYMENT}};
 
 use super::{Address, Error, RuntimeContext};
 use crate::{
@@ -610,7 +594,7 @@
         };
         account
             .associated_keys()
-            .find(|(&h, _)| h == account_hash)
+            .get(&account_hash)
             .expect("Account hash wasn't added to associated keys");
 
         let new_weight = Weight::new(100);
@@ -626,9 +610,8 @@
         };
         let value = account
             .associated_keys()
-            .find(|(&h, _)| h == account_hash)
-            .expect("Account hash wasn't added to associated keys")
-            .1;
+            .get(&account_hash)
+            .expect("Account hash wasn't added to associated keys");
 
         assert_eq!(value, &new_weight, "value was not updated");
 
@@ -645,7 +628,7 @@
             _ => panic!("Invalid transform operation found"),
         };
 
-        let actual = account.associated_keys().find(|(&h, _)| h == account_hash);
+        let actual = account.associated_keys().get(&account_hash);
 
         assert!(actual.is_none());
 
