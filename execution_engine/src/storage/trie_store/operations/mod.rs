--- conflicted
+++ resolved
@@ -292,48 +292,6 @@
     })
 }
 
-<<<<<<< HEAD
-=======
-struct TrieScan<K, V> {
-    tip: Trie<K, V>,
-    parents: Parents<K, V>,
-}
-
-impl<K, V> TrieScan<K, V> {
-    fn new(tip: Trie<K, V>, parents: Parents<K, V>) -> Self {
-        TrieScan { tip, parents }
-    }
-}
-
-/// Returns a [`TrieScan`] from the given key at a given root in a given store.
-/// A scan consists of the deepest trie variant found at that key, a.k.a. the
-/// "tip", along the with the parents of that variant. Parents are ordered by
-/// their depth from the root (shallow to deep).
-fn scan<K, V, T, S, E>(
-    txn: &T,
-    store: &S,
-    key_bytes: &[u8],
-    root: &Trie<K, V>,
-) -> Result<TrieScan<K, V>, E>
-where
-    K: ToBytes + FromBytes + Clone,
-    V: ToBytes + FromBytes + Clone,
-    T: Readable<Handle = S::Handle>,
-    S: TrieStore<K, V>,
-    S::Error: From<T::Error>,
-    E: From<S::Error> + From<bytesrepr::Error>,
-{
-    let root_bytes = root.to_bytes()?;
-    let TrieScanRaw { tip, parents } =
-        scan_raw::<K, V, T, S, E>(txn, store, key_bytes, root_bytes.into())?;
-    let tip = match tip {
-        LazyTrieLeaf::Left(trie_leaf_bytes) => bytesrepr::deserialize(trie_leaf_bytes.to_vec())?,
-        LazyTrieLeaf::Right(tip) => tip,
-    };
-    Ok(TrieScan::new(tip, parents))
-}
-
->>>>>>> a3c3dfe2
 struct TrieScanRaw<K, V> {
     tip: LazyTrieLeaf<K, V>,
     parents: Parents<K, V>,
@@ -943,7 +901,7 @@
             let TrieScanRaw { tip, parents } =
                 scan_raw::<K, V, T, S, E>(txn, store, &path, current_root_bytes.into())?;
             let new_elements: Vec<(Digest, Trie<K, V>)> = match tip {
-                Either::Left(leaf_bytes) => {
+                LazyTrieLeaf::Left(leaf_bytes) => {
                     let trie_tag = trie::lazy_trie_tag(leaf_bytes.as_slice());
                     assert_eq!(
                         trie_tag,
@@ -983,16 +941,16 @@
                 // deserialize other Trie variants.
                 // So this case is unreachable, but the compiler can't figure
                 // that out.
-                Either::Right(Trie::Leaf { .. }) => unreachable!(),
+                LazyTrieLeaf::Right(Trie::Leaf { .. }) => unreachable!(),
                 // If the "tip" is an existing node, then we can add a pointer
                 // to the new leaf to the node's pointer block.
-                Either::Right(node @ Trie::Node { .. }) => {
+                LazyTrieLeaf::Right(node @ Trie::Node { .. }) => {
                     let parents = add_node_to_parents(&path, node, parents);
                     rehash(new_leaf, parents)?
                 }
                 // If the "tip" is an extension node, then we must modify or
                 // replace it, adding a node where necessary.
-                Either::Right(extension @ Trie::Extension { .. }) => {
+                LazyTrieLeaf::Right(extension @ Trie::Extension { .. }) => {
                     let SplitResult {
                         new_node,
                         parents,
