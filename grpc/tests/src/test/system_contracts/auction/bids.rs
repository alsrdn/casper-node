use std::{collections::BTreeSet, iter::FromIterator};

use lazy_static::lazy_static;

use casper_engine_test_support::{
    internal::{
        utils, ExecuteRequestBuilder, InMemoryWasmTestBuilder, DEFAULT_ACCOUNTS,
        DEFAULT_RUN_GENESIS_REQUEST,
    },
    DEFAULT_ACCOUNT_ADDR, DEFAULT_ACCOUNT_INITIAL_BALANCE,
};
use casper_execution_engine::{core::engine_state::genesis::GenesisAccount, shared::motes::Motes};
use casper_types::{
    self,
    account::AccountHash,
    auction::{
        Bids, DelegationRate, Delegators, EraId, EraValidators, SeigniorageRecipients,
        UnbondingPurses, ValidatorWeights, ARG_AMOUNT, ARG_DELEGATION_RATE, ARG_DELEGATOR,
<<<<<<< HEAD
        ARG_PUBLIC_KEY, ARG_UNBOND_PURSE, ARG_VALIDATOR, AUCTION_DELAY, BIDS_KEY,
        DEFAULT_LOCKED_FUNDS_PERIOD, DEFAULT_UNBONDING_DELAY, DELEGATORS_KEY, ERA_ID_KEY,
        ERA_VALIDATORS_KEY, INITIAL_ERA_ID, SNAPSHOT_SIZE,
=======
        ARG_PUBLIC_KEY, ARG_VALIDATOR, AUCTION_DELAY, BIDS_KEY, DEFAULT_LOCKED_FUNDS_PERIOD,
        DEFAULT_UNBONDING_DELAY, DELEGATORS_KEY, ERA_ID_KEY, ERA_VALIDATORS_KEY, INITIAL_ERA_ID,
        METHOD_RUN_AUCTION, SNAPSHOT_SIZE, UNBONDING_PURSES_KEY,
>>>>>>> 109d63e9
    },
    runtime_args, PublicKey, RuntimeArgs, URef, U512,
};

const ARG_ENTRY_POINT: &str = "entry_point";

const CONTRACT_TRANSFER_TO_ACCOUNT: &str = "transfer_to_account_u512.wasm";
const CONTRACT_AUCTION_BIDS: &str = "auction_bids.wasm";
const CONTRACT_ADD_BID: &str = "add_bid.wasm";
const CONTRACT_WITHDRAW_BID: &str = "withdraw_bid.wasm";
const CONTRACT_DELEGATE: &str = "delegate.wasm";
const CONTRACT_UNDELEGATE: &str = "undelegate.wasm";
const CONTRACT_CREATE_PURSE_01: &str = "create_purse_01.wasm";

const TRANSFER_AMOUNT: u64 = 250_000_000 + 1000;
const SYSTEM_ADDR: AccountHash = AccountHash::new([0u8; 32]);

const ADD_BID_AMOUNT_1: u64 = 95_000;
const ADD_BID_AMOUNT_2: u64 = 47_500;
const ADD_BID_DELEGATION_RATE_1: DelegationRate = 125;
const BID_AMOUNT_2: u64 = 5_000;
const ADD_BID_DELEGATION_RATE_2: DelegationRate = 126;
const WITHDRAW_BID_AMOUNT_2: u64 = 15_000;

const ARG_RUN_AUCTION: &str = "run_auction";
const ARG_READ_SEIGNIORAGE_RECIPIENTS: &str = "read_seigniorage_recipients";

const DELEGATE_AMOUNT_1: u64 = 125_000;
const DELEGATE_AMOUNT_2: u64 = 15_000;
const UNDELEGATE_AMOUNT_1: u64 = 35_000;

const NON_FOUNDER_VALIDATOR_1_PK: PublicKey = PublicKey::Ed25519([3; 32]);
const NON_FOUNDER_VALIDATOR_2_PK: PublicKey = PublicKey::Ed25519([4; 32]);

const ACCOUNT_1_PK: PublicKey = PublicKey::Ed25519([200; 32]);
const ACCOUNT_1_BALANCE: u64 = 1_000_000_000;
const ACCOUNT_1_BOND: u64 = 100_000;
const ACCOUNT_1_WITHDRAW_1: u64 = 55_000;
const ACCOUNT_1_WITHDRAW_2: u64 = 45_000;

const ACCOUNT_2_PK: PublicKey = PublicKey::Ed25519([202; 32]);
const ACCOUNT_2_BALANCE: u64 = 1_000_000_000;
const ACCOUNT_2_BOND: u64 = 200_000;

const BID_ACCOUNT_1_PK: PublicKey = PublicKey::Ed25519([204; 32]);
const BID_ACCOUNT_1_BALANCE: u64 = 1_000_000_000;
const BID_ACCOUNT_1_BOND: u64 = 0;

const BID_ACCOUNT_2_PK: PublicKey = PublicKey::Ed25519([206; 32]);
const BID_ACCOUNT_2_BALANCE: u64 = 1_000_000_000;
const BID_ACCOUNT_2_BOND: u64 = 0;

lazy_static! {
    static ref NON_FOUNDER_VALIDATOR_1_ADDR: AccountHash = NON_FOUNDER_VALIDATOR_1_PK.into();
    static ref NON_FOUNDER_VALIDATOR_2_ADDR: AccountHash = NON_FOUNDER_VALIDATOR_2_PK.into();
    static ref ACCOUNT_1_ADDR: AccountHash = ACCOUNT_1_PK.into();
    static ref ACCOUNT_2_ADDR: AccountHash = ACCOUNT_2_PK.into();
    static ref BID_ACCOUNT_1_ADDR: AccountHash = BID_ACCOUNT_1_PK.into();
    static ref BID_ACCOUNT_2_ADDR: AccountHash = BID_ACCOUNT_2_PK.into();
}

const UNBONDING_PURSE_NAME: &str = "unbonding_purse";
const ARG_PURSE_NAME: &str = "purse_name";

#[ignore]
#[test]
fn should_run_add_bid() {
    let accounts = {
        let mut tmp: Vec<GenesisAccount> = DEFAULT_ACCOUNTS.clone();
        let account_1 = GenesisAccount::new(
            BID_ACCOUNT_1_PK,
            *BID_ACCOUNT_1_ADDR,
            Motes::new(BID_ACCOUNT_1_BALANCE.into()),
            Motes::new(BID_ACCOUNT_1_BOND.into()),
        );
        tmp.push(account_1);
        tmp
    };

    let run_genesis_request = utils::create_run_genesis_request(accounts);

    let mut builder = InMemoryWasmTestBuilder::default();

    builder.run_genesis(&run_genesis_request);

    let exec_request_1 = ExecuteRequestBuilder::standard(
<<<<<<< HEAD
        *DEFAULT_ACCOUNT_ADDR,
        CONTRACT_ADD_BID,
=======
        *BID_ACCOUNT_1_ADDR,
        CONTRACT_AUCTION_BIDS,
>>>>>>> 109d63e9
        runtime_args! {
            ARG_PUBLIC_KEY => BID_ACCOUNT_1_PK,
            ARG_AMOUNT => U512::from(ADD_BID_AMOUNT_1),
            ARG_DELEGATION_RATE => ADD_BID_DELEGATION_RATE_1,
        },
    )
    .build();

    builder.exec(exec_request_1).commit().expect_success();

    let auction_hash = builder.get_auction_contract_hash();
    let bids: Bids = builder.get_value(auction_hash, BIDS_KEY);

    assert_eq!(bids.len(), 1);

    let active_bid = bids.get(&BID_ACCOUNT_1_PK.clone()).unwrap();
    assert_eq!(
        builder.get_purse_balance(active_bid.bonding_purse),
        U512::from(ADD_BID_AMOUNT_1)
    );
    assert_eq!(active_bid.delegation_rate, ADD_BID_DELEGATION_RATE_1);
    assert_eq!(active_bid.funds_locked, None);

    // 2nd bid top-up
    let exec_request_2 = ExecuteRequestBuilder::standard(
<<<<<<< HEAD
        *DEFAULT_ACCOUNT_ADDR,
        CONTRACT_ADD_BID,
=======
        *BID_ACCOUNT_1_ADDR,
        CONTRACT_AUCTION_BIDS,
>>>>>>> 109d63e9
        runtime_args! {
            ARG_PUBLIC_KEY => BID_ACCOUNT_1_PK,
            ARG_AMOUNT => U512::from(BID_AMOUNT_2),
            ARG_DELEGATION_RATE => ADD_BID_DELEGATION_RATE_2,
        },
    )
    .build();

    builder.exec(exec_request_2).commit().expect_success();

    let bids: Bids = builder.get_value(auction_hash, BIDS_KEY);

    assert_eq!(bids.len(), 1);

    let active_bid = bids.get(&BID_ACCOUNT_1_PK.clone()).unwrap();
    assert_eq!(
        builder.get_purse_balance(active_bid.bonding_purse),
        U512::from(ADD_BID_AMOUNT_1 + BID_AMOUNT_2)
    );
    assert_eq!(active_bid.delegation_rate, ADD_BID_DELEGATION_RATE_2);

    // 3a. create purse for unbonding purposes
    let exec_request_2 = ExecuteRequestBuilder::standard(
        *DEFAULT_ACCOUNT_ADDR,
        CONTRACT_CREATE_PURSE_01,
        runtime_args! {
            ARG_PURSE_NAME => UNBONDING_PURSE_NAME,
        },
    )
    .build();

    builder.exec(exec_request_2).expect_success().commit();
    let unbonding_purse = builder
        .get_account(*DEFAULT_ACCOUNT_ADDR)
        .expect("should have default account")
        .named_keys()
        .get(UNBONDING_PURSE_NAME)
        .expect("should have unbonding purse")
        .into_uref()
        .expect("unbonding purse should be an uref");

    // 3. withdraw some amount
    let exec_request_3 = ExecuteRequestBuilder::standard(
<<<<<<< HEAD
        *DEFAULT_ACCOUNT_ADDR,
        CONTRACT_WITHDRAW_BID,
=======
        *BID_ACCOUNT_1_ADDR,
        CONTRACT_AUCTION_BIDS,
>>>>>>> 109d63e9
        runtime_args! {
            ARG_PUBLIC_KEY => BID_ACCOUNT_1_PK,
            ARG_AMOUNT => U512::from(WITHDRAW_BID_AMOUNT_2),
            ARG_UNBOND_PURSE => Some(unbonding_purse),
        },
    )
    .build();
    builder.exec(exec_request_3).commit().expect_success();

    let bids: Bids = builder.get_value(auction_hash, BIDS_KEY);

    assert_eq!(bids.len(), 1);

    let active_bid = bids.get(&BID_ACCOUNT_1_PK.clone()).unwrap();
    assert_eq!(
        builder.get_purse_balance(active_bid.bonding_purse),
        // Since we don't pay out immediately `WITHDRAW_BID_AMOUNT_2` is locked in unbonding queue
        U512::from(ADD_BID_AMOUNT_1 + BID_AMOUNT_2)
    );
    let unbonding_purses: UnbondingPurses = builder.get_value(auction_hash, "unbonding_purses");
    let unbond_list = unbonding_purses
        .get(&BID_ACCOUNT_1_PK)
        .expect("should have unbond");
    assert_eq!(unbond_list.len(), 1);
    assert_eq!(unbond_list[0].origin, BID_ACCOUNT_1_PK);
    // `WITHDRAW_BID_AMOUNT_2` is in unbonding list

    assert_eq!(
        unbonding_purse, unbond_list[0].purse,
        "unbonding queue should have account's unbonding purse"
    );
    assert_eq!(unbond_list[0].amount, U512::from(WITHDRAW_BID_AMOUNT_2),);

    assert_eq!(
        unbond_list[0].era_of_withdrawal,
        INITIAL_ERA_ID + DEFAULT_UNBONDING_DELAY,
    );
}

#[ignore]
#[test]
fn should_run_delegate_and_undelegate() {
    let accounts = {
        let mut tmp: Vec<GenesisAccount> = DEFAULT_ACCOUNTS.clone();
        let account_1 = GenesisAccount::new(
            BID_ACCOUNT_1_PK,
            *BID_ACCOUNT_1_ADDR,
            Motes::new(BID_ACCOUNT_1_BALANCE.into()),
            Motes::new(BID_ACCOUNT_1_BOND.into()),
        );
        tmp.push(account_1);
        tmp
    };

    let run_genesis_request = utils::create_run_genesis_request(accounts);

    let mut builder = InMemoryWasmTestBuilder::default();

    builder.run_genesis(&run_genesis_request);

    let transfer_request_1 = ExecuteRequestBuilder::standard(
        *DEFAULT_ACCOUNT_ADDR,
        CONTRACT_TRANSFER_TO_ACCOUNT,
        runtime_args! {
            "target" => SYSTEM_ADDR,
            ARG_AMOUNT => U512::from(TRANSFER_AMOUNT)
        },
    )
    .build();

    let transfer_request_2 = ExecuteRequestBuilder::standard(
        *DEFAULT_ACCOUNT_ADDR,
        CONTRACT_TRANSFER_TO_ACCOUNT,
        runtime_args! {
            "target" => *NON_FOUNDER_VALIDATOR_1_ADDR,
            ARG_AMOUNT => U512::from(TRANSFER_AMOUNT)
        },
    )
    .build();

    // non-founding validator request
    let add_bid_request_1 = ExecuteRequestBuilder::standard(
<<<<<<< HEAD
        NON_FOUNDER_VALIDATOR_1_ADDR,
        CONTRACT_ADD_BID,
        runtime_args! {
            ARG_PUBLIC_KEY => NON_FOUNDER_VALIDATOR_1,
=======
        *NON_FOUNDER_VALIDATOR_1_ADDR,
        CONTRACT_AUCTION_BIDS,
        runtime_args! {
            ARG_PUBLIC_KEY => NON_FOUNDER_VALIDATOR_1_PK,
            ARG_ENTRY_POINT => ARG_ADD_BID,
>>>>>>> 109d63e9
            ARG_AMOUNT => U512::from(ADD_BID_AMOUNT_1),
            ARG_DELEGATION_RATE => ADD_BID_DELEGATION_RATE_1,
        },
    )
    .build();

    builder.exec(transfer_request_1).commit().expect_success();
    builder.exec(transfer_request_2).commit().expect_success();
    builder.exec(add_bid_request_1).commit().expect_success();

    let auction_hash = builder.get_auction_contract_hash();

    let bids: Bids = builder.get_value(auction_hash, BIDS_KEY);
    assert_eq!(bids.len(), 1);
    let active_bid = bids.get(&NON_FOUNDER_VALIDATOR_1_PK).unwrap();
    assert_eq!(
        builder.get_purse_balance(active_bid.bonding_purse),
        U512::from(ADD_BID_AMOUNT_1)
    );
    assert_eq!(active_bid.delegation_rate, ADD_BID_DELEGATION_RATE_1);

    let auction_stored_value = builder
        .query(None, auction_hash.into(), &[])
        .expect("should query auction hash");
    let _auction = auction_stored_value
        .as_contract()
        .expect("should be contract");

    //
    let exec_request_1 = ExecuteRequestBuilder::standard(
<<<<<<< HEAD
        *DEFAULT_ACCOUNT_ADDR,
        CONTRACT_DELEGATE,
=======
        *BID_ACCOUNT_1_ADDR,
        CONTRACT_AUCTION_BIDS,
>>>>>>> 109d63e9
        runtime_args! {
            ARG_AMOUNT => U512::from(DELEGATE_AMOUNT_1),
            ARG_VALIDATOR => NON_FOUNDER_VALIDATOR_1_PK,
            ARG_DELEGATOR => BID_ACCOUNT_1_PK,
        },
    )
    .build();

    builder.exec(exec_request_1).commit().expect_success();
    let delegators: Delegators = builder.get_value(auction_hash, DELEGATORS_KEY);
    assert_eq!(delegators.len(), 1);

    let delegated_amount_1 = delegators
        .get(&NON_FOUNDER_VALIDATOR_1_PK.clone())
        .and_then(|map| map.get(&BID_ACCOUNT_1_PK.clone()))
        .cloned()
        .unwrap_or_default();
    assert_eq!(
        delegated_amount_1,
        U512::from(DELEGATE_AMOUNT_1),
        "{:?}",
        delegators
    );

    // 2nd bid top-up
    let exec_request_2 = ExecuteRequestBuilder::standard(
<<<<<<< HEAD
        *DEFAULT_ACCOUNT_ADDR,
        CONTRACT_DELEGATE,
=======
        *BID_ACCOUNT_1_ADDR,
        CONTRACT_AUCTION_BIDS,
>>>>>>> 109d63e9
        runtime_args! {
            ARG_AMOUNT => U512::from(DELEGATE_AMOUNT_2),
            ARG_VALIDATOR => NON_FOUNDER_VALIDATOR_1_PK,
            ARG_DELEGATOR => BID_ACCOUNT_1_PK,
        },
    )
    .build();

    builder.exec(exec_request_2).commit().expect_success();

    let delegators: Delegators = builder.get_value(auction_hash, DELEGATORS_KEY);
    assert_eq!(delegators.len(), 1);

    let delegated_amount_2 = delegators
        .get(&NON_FOUNDER_VALIDATOR_1_PK)
        .and_then(|map| map.get(&BID_ACCOUNT_1_PK.clone()))
        .cloned()
        .unwrap_or_default();
    assert_eq!(
        delegated_amount_2,
        U512::from(DELEGATE_AMOUNT_1 + DELEGATE_AMOUNT_2),
        "{:?}",
        delegators
    );

    let exec_request_3 = ExecuteRequestBuilder::standard(
<<<<<<< HEAD
        *DEFAULT_ACCOUNT_ADDR,
        CONTRACT_UNDELEGATE,
=======
        *BID_ACCOUNT_1_ADDR,
        CONTRACT_AUCTION_BIDS,
>>>>>>> 109d63e9
        runtime_args! {
            ARG_AMOUNT => U512::from(UNDELEGATE_AMOUNT_1),
            ARG_VALIDATOR => NON_FOUNDER_VALIDATOR_1_PK,
            ARG_DELEGATOR => BID_ACCOUNT_1_PK,
            ARG_UNBOND_PURSE => Option::<URef>::None,
        },
    )
    .build();
    builder.exec(exec_request_3).commit().expect_success();

    let bids: Bids = builder.get_value(auction_hash, BIDS_KEY);

    assert_eq!(bids.len(), 1);

    let delegators: Delegators = builder.get_value(auction_hash, DELEGATORS_KEY);
    assert_eq!(delegators.len(), 1);

    let delegated_amount_3 = delegators
        .get(&NON_FOUNDER_VALIDATOR_1_PK.clone())
        .and_then(|map| map.get(&BID_ACCOUNT_1_PK.clone()))
        .cloned()
        .unwrap_or_default();
    assert_eq!(
        delegated_amount_3,
        U512::from(DELEGATE_AMOUNT_1 + DELEGATE_AMOUNT_2 - UNDELEGATE_AMOUNT_1),
        "{:?}",
        delegators
    );
}

#[ignore]
#[test]
fn should_calculate_era_validators() {
    assert_ne!(*ACCOUNT_1_ADDR, *ACCOUNT_2_ADDR,);
    assert_ne!(*ACCOUNT_2_ADDR, *BID_ACCOUNT_1_ADDR,);
    assert_ne!(*ACCOUNT_2_ADDR, *DEFAULT_ACCOUNT_ADDR,);
    let accounts = {
        let mut tmp: Vec<GenesisAccount> = DEFAULT_ACCOUNTS.clone();
        let account_1 = GenesisAccount::new(
            ACCOUNT_1_PK,
            *ACCOUNT_1_ADDR,
            Motes::new(ACCOUNT_1_BALANCE.into()),
            Motes::new(ACCOUNT_1_BOND.into()),
        );
        let account_2 = GenesisAccount::new(
            ACCOUNT_2_PK,
            *ACCOUNT_2_ADDR,
            Motes::new(ACCOUNT_2_BALANCE.into()),
            Motes::new(ACCOUNT_2_BOND.into()),
        );
        let account_3 = GenesisAccount::new(
            BID_ACCOUNT_1_PK,
            *BID_ACCOUNT_1_ADDR,
            Motes::new(BID_ACCOUNT_1_BALANCE.into()),
            Motes::new(BID_ACCOUNT_1_BOND.into()),
        );
        tmp.push(account_1);
        tmp.push(account_2);
        tmp.push(account_3);
        tmp
    };

    let run_genesis_request = utils::create_run_genesis_request(accounts);

    let mut builder = InMemoryWasmTestBuilder::default();

    builder.run_genesis(&run_genesis_request);

    let transfer_request_1 = ExecuteRequestBuilder::standard(
        *DEFAULT_ACCOUNT_ADDR,
        CONTRACT_TRANSFER_TO_ACCOUNT,
        runtime_args! {
            "target" => SYSTEM_ADDR,
            ARG_AMOUNT => U512::from(TRANSFER_AMOUNT)
        },
    )
    .build();
    let transfer_request_2 = ExecuteRequestBuilder::standard(
        *DEFAULT_ACCOUNT_ADDR,
        CONTRACT_TRANSFER_TO_ACCOUNT,
        runtime_args! {
            "target" => *NON_FOUNDER_VALIDATOR_1_ADDR,
            ARG_AMOUNT => U512::from(TRANSFER_AMOUNT)
        },
    )
    .build();

    let auction_hash = builder.get_auction_contract_hash();
    let bids: Bids = builder.get_value(auction_hash, BIDS_KEY);
    assert_eq!(bids.len(), 2, "founding validators {:?}", bids);

    // Verify first era validators
    let first_validator_weights: ValidatorWeights = builder
        .get_era_validators(INITIAL_ERA_ID)
        .expect("should have first era validator weights");
    assert_eq!(
        first_validator_weights
            .keys()
            .copied()
            .collect::<BTreeSet<_>>(),
        BTreeSet::from_iter(vec![ACCOUNT_1_PK, ACCOUNT_2_PK])
    );

    builder.exec(transfer_request_1).commit().expect_success();
    builder.exec(transfer_request_2).commit().expect_success();

    // non-founding validator request
    let add_bid_request_1 = ExecuteRequestBuilder::standard(
<<<<<<< HEAD
        *DEFAULT_ACCOUNT_ADDR,
        CONTRACT_ADD_BID,
=======
        *BID_ACCOUNT_1_ADDR,
        CONTRACT_AUCTION_BIDS,
>>>>>>> 109d63e9
        runtime_args! {
            ARG_PUBLIC_KEY => BID_ACCOUNT_1_PK,
            ARG_AMOUNT => U512::from(ADD_BID_AMOUNT_1),
            ARG_DELEGATION_RATE => ADD_BID_DELEGATION_RATE_1,
        },
    )
    .build();

    builder.exec(add_bid_request_1).commit().expect_success();

    let pre_era_id: EraId = builder.get_value(auction_hash, ERA_ID_KEY);
    assert_eq!(pre_era_id, 0);

    // non-founding validator request
    let run_auction_request_1 = ExecuteRequestBuilder::standard(
        SYSTEM_ADDR,
        CONTRACT_AUCTION_BIDS,
        runtime_args! {
            ARG_ENTRY_POINT => ARG_RUN_AUCTION,
        },
    )
    .build();

    builder
        .exec(run_auction_request_1)
        .commit()
        .expect_success();

    let post_era_id: EraId = builder.get_value(auction_hash, ERA_ID_KEY);
    assert_eq!(post_era_id, 1);

    let era_validators: EraValidators = builder.get_value(auction_hash, "era_validators");

    // Check if there are no missing eras after the calculation, but we don't care about what the
    // elements are
    let eras = Vec::from_iter(era_validators.keys().copied());
    assert!(!era_validators.is_empty());
    assert!(era_validators.len() >= AUCTION_DELAY as usize); // definetely more than 1 element
    let (first_era, _) = era_validators.iter().min().unwrap();
    let (last_era, _) = era_validators.iter().max().unwrap();
    let expected_eras: Vec<EraId> = (*first_era..=*last_era).collect();
    assert_eq!(eras, expected_eras, "Eras {:?}", eras);

    assert!(post_era_id > 0);
    let consensus_next_era_id: EraId = AUCTION_DELAY + 1 + post_era_id;

    assert_eq!(
        era_validators.len(),
        SNAPSHOT_SIZE,
        "era_id={} {:?}",
        consensus_next_era_id,
        era_validators
    ); // eraindex==1 - ran once

    let lookup_era_id = consensus_next_era_id - 1;

    let validator_weights = era_validators
        .get(&lookup_era_id) // indexed from 0
        .unwrap_or_else(|| {
            panic!(
                "should have era_index=={} entry {:?}",
                consensus_next_era_id, era_validators
            )
        });
    assert_eq!(
        validator_weights.len(),
        3,
        "{:?} {:?}",
        era_validators,
        validator_weights
    ); //2 genesis validators "winners"
    assert_eq!(
        validator_weights
            .get(&BID_ACCOUNT_1_PK)
            .expect("should have bid account in this era"),
        &U512::from(ADD_BID_AMOUNT_1)
    );

    // Check validator weights using the API
    let era_validators_result = builder
        .get_era_validators(lookup_era_id)
        .expect("should have validator weights");
    assert_eq!(era_validators_result, *validator_weights);

    // Make sure looked up era validators are different than initial era validators
    assert_ne!(era_validators_result, first_validator_weights);
}

#[ignore]
#[test]
fn should_get_first_seigniorage_recipients() {
    let accounts = {
        let mut tmp: Vec<GenesisAccount> = DEFAULT_ACCOUNTS.clone();
        let account_1 = GenesisAccount::new(
            ACCOUNT_1_PK,
            *ACCOUNT_1_ADDR,
            Motes::new(ACCOUNT_1_BALANCE.into()),
            Motes::new(ACCOUNT_1_BOND.into()),
        );
        let account_2 = GenesisAccount::new(
            ACCOUNT_2_PK,
            *ACCOUNT_2_ADDR,
            Motes::new(ACCOUNT_2_BALANCE.into()),
            Motes::new(ACCOUNT_2_BOND.into()),
        );
        tmp.push(account_1);
        tmp.push(account_2);
        tmp
    };

    let run_genesis_request = utils::create_run_genesis_request(accounts);

    let mut builder = InMemoryWasmTestBuilder::default();

    builder.run_genesis(&run_genesis_request);

    let transfer_request_1 = ExecuteRequestBuilder::standard(
        *DEFAULT_ACCOUNT_ADDR,
        CONTRACT_TRANSFER_TO_ACCOUNT,
        runtime_args! {
            "target" => SYSTEM_ADDR,
            ARG_AMOUNT => U512::from(TRANSFER_AMOUNT)
        },
    )
    .build();

    let auction_hash = builder.get_auction_contract_hash();
    let bids: Bids = builder.get_value(auction_hash, BIDS_KEY);
    assert_eq!(bids.len(), 2);

    let founding_validator_1 = bids.get(&ACCOUNT_1_PK).expect("should have account 1 pk");
    assert_eq!(
        founding_validator_1.funds_locked,
        Some(DEFAULT_LOCKED_FUNDS_PERIOD)
    );

    let founding_validator_2 = bids.get(&ACCOUNT_2_PK).expect("should have account 2 pk");
    assert_eq!(
        founding_validator_2.funds_locked,
        Some(DEFAULT_LOCKED_FUNDS_PERIOD)
    );

    builder.exec(transfer_request_1).commit().expect_success();

    // run_auction should be executed first
    let exec_request_1 = ExecuteRequestBuilder::standard(
        SYSTEM_ADDR,
        CONTRACT_AUCTION_BIDS,
        runtime_args! {
            ARG_ENTRY_POINT => ARG_RUN_AUCTION,
        },
    )
    .build();

    builder.exec(exec_request_1).commit().expect_success();

    // read seigniorage recipients
    let exec_request_2 = ExecuteRequestBuilder::standard(
        SYSTEM_ADDR,
        CONTRACT_AUCTION_BIDS,
        runtime_args! {
            ARG_ENTRY_POINT => ARG_READ_SEIGNIORAGE_RECIPIENTS,
        },
    )
    .build();

    builder.exec(exec_request_2).commit().expect_success();

    let account = builder.get_account(SYSTEM_ADDR).unwrap();
    let key = account
        .named_keys()
        .get("seigniorage_recipients_result")
        .copied()
        .unwrap();
    let stored_value = builder.query(None, key, &[]).unwrap();
    let seigniorage_recipients: SeigniorageRecipients = stored_value
        .as_cl_value()
        .cloned()
        .unwrap()
        .into_t()
        .unwrap();
    assert_eq!(seigniorage_recipients.len(), 2);

    let mut era_validators: EraValidators = builder.get_value(auction_hash, "era_validators");
    assert_eq!(era_validators.len(), SNAPSHOT_SIZE, "{:?}", era_validators); // eraindex==1 - ran once

    assert!(era_validators.contains_key(&(AUCTION_DELAY as u64 + 1)));

    let era_id = AUCTION_DELAY - 1;

    let validator_weights = era_validators.remove(&era_id).unwrap_or_else(|| {
        panic!(
            "should have era_index=={} entry {:?}",
            era_id, era_validators
        )
    });
    // 2 genesis validators "winners" with non-zero bond
    assert_eq!(validator_weights.len(), 2, "{:?}", validator_weights);
    assert_eq!(
        validator_weights.get(&ACCOUNT_1_PK).unwrap(),
        &U512::from(ACCOUNT_1_BOND)
    );
    assert_eq!(
        validator_weights.get(&ACCOUNT_2_PK).unwrap(),
        &U512::from(ACCOUNT_2_BOND)
    );

    let first_validator_weights = builder
        .get_era_validators(era_id)
        .expect("should have validator weights");
    assert_eq!(first_validator_weights, validator_weights);
}

#[ignore]
#[test]
fn should_release_founder_stake() {
    assert_eq!(ACCOUNT_1_WITHDRAW_1 + ACCOUNT_1_WITHDRAW_2, ACCOUNT_1_BOND);
    let accounts = {
        let mut tmp: Vec<GenesisAccount> = DEFAULT_ACCOUNTS.clone();
        let account_1 = GenesisAccount::new(
            ACCOUNT_1_PK,
            *ACCOUNT_1_ADDR,
            Motes::new(ACCOUNT_1_BALANCE.into()),
            Motes::new(ACCOUNT_1_BOND.into()),
        );
        tmp.push(account_1);
        tmp
    };

    let run_genesis_request = utils::create_run_genesis_request(accounts);

    let mut builder = InMemoryWasmTestBuilder::default();

    builder.run_genesis(&run_genesis_request);

    let auction = builder.get_auction_contract_hash();

    let transfer_request_1 = ExecuteRequestBuilder::standard(
        *DEFAULT_ACCOUNT_ADDR,
        CONTRACT_TRANSFER_TO_ACCOUNT,
        runtime_args! {
            "target" => SYSTEM_ADDR,
            // This test needs a bit more tokens to run auction multiple times under `use-system-contracts` feature flag
            ARG_AMOUNT => U512::from(DEFAULT_ACCOUNT_INITIAL_BALANCE / 10)
        },
    )
    .build();

    let auction_hash = builder.get_auction_contract_hash();
    let genesis_bids: Bids = builder.get_value(auction_hash, BIDS_KEY);
    assert_eq!(genesis_bids.len(), 1);
    let entry = genesis_bids.get(&ACCOUNT_1_PK).unwrap();
    assert_eq!(entry.funds_locked, Some(DEFAULT_LOCKED_FUNDS_PERIOD));

    builder.exec(transfer_request_1).commit().expect_success();

    for _ in 0..=DEFAULT_LOCKED_FUNDS_PERIOD {
        let run_auction_request = ExecuteRequestBuilder::standard(
            SYSTEM_ADDR,
            CONTRACT_AUCTION_BIDS,
            runtime_args! {
                ARG_ENTRY_POINT => ARG_RUN_AUCTION,
            },
        )
        .build();
        builder.exec(run_auction_request).commit().expect_success();
    }

    let bids: Bids = builder.get_value(auction_hash, BIDS_KEY);
    assert_eq!(bids.len(), 1);
    let (founding_validator, entry) = bids.into_iter().next().unwrap();
    assert_eq!(entry.funds_locked, None);
    assert_eq!(
        builder.get_purse_balance(entry.bonding_purse),
        ACCOUNT_1_BOND.into()
    );
    assert_eq!(founding_validator, ACCOUNT_1_PK);

    // withdraw unlocked funds with partial amounts
    let withdraw_bid_request_1 = ExecuteRequestBuilder::standard(
        *ACCOUNT_1_ADDR,
        CONTRACT_AUCTION_BIDS,
        runtime_args! {
            ARG_ENTRY_POINT => ARG_WITHDRAW_BID,
            ARG_PUBLIC_KEY => ACCOUNT_1_PK,
            ARG_AMOUNT => U512::from(ACCOUNT_1_WITHDRAW_1),
        },
    )
    .build();
    let withdraw_bid_request_2 = ExecuteRequestBuilder::standard(
        *ACCOUNT_1_ADDR,
        CONTRACT_AUCTION_BIDS,
        runtime_args! {
            ARG_ENTRY_POINT => ARG_WITHDRAW_BID,
            ARG_PUBLIC_KEY => ACCOUNT_1_PK,
            ARG_AMOUNT => U512::from(ACCOUNT_1_WITHDRAW_2),
        },
    )
    .build();

    let pre_unbond_purses: UnbondingPurses = builder.get_value(auction, UNBONDING_PURSES_KEY);
    assert_eq!(pre_unbond_purses.len(), 0);

    //
    // founder does withdraw request 1 in INITIAL_ERA_ID
    //

    builder
        .exec(withdraw_bid_request_1)
        .commit()
        .expect_success();

    let post_bids_1: Bids = builder.get_value(auction_hash, BIDS_KEY);
    assert_ne!(post_bids_1, genesis_bids);
    assert_eq!(
        post_bids_1[&ACCOUNT_1_PK].staked_amount,
        U512::from(ACCOUNT_1_BOND - ACCOUNT_1_WITHDRAW_1)
    );

    // run auction to increase ERA ID
    let run_auction_request_1 = ExecuteRequestBuilder::standard(
        SYSTEM_ADDR,
        CONTRACT_AUCTION_BIDS,
        runtime_args! {
            ARG_ENTRY_POINT => ARG_RUN_AUCTION,
        },
    )
    .build();

    builder
        .exec(run_auction_request_1)
        .commit()
        .expect_success();

    //
    // founder does withdraw request 2 in INITIAL_ERA_ID + 1
    //
    builder
        .exec(withdraw_bid_request_2)
        .commit()
        .expect_success();

    let post_bids_2: Bids = builder.get_value(auction_hash, BIDS_KEY);
    assert_ne!(post_bids_2, genesis_bids);
    assert_ne!(post_bids_2, post_bids_1);
    assert!(post_bids_2.is_empty());

    // original bonding purse is not updated (yet)
    assert_eq!(
        builder.get_purse_balance(entry.bonding_purse),
        ACCOUNT_1_BOND.into()
    );

    let pre_unbond_purses: UnbondingPurses = builder.get_value(auction, UNBONDING_PURSES_KEY);
    assert_eq!(pre_unbond_purses.len(), 1);
    let pre_unbond_list = pre_unbond_purses
        .get(&ACCOUNT_1_PK)
        .expect("should have unbond");
    assert_eq!(pre_unbond_list.len(), 2);
    assert_eq!(pre_unbond_list[0].origin, ACCOUNT_1_PK);
    assert_eq!(pre_unbond_list[0].amount, ACCOUNT_1_WITHDRAW_1.into());
    assert_eq!(pre_unbond_list[1].origin, ACCOUNT_1_PK);
    assert_eq!(pre_unbond_list[1].amount, ACCOUNT_1_WITHDRAW_2.into());

    // Funds are not transferred yet from the original bonding purse
    assert_eq!(
        builder.get_purse_balance(pre_unbond_list[0].purse),
        U512::zero(),
    );
    assert_eq!(
        builder.get_purse_balance(pre_unbond_list[1].purse),
        U512::zero(),
    );
    // check that bids are updated for given validator

    for _ in 0..DEFAULT_UNBONDING_DELAY {
        let run_auction_request_1 = ExecuteRequestBuilder::standard(
            SYSTEM_ADDR,
            CONTRACT_AUCTION_BIDS,
            runtime_args! {
                ARG_ENTRY_POINT => ARG_RUN_AUCTION,
            },
        )
        .build();

        builder
            .exec(run_auction_request_1)
            .commit()
            .expect_success();
    }

    // Should pay out withdraw_bid request from INITIAL_ERA_ID

    //
    // Funds are transferred from the original bonding purse to the unbonding purses
    //
    assert_eq!(
        builder.get_purse_balance(pre_unbond_list[0].purse), // still valid
        ACCOUNT_1_WITHDRAW_1.into(),
    );
    assert_eq!(
        builder.get_purse_balance(pre_unbond_list[1].purse), // still valid
        U512::zero(),
    );

    let exec_request_4 = ExecuteRequestBuilder::contract_call_by_hash(
        SYSTEM_ADDR,
        auction,
        METHOD_RUN_AUCTION,
        runtime_args! {},
    )
    .build();

    //
    // Pays out withdraw_bid request that happened in INITIAL_ERA_ID + 1
    //
    builder.exec(exec_request_4).expect_success().commit();

    assert_eq!(
        builder.get_purse_balance(pre_unbond_list[0].purse), // still valid ref
        ACCOUNT_1_WITHDRAW_1.into(),
    );
    assert_eq!(
        builder.get_purse_balance(pre_unbond_list[1].purse), // still valid ref
        ACCOUNT_1_WITHDRAW_2.into(),
    );

    let post_unbond_purses: UnbondingPurses = builder.get_value(auction, UNBONDING_PURSES_KEY);
    assert_eq!(post_unbond_purses.len(), 0);

    let post_bids: Bids = builder.get_value(auction_hash, BIDS_KEY);
    assert_ne!(post_bids, genesis_bids);
    assert!(post_bids.is_empty());
}

#[ignore]
#[test]
fn should_fail_to_get_era_validators() {
    let accounts = {
        let mut tmp: Vec<GenesisAccount> = DEFAULT_ACCOUNTS.clone();
        let account_1 = GenesisAccount::new(
            ACCOUNT_1_PK,
            *ACCOUNT_1_ADDR,
            Motes::new(ACCOUNT_1_BALANCE.into()),
            Motes::new(ACCOUNT_1_BOND.into()),
        );
        tmp.push(account_1);
        tmp
    };

    let run_genesis_request = utils::create_run_genesis_request(accounts);

    let mut builder = InMemoryWasmTestBuilder::default();

    builder.run_genesis(&run_genesis_request);

    assert_eq!(
        builder.get_era_validators(u64::max_value()),
        None,
        "should not have era validators for invalid era"
    );
}

#[ignore]
#[test]
fn should_use_era_validators_endpoint_for_first_era() {
    let extra_accounts = vec![GenesisAccount::new(
        ACCOUNT_1_PK,
        *ACCOUNT_1_ADDR,
        Motes::new(ACCOUNT_1_BALANCE.into()),
        Motes::new(ACCOUNT_1_BOND.into()),
    )];

    let accounts = {
        let mut tmp: Vec<GenesisAccount> = DEFAULT_ACCOUNTS.clone();
        tmp.extend(extra_accounts);
        tmp
    };

    let run_genesis_request = utils::create_run_genesis_request(accounts);

    let mut builder = InMemoryWasmTestBuilder::default();

    builder.run_genesis(&run_genesis_request);

    let validator_weights = builder
        .get_era_validators(INITIAL_ERA_ID)
        .expect("should have validator weights for era 0");

    assert_eq!(validator_weights.len(), 1);
    assert_eq!(validator_weights[&ACCOUNT_1_PK], ACCOUNT_1_BOND.into());

    let era_validators: EraValidators =
        builder.get_value(builder.get_auction_contract_hash(), ERA_VALIDATORS_KEY);
    assert_eq!(era_validators[&0], validator_weights);
}

#[ignore]
#[test]
fn should_calculate_era_validators_multiple_new_bids() {
    assert_ne!(*ACCOUNT_1_ADDR, *ACCOUNT_2_ADDR,);
    assert_ne!(*ACCOUNT_2_ADDR, *BID_ACCOUNT_1_ADDR,);
    assert_ne!(*ACCOUNT_2_ADDR, *DEFAULT_ACCOUNT_ADDR,);
    let accounts = {
        let mut tmp: Vec<GenesisAccount> = DEFAULT_ACCOUNTS.clone();
        let account_1 = GenesisAccount::new(
            ACCOUNT_1_PK,
            *ACCOUNT_1_ADDR,
            Motes::new(ACCOUNT_1_BALANCE.into()),
            Motes::new(ACCOUNT_1_BOND.into()),
        );
        let account_2 = GenesisAccount::new(
            ACCOUNT_2_PK,
            *ACCOUNT_2_ADDR,
            Motes::new(ACCOUNT_2_BALANCE.into()),
            Motes::new(ACCOUNT_2_BOND.into()),
        );
        let account_3 = GenesisAccount::new(
            BID_ACCOUNT_1_PK,
            *BID_ACCOUNT_1_ADDR,
            Motes::new(BID_ACCOUNT_1_BALANCE.into()),
            Motes::new(BID_ACCOUNT_1_BOND.into()),
        );
        let account_4 = GenesisAccount::new(
            BID_ACCOUNT_2_PK,
            *BID_ACCOUNT_2_ADDR,
            Motes::new(BID_ACCOUNT_2_BALANCE.into()),
            Motes::new(BID_ACCOUNT_2_BOND.into()),
        );
        tmp.push(account_1);
        tmp.push(account_2);
        tmp.push(account_3);
        tmp.push(account_4);
        tmp
    };

    let run_genesis_request = utils::create_run_genesis_request(accounts);

    let mut builder = InMemoryWasmTestBuilder::default();

    builder.run_genesis(&run_genesis_request);

    let genesis_validator_weights = builder
        .get_era_validators(INITIAL_ERA_ID)
        .expect("should have genesis validators for initial era");

    // new_era is the first era in the future where new era validator weights will be calculated
    let new_era = INITIAL_ERA_ID + AUCTION_DELAY + 1;
    assert!(builder.get_era_validators(new_era).is_none());
    assert_eq!(
        builder.get_era_validators(new_era - 1).unwrap(),
        builder.get_era_validators(INITIAL_ERA_ID).unwrap()
    );

    assert_eq!(
        genesis_validator_weights
            .keys()
            .copied()
            .collect::<BTreeSet<_>>(),
        BTreeSet::from_iter(vec![ACCOUNT_1_PK, ACCOUNT_2_PK])
    );

    // Fund additional accounts
    for target in &[
        SYSTEM_ADDR,
        *NON_FOUNDER_VALIDATOR_1_ADDR,
        *NON_FOUNDER_VALIDATOR_2_ADDR,
    ] {
        let transfer_request_1 = ExecuteRequestBuilder::standard(
            *DEFAULT_ACCOUNT_ADDR,
            CONTRACT_TRANSFER_TO_ACCOUNT,
            runtime_args! {
                "target" => *target,
                ARG_AMOUNT => U512::from(TRANSFER_AMOUNT)
            },
        )
        .build();
        builder.exec(transfer_request_1).commit().expect_success();
    }

    // non-founding validator request
    let add_bid_request_1 = ExecuteRequestBuilder::standard(
<<<<<<< HEAD
        NON_FOUNDER_VALIDATOR_1_ADDR,
        CONTRACT_ADD_BID,
=======
        *BID_ACCOUNT_1_ADDR,
        CONTRACT_AUCTION_BIDS,
>>>>>>> 109d63e9
        runtime_args! {
            ARG_PUBLIC_KEY => BID_ACCOUNT_1_PK,
            ARG_AMOUNT => U512::from(ADD_BID_AMOUNT_1),
            ARG_DELEGATION_RATE => ADD_BID_DELEGATION_RATE_1,
        },
    )
    .build();
    let add_bid_request_2 = ExecuteRequestBuilder::standard(
<<<<<<< HEAD
        NON_FOUNDER_VALIDATOR_2_ADDR,
        CONTRACT_ADD_BID,
=======
        *BID_ACCOUNT_2_ADDR,
        CONTRACT_AUCTION_BIDS,
>>>>>>> 109d63e9
        runtime_args! {
            ARG_PUBLIC_KEY => BID_ACCOUNT_2_PK,
            ARG_AMOUNT => U512::from(ADD_BID_AMOUNT_2),
            ARG_DELEGATION_RATE => ADD_BID_DELEGATION_RATE_2,
        },
    )
    .build();

    builder.exec(add_bid_request_1).commit().expect_success();
    builder.exec(add_bid_request_2).commit().expect_success();

    // run auction and compute validators for new era
    let run_auction_request_1 = ExecuteRequestBuilder::standard(
        SYSTEM_ADDR,
        CONTRACT_AUCTION_BIDS,
        runtime_args! {
            ARG_ENTRY_POINT => ARG_RUN_AUCTION,
        },
    )
    .build();

    builder
        .exec(run_auction_request_1)
        .commit()
        .expect_success();

    // Verify first era validators
    let new_validator_weights: ValidatorWeights = builder
        .get_era_validators(new_era)
        .expect("should have first era validator weights");

    // check that the new computed era has exactly the state we expect
    let lhs = new_validator_weights
        .keys()
        .copied()
        .collect::<BTreeSet<_>>();

    let rhs = BTreeSet::from_iter(vec![
        ACCOUNT_1_PK,
        ACCOUNT_2_PK,
        BID_ACCOUNT_1_PK,
        BID_ACCOUNT_2_PK,
    ]);

    assert_eq!(lhs, rhs);

    // make sure that new validators are exactly those that were part of add_bid requests
    let new_validators: BTreeSet<_> = rhs
        .difference(&genesis_validator_weights.keys().copied().collect())
        .copied()
        .collect();
    assert_eq!(
        new_validators,
        BTreeSet::from_iter(vec![BID_ACCOUNT_1_PK, BID_ACCOUNT_2_PK,])
    );
}

#[ignore]
#[test]
fn undelegated_funds_should_be_released() {
    const SYSTEM_TRANSFER_AMOUNT: u64 = 1_000_000_000;

    let system_fund_request = ExecuteRequestBuilder::standard(
        *DEFAULT_ACCOUNT_ADDR,
        CONTRACT_TRANSFER_TO_ACCOUNT,
        runtime_args! {
            "target" => SYSTEM_ADDR,
            ARG_AMOUNT => U512::from(SYSTEM_TRANSFER_AMOUNT)
        },
    )
    .build();

    let validator_1_fund_request = ExecuteRequestBuilder::standard(
        *DEFAULT_ACCOUNT_ADDR,
        CONTRACT_TRANSFER_TO_ACCOUNT,
        runtime_args! {
            "target" => *NON_FOUNDER_VALIDATOR_1_ADDR,
            ARG_AMOUNT => U512::from(TRANSFER_AMOUNT)
        },
    )
    .build();

    let delegator_1_fund_request = ExecuteRequestBuilder::standard(
        *DEFAULT_ACCOUNT_ADDR,
        CONTRACT_TRANSFER_TO_ACCOUNT,
        runtime_args! {
            "target" => *BID_ACCOUNT_1_ADDR,
            ARG_AMOUNT => U512::from(TRANSFER_AMOUNT)
        },
    )
    .build();

    let validator_1_add_bid_request = ExecuteRequestBuilder::standard(
<<<<<<< HEAD
        NON_FOUNDER_VALIDATOR_1_ADDR,
        CONTRACT_ADD_BID,
        runtime_args! {
            ARG_PUBLIC_KEY => NON_FOUNDER_VALIDATOR_1,
=======
        *NON_FOUNDER_VALIDATOR_1_ADDR,
        CONTRACT_AUCTION_BIDS,
        runtime_args! {
            ARG_PUBLIC_KEY => NON_FOUNDER_VALIDATOR_1_PK,
            ARG_ENTRY_POINT => ARG_ADD_BID,
>>>>>>> 109d63e9
            ARG_AMOUNT => U512::from(ADD_BID_AMOUNT_1),
            ARG_DELEGATION_RATE => ADD_BID_DELEGATION_RATE_1,
        },
    )
    .build();

    let delegator_1_validator_1_delegate_request = ExecuteRequestBuilder::standard(
<<<<<<< HEAD
        BID_ACCOUNT_1_ADDR,
        CONTRACT_DELEGATE,
=======
        *BID_ACCOUNT_1_ADDR,
        CONTRACT_AUCTION_BIDS,
>>>>>>> 109d63e9
        runtime_args! {
            ARG_AMOUNT => U512::from(DELEGATE_AMOUNT_1),
            ARG_VALIDATOR => NON_FOUNDER_VALIDATOR_1_PK,
            ARG_DELEGATOR => BID_ACCOUNT_1_PK,
        },
    )
    .build();

    let post_genesis_requests = vec![
        system_fund_request,
        delegator_1_fund_request,
        validator_1_fund_request,
        validator_1_add_bid_request,
        delegator_1_validator_1_delegate_request,
    ];

    let mut builder = InMemoryWasmTestBuilder::default();

    builder.run_genesis(&DEFAULT_RUN_GENESIS_REQUEST);

    for request in post_genesis_requests {
        builder.exec(request).commit().expect_success();
    }

    for _ in 0..5 {
        super::run_auction(&mut builder);
    }

    let create_purse_request_1 = ExecuteRequestBuilder::standard(
        BID_ACCOUNT_1_ADDR,
        CONTRACT_CREATE_PURSE_01,
        runtime_args! {
            ARG_PURSE_NAME => UNBONDING_PURSE_NAME,
        },
    )
    .build();

    builder
        .exec(create_purse_request_1)
        .expect_success()
        .commit();
    let delegator_1_undelegate_purse = builder
        .get_account(BID_ACCOUNT_1_ADDR)
        .expect("should have default account")
        .named_keys()
        .get(UNBONDING_PURSE_NAME)
        .expect("should have unbonding purse")
        .into_uref()
        .expect("unbonding purse should be an uref");

    let delegator_1_undelegate_request = ExecuteRequestBuilder::standard(
<<<<<<< HEAD
        BID_ACCOUNT_1_ADDR,
        CONTRACT_UNDELEGATE,
=======
        *BID_ACCOUNT_1_ADDR,
        CONTRACT_AUCTION_BIDS,
>>>>>>> 109d63e9
        runtime_args! {
            ARG_AMOUNT => U512::from(UNDELEGATE_AMOUNT_1),
            ARG_VALIDATOR => NON_FOUNDER_VALIDATOR_1_PK,
            ARG_DELEGATOR => BID_ACCOUNT_1_PK,
            ARG_UNBOND_PURSE => Some(delegator_1_undelegate_purse),
        },
    )
    .build();

    builder
        .exec(delegator_1_undelegate_request)
        .commit()
        .expect_success();

<<<<<<< HEAD
=======
    let delegator_1_undelegate_purse = builder
        .get_account(*BID_ACCOUNT_1_ADDR)
        .expect("should have account")
        .named_keys()
        .get(UNDELEGATE_PURSE)
        .expect("should have key")
        .into_uref()
        .expect("should be uref");

>>>>>>> 109d63e9
    for _ in 0..=DEFAULT_UNBONDING_DELAY {
        let delegator_1_undelegate_purse_balance =
            builder.get_purse_balance(delegator_1_undelegate_purse);
        assert_eq!(delegator_1_undelegate_purse_balance, U512::zero());
        super::run_auction(&mut builder);
    }

    let delegator_1_undelegate_purse_balance =
        builder.get_purse_balance(delegator_1_undelegate_purse);
    assert_eq!(
        delegator_1_undelegate_purse_balance,
        U512::from(UNDELEGATE_AMOUNT_1)
    )
}

#[ignore]
#[test]
fn fully_undelegated_funds_should_be_released() {
    const SYSTEM_TRANSFER_AMOUNT: u64 = 1_000_000_000;

    let system_fund_request = ExecuteRequestBuilder::standard(
        *DEFAULT_ACCOUNT_ADDR,
        CONTRACT_TRANSFER_TO_ACCOUNT,
        runtime_args! {
            "target" => SYSTEM_ADDR,
            ARG_AMOUNT => U512::from(SYSTEM_TRANSFER_AMOUNT)
        },
    )
    .build();

    let validator_1_fund_request = ExecuteRequestBuilder::standard(
        *DEFAULT_ACCOUNT_ADDR,
        CONTRACT_TRANSFER_TO_ACCOUNT,
        runtime_args! {
            "target" => *NON_FOUNDER_VALIDATOR_1_ADDR,
            ARG_AMOUNT => U512::from(TRANSFER_AMOUNT)
        },
    )
    .build();

    let delegator_1_fund_request = ExecuteRequestBuilder::standard(
        *DEFAULT_ACCOUNT_ADDR,
        CONTRACT_TRANSFER_TO_ACCOUNT,
        runtime_args! {
            "target" => *BID_ACCOUNT_1_ADDR,
            ARG_AMOUNT => U512::from(TRANSFER_AMOUNT)
        },
    )
    .build();

    let validator_1_add_bid_request = ExecuteRequestBuilder::standard(
<<<<<<< HEAD
        NON_FOUNDER_VALIDATOR_1_ADDR,
        CONTRACT_ADD_BID,
        runtime_args! {
            ARG_PUBLIC_KEY => NON_FOUNDER_VALIDATOR_1,
=======
        *NON_FOUNDER_VALIDATOR_1_ADDR,
        CONTRACT_AUCTION_BIDS,
        runtime_args! {
            ARG_PUBLIC_KEY => NON_FOUNDER_VALIDATOR_1_PK,
            ARG_ENTRY_POINT => ARG_ADD_BID,
>>>>>>> 109d63e9
            ARG_AMOUNT => U512::from(ADD_BID_AMOUNT_1),
            ARG_DELEGATION_RATE => ADD_BID_DELEGATION_RATE_1,
        },
    )
    .build();

    let delegator_1_validator_1_delegate_request = ExecuteRequestBuilder::standard(
<<<<<<< HEAD
        BID_ACCOUNT_1_ADDR,
        CONTRACT_DELEGATE,
=======
        *BID_ACCOUNT_1_ADDR,
        CONTRACT_AUCTION_BIDS,
>>>>>>> 109d63e9
        runtime_args! {
            ARG_AMOUNT => U512::from(DELEGATE_AMOUNT_1),
            ARG_VALIDATOR => NON_FOUNDER_VALIDATOR_1_PK,
            ARG_DELEGATOR => BID_ACCOUNT_1_PK,
        },
    )
    .build();

    let post_genesis_requests = vec![
        system_fund_request,
        delegator_1_fund_request,
        validator_1_fund_request,
        validator_1_add_bid_request,
        delegator_1_validator_1_delegate_request,
    ];

    let mut builder = InMemoryWasmTestBuilder::default();

    builder.run_genesis(&DEFAULT_RUN_GENESIS_REQUEST);

    for request in post_genesis_requests {
        builder.exec(request).commit().expect_success();
    }

    for _ in 0..5 {
        super::run_auction(&mut builder);
    }

    let create_purse_request_1 = ExecuteRequestBuilder::standard(
        BID_ACCOUNT_1_ADDR,
        CONTRACT_CREATE_PURSE_01,
        runtime_args! {
            ARG_PURSE_NAME => UNBONDING_PURSE_NAME,
        },
    )
    .build();

    builder
        .exec(create_purse_request_1)
        .expect_success()
        .commit();
    let delegator_1_undelegate_purse = builder
        .get_account(BID_ACCOUNT_1_ADDR)
        .expect("should have default account")
        .named_keys()
        .get(UNBONDING_PURSE_NAME)
        .expect("should have unbonding purse")
        .into_uref()
        .expect("unbonding purse should be an uref");

    let delegator_1_undelegate_request = ExecuteRequestBuilder::standard(
<<<<<<< HEAD
        BID_ACCOUNT_1_ADDR,
        CONTRACT_UNDELEGATE,
=======
        *BID_ACCOUNT_1_ADDR,
        CONTRACT_AUCTION_BIDS,
>>>>>>> 109d63e9
        runtime_args! {
            ARG_AMOUNT => U512::from(DELEGATE_AMOUNT_1),
            ARG_VALIDATOR => NON_FOUNDER_VALIDATOR_1_PK,
            ARG_DELEGATOR => BID_ACCOUNT_1_PK,
            ARG_UNBOND_PURSE => Some(delegator_1_undelegate_purse),
        },
    )
    .build();

    builder
        .exec(delegator_1_undelegate_request)
        .commit()
        .expect_success();

<<<<<<< HEAD
=======
    let delegator_1_undelegate_purse = builder
        .get_account(*BID_ACCOUNT_1_ADDR)
        .expect("should have account")
        .named_keys()
        .get(UNDELEGATE_PURSE)
        .expect("should have key")
        .into_uref()
        .expect("should be uref");

>>>>>>> 109d63e9
    for _ in 0..=DEFAULT_UNBONDING_DELAY {
        let delegator_1_undelegate_purse_balance =
            builder.get_purse_balance(delegator_1_undelegate_purse);
        assert_eq!(delegator_1_undelegate_purse_balance, U512::zero());
        super::run_auction(&mut builder);
    }

    let delegator_1_undelegate_purse_balance =
        builder.get_purse_balance(delegator_1_undelegate_purse);
    assert_eq!(
        delegator_1_undelegate_purse_balance,
        U512::from(DELEGATE_AMOUNT_1)
    )
}<|MERGE_RESOLUTION|>--- conflicted
+++ resolved
@@ -16,15 +16,10 @@
     auction::{
         Bids, DelegationRate, Delegators, EraId, EraValidators, SeigniorageRecipients,
         UnbondingPurses, ValidatorWeights, ARG_AMOUNT, ARG_DELEGATION_RATE, ARG_DELEGATOR,
-<<<<<<< HEAD
         ARG_PUBLIC_KEY, ARG_UNBOND_PURSE, ARG_VALIDATOR, AUCTION_DELAY, BIDS_KEY,
         DEFAULT_LOCKED_FUNDS_PERIOD, DEFAULT_UNBONDING_DELAY, DELEGATORS_KEY, ERA_ID_KEY,
-        ERA_VALIDATORS_KEY, INITIAL_ERA_ID, SNAPSHOT_SIZE,
-=======
-        ARG_PUBLIC_KEY, ARG_VALIDATOR, AUCTION_DELAY, BIDS_KEY, DEFAULT_LOCKED_FUNDS_PERIOD,
-        DEFAULT_UNBONDING_DELAY, DELEGATORS_KEY, ERA_ID_KEY, ERA_VALIDATORS_KEY, INITIAL_ERA_ID,
-        METHOD_RUN_AUCTION, SNAPSHOT_SIZE, UNBONDING_PURSES_KEY,
->>>>>>> 109d63e9
+        ERA_VALIDATORS_KEY, INITIAL_ERA_ID, METHOD_RUN_AUCTION, SNAPSHOT_SIZE,
+        UNBONDING_PURSES_KEY,
     },
     runtime_args, PublicKey, RuntimeArgs, URef, U512,
 };
@@ -86,7 +81,8 @@
     static ref BID_ACCOUNT_2_ADDR: AccountHash = BID_ACCOUNT_2_PK.into();
 }
 
-const UNBONDING_PURSE_NAME: &str = "unbonding_purse";
+const UNBONDING_PURSE_NAME_1: &str = "unbonding_purse_1";
+const UNBONDING_PURSE_NAME_2: &str = "unbonding_purse_2";
 const ARG_PURSE_NAME: &str = "purse_name";
 
 #[ignore]
@@ -111,13 +107,8 @@
     builder.run_genesis(&run_genesis_request);
 
     let exec_request_1 = ExecuteRequestBuilder::standard(
-<<<<<<< HEAD
-        *DEFAULT_ACCOUNT_ADDR,
+        *BID_ACCOUNT_1_ADDR,
         CONTRACT_ADD_BID,
-=======
-        *BID_ACCOUNT_1_ADDR,
-        CONTRACT_AUCTION_BIDS,
->>>>>>> 109d63e9
         runtime_args! {
             ARG_PUBLIC_KEY => BID_ACCOUNT_1_PK,
             ARG_AMOUNT => U512::from(ADD_BID_AMOUNT_1),
@@ -143,13 +134,8 @@
 
     // 2nd bid top-up
     let exec_request_2 = ExecuteRequestBuilder::standard(
-<<<<<<< HEAD
-        *DEFAULT_ACCOUNT_ADDR,
+        *BID_ACCOUNT_1_ADDR,
         CONTRACT_ADD_BID,
-=======
-        *BID_ACCOUNT_1_ADDR,
-        CONTRACT_AUCTION_BIDS,
->>>>>>> 109d63e9
         runtime_args! {
             ARG_PUBLIC_KEY => BID_ACCOUNT_1_PK,
             ARG_AMOUNT => U512::from(BID_AMOUNT_2),
@@ -176,7 +162,7 @@
         *DEFAULT_ACCOUNT_ADDR,
         CONTRACT_CREATE_PURSE_01,
         runtime_args! {
-            ARG_PURSE_NAME => UNBONDING_PURSE_NAME,
+            ARG_PURSE_NAME => UNBONDING_PURSE_NAME_1,
         },
     )
     .build();
@@ -186,20 +172,15 @@
         .get_account(*DEFAULT_ACCOUNT_ADDR)
         .expect("should have default account")
         .named_keys()
-        .get(UNBONDING_PURSE_NAME)
+        .get(UNBONDING_PURSE_NAME_1)
         .expect("should have unbonding purse")
         .into_uref()
         .expect("unbonding purse should be an uref");
 
     // 3. withdraw some amount
     let exec_request_3 = ExecuteRequestBuilder::standard(
-<<<<<<< HEAD
-        *DEFAULT_ACCOUNT_ADDR,
+        *BID_ACCOUNT_1_ADDR,
         CONTRACT_WITHDRAW_BID,
-=======
-        *BID_ACCOUNT_1_ADDR,
-        CONTRACT_AUCTION_BIDS,
->>>>>>> 109d63e9
         runtime_args! {
             ARG_PUBLIC_KEY => BID_ACCOUNT_1_PK,
             ARG_AMOUNT => U512::from(WITHDRAW_BID_AMOUNT_2),
@@ -282,18 +263,10 @@
 
     // non-founding validator request
     let add_bid_request_1 = ExecuteRequestBuilder::standard(
-<<<<<<< HEAD
-        NON_FOUNDER_VALIDATOR_1_ADDR,
+        *NON_FOUNDER_VALIDATOR_1_ADDR,
         CONTRACT_ADD_BID,
         runtime_args! {
-            ARG_PUBLIC_KEY => NON_FOUNDER_VALIDATOR_1,
-=======
-        *NON_FOUNDER_VALIDATOR_1_ADDR,
-        CONTRACT_AUCTION_BIDS,
-        runtime_args! {
             ARG_PUBLIC_KEY => NON_FOUNDER_VALIDATOR_1_PK,
-            ARG_ENTRY_POINT => ARG_ADD_BID,
->>>>>>> 109d63e9
             ARG_AMOUNT => U512::from(ADD_BID_AMOUNT_1),
             ARG_DELEGATION_RATE => ADD_BID_DELEGATION_RATE_1,
         },
@@ -324,13 +297,8 @@
 
     //
     let exec_request_1 = ExecuteRequestBuilder::standard(
-<<<<<<< HEAD
-        *DEFAULT_ACCOUNT_ADDR,
+        *BID_ACCOUNT_1_ADDR,
         CONTRACT_DELEGATE,
-=======
-        *BID_ACCOUNT_1_ADDR,
-        CONTRACT_AUCTION_BIDS,
->>>>>>> 109d63e9
         runtime_args! {
             ARG_AMOUNT => U512::from(DELEGATE_AMOUNT_1),
             ARG_VALIDATOR => NON_FOUNDER_VALIDATOR_1_PK,
@@ -357,13 +325,8 @@
 
     // 2nd bid top-up
     let exec_request_2 = ExecuteRequestBuilder::standard(
-<<<<<<< HEAD
-        *DEFAULT_ACCOUNT_ADDR,
+        *BID_ACCOUNT_1_ADDR,
         CONTRACT_DELEGATE,
-=======
-        *BID_ACCOUNT_1_ADDR,
-        CONTRACT_AUCTION_BIDS,
->>>>>>> 109d63e9
         runtime_args! {
             ARG_AMOUNT => U512::from(DELEGATE_AMOUNT_2),
             ARG_VALIDATOR => NON_FOUNDER_VALIDATOR_1_PK,
@@ -390,13 +353,8 @@
     );
 
     let exec_request_3 = ExecuteRequestBuilder::standard(
-<<<<<<< HEAD
-        *DEFAULT_ACCOUNT_ADDR,
+        *BID_ACCOUNT_1_ADDR,
         CONTRACT_UNDELEGATE,
-=======
-        *BID_ACCOUNT_1_ADDR,
-        CONTRACT_AUCTION_BIDS,
->>>>>>> 109d63e9
         runtime_args! {
             ARG_AMOUNT => U512::from(UNDELEGATE_AMOUNT_1),
             ARG_VALIDATOR => NON_FOUNDER_VALIDATOR_1_PK,
@@ -505,13 +463,8 @@
 
     // non-founding validator request
     let add_bid_request_1 = ExecuteRequestBuilder::standard(
-<<<<<<< HEAD
-        *DEFAULT_ACCOUNT_ADDR,
+        *BID_ACCOUNT_1_ADDR,
         CONTRACT_ADD_BID,
-=======
-        *BID_ACCOUNT_1_ADDR,
-        CONTRACT_AUCTION_BIDS,
->>>>>>> 109d63e9
         runtime_args! {
             ARG_PUBLIC_KEY => BID_ACCOUNT_1_PK,
             ARG_AMOUNT => U512::from(ADD_BID_AMOUNT_1),
@@ -747,6 +700,43 @@
 
     builder.run_genesis(&run_genesis_request);
 
+    let create_purse_1 = ExecuteRequestBuilder::standard(
+        *DEFAULT_ACCOUNT_ADDR,
+        CONTRACT_CREATE_PURSE_01,
+        runtime_args! {
+            ARG_PURSE_NAME => UNBONDING_PURSE_NAME_1,
+        },
+    )
+    .build();
+    let create_purse_2 = ExecuteRequestBuilder::standard(
+        *DEFAULT_ACCOUNT_ADDR,
+        CONTRACT_CREATE_PURSE_01,
+        runtime_args! {
+            ARG_PURSE_NAME => UNBONDING_PURSE_NAME_2,
+        },
+    )
+    .build();
+
+    builder.exec(create_purse_1).expect_success().commit();
+    builder.exec(create_purse_2).expect_success().commit();
+
+    let unbonding_purse_1 = builder
+        .get_account(*DEFAULT_ACCOUNT_ADDR)
+        .expect("should have default account")
+        .named_keys()
+        .get(UNBONDING_PURSE_NAME_1)
+        .expect("should have unbonding purse")
+        .into_uref()
+        .expect("unbonding purse should be an uref");
+    let unbonding_purse_2 = builder
+        .get_account(*DEFAULT_ACCOUNT_ADDR)
+        .expect("should have default account")
+        .named_keys()
+        .get(UNBONDING_PURSE_NAME_2)
+        .expect("should have unbonding purse")
+        .into_uref()
+        .expect("unbonding purse should be an uref");
+
     let auction = builder.get_auction_contract_hash();
 
     let transfer_request_1 = ExecuteRequestBuilder::standard(
@@ -793,21 +783,21 @@
     // withdraw unlocked funds with partial amounts
     let withdraw_bid_request_1 = ExecuteRequestBuilder::standard(
         *ACCOUNT_1_ADDR,
-        CONTRACT_AUCTION_BIDS,
-        runtime_args! {
-            ARG_ENTRY_POINT => ARG_WITHDRAW_BID,
+        CONTRACT_WITHDRAW_BID,
+        runtime_args! {
             ARG_PUBLIC_KEY => ACCOUNT_1_PK,
             ARG_AMOUNT => U512::from(ACCOUNT_1_WITHDRAW_1),
+            ARG_UNBOND_PURSE => Some(unbonding_purse_1),
         },
     )
     .build();
     let withdraw_bid_request_2 = ExecuteRequestBuilder::standard(
         *ACCOUNT_1_ADDR,
-        CONTRACT_AUCTION_BIDS,
-        runtime_args! {
-            ARG_ENTRY_POINT => ARG_WITHDRAW_BID,
+        CONTRACT_WITHDRAW_BID,
+        runtime_args! {
             ARG_PUBLIC_KEY => ACCOUNT_1_PK,
             ARG_AMOUNT => U512::from(ACCOUNT_1_WITHDRAW_2),
+            ARG_UNBOND_PURSE => Some(unbonding_purse_2),
         },
     )
     .build();
@@ -1094,13 +1084,8 @@
 
     // non-founding validator request
     let add_bid_request_1 = ExecuteRequestBuilder::standard(
-<<<<<<< HEAD
-        NON_FOUNDER_VALIDATOR_1_ADDR,
+        *BID_ACCOUNT_1_ADDR,
         CONTRACT_ADD_BID,
-=======
-        *BID_ACCOUNT_1_ADDR,
-        CONTRACT_AUCTION_BIDS,
->>>>>>> 109d63e9
         runtime_args! {
             ARG_PUBLIC_KEY => BID_ACCOUNT_1_PK,
             ARG_AMOUNT => U512::from(ADD_BID_AMOUNT_1),
@@ -1109,13 +1094,8 @@
     )
     .build();
     let add_bid_request_2 = ExecuteRequestBuilder::standard(
-<<<<<<< HEAD
-        NON_FOUNDER_VALIDATOR_2_ADDR,
+        *BID_ACCOUNT_2_ADDR,
         CONTRACT_ADD_BID,
-=======
-        *BID_ACCOUNT_2_ADDR,
-        CONTRACT_AUCTION_BIDS,
->>>>>>> 109d63e9
         runtime_args! {
             ARG_PUBLIC_KEY => BID_ACCOUNT_2_PK,
             ARG_AMOUNT => U512::from(ADD_BID_AMOUNT_2),
@@ -1209,18 +1189,10 @@
     .build();
 
     let validator_1_add_bid_request = ExecuteRequestBuilder::standard(
-<<<<<<< HEAD
-        NON_FOUNDER_VALIDATOR_1_ADDR,
+        *NON_FOUNDER_VALIDATOR_1_ADDR,
         CONTRACT_ADD_BID,
         runtime_args! {
-            ARG_PUBLIC_KEY => NON_FOUNDER_VALIDATOR_1,
-=======
-        *NON_FOUNDER_VALIDATOR_1_ADDR,
-        CONTRACT_AUCTION_BIDS,
-        runtime_args! {
             ARG_PUBLIC_KEY => NON_FOUNDER_VALIDATOR_1_PK,
-            ARG_ENTRY_POINT => ARG_ADD_BID,
->>>>>>> 109d63e9
             ARG_AMOUNT => U512::from(ADD_BID_AMOUNT_1),
             ARG_DELEGATION_RATE => ADD_BID_DELEGATION_RATE_1,
         },
@@ -1228,13 +1200,8 @@
     .build();
 
     let delegator_1_validator_1_delegate_request = ExecuteRequestBuilder::standard(
-<<<<<<< HEAD
-        BID_ACCOUNT_1_ADDR,
+        *BID_ACCOUNT_1_ADDR,
         CONTRACT_DELEGATE,
-=======
-        *BID_ACCOUNT_1_ADDR,
-        CONTRACT_AUCTION_BIDS,
->>>>>>> 109d63e9
         runtime_args! {
             ARG_AMOUNT => U512::from(DELEGATE_AMOUNT_1),
             ARG_VALIDATOR => NON_FOUNDER_VALIDATOR_1_PK,
@@ -1264,10 +1231,10 @@
     }
 
     let create_purse_request_1 = ExecuteRequestBuilder::standard(
-        BID_ACCOUNT_1_ADDR,
+        *BID_ACCOUNT_1_ADDR,
         CONTRACT_CREATE_PURSE_01,
         runtime_args! {
-            ARG_PURSE_NAME => UNBONDING_PURSE_NAME,
+            ARG_PURSE_NAME => UNBONDING_PURSE_NAME_1,
         },
     )
     .build();
@@ -1277,22 +1244,17 @@
         .expect_success()
         .commit();
     let delegator_1_undelegate_purse = builder
-        .get_account(BID_ACCOUNT_1_ADDR)
+        .get_account(*BID_ACCOUNT_1_ADDR)
         .expect("should have default account")
         .named_keys()
-        .get(UNBONDING_PURSE_NAME)
+        .get(UNBONDING_PURSE_NAME_1)
         .expect("should have unbonding purse")
         .into_uref()
         .expect("unbonding purse should be an uref");
 
     let delegator_1_undelegate_request = ExecuteRequestBuilder::standard(
-<<<<<<< HEAD
-        BID_ACCOUNT_1_ADDR,
+        *BID_ACCOUNT_1_ADDR,
         CONTRACT_UNDELEGATE,
-=======
-        *BID_ACCOUNT_1_ADDR,
-        CONTRACT_AUCTION_BIDS,
->>>>>>> 109d63e9
         runtime_args! {
             ARG_AMOUNT => U512::from(UNDELEGATE_AMOUNT_1),
             ARG_VALIDATOR => NON_FOUNDER_VALIDATOR_1_PK,
@@ -1307,18 +1269,6 @@
         .commit()
         .expect_success();
 
-<<<<<<< HEAD
-=======
-    let delegator_1_undelegate_purse = builder
-        .get_account(*BID_ACCOUNT_1_ADDR)
-        .expect("should have account")
-        .named_keys()
-        .get(UNDELEGATE_PURSE)
-        .expect("should have key")
-        .into_uref()
-        .expect("should be uref");
-
->>>>>>> 109d63e9
     for _ in 0..=DEFAULT_UNBONDING_DELAY {
         let delegator_1_undelegate_purse_balance =
             builder.get_purse_balance(delegator_1_undelegate_purse);
@@ -1370,18 +1320,10 @@
     .build();
 
     let validator_1_add_bid_request = ExecuteRequestBuilder::standard(
-<<<<<<< HEAD
-        NON_FOUNDER_VALIDATOR_1_ADDR,
+        *NON_FOUNDER_VALIDATOR_1_ADDR,
         CONTRACT_ADD_BID,
         runtime_args! {
-            ARG_PUBLIC_KEY => NON_FOUNDER_VALIDATOR_1,
-=======
-        *NON_FOUNDER_VALIDATOR_1_ADDR,
-        CONTRACT_AUCTION_BIDS,
-        runtime_args! {
             ARG_PUBLIC_KEY => NON_FOUNDER_VALIDATOR_1_PK,
-            ARG_ENTRY_POINT => ARG_ADD_BID,
->>>>>>> 109d63e9
             ARG_AMOUNT => U512::from(ADD_BID_AMOUNT_1),
             ARG_DELEGATION_RATE => ADD_BID_DELEGATION_RATE_1,
         },
@@ -1389,13 +1331,8 @@
     .build();
 
     let delegator_1_validator_1_delegate_request = ExecuteRequestBuilder::standard(
-<<<<<<< HEAD
-        BID_ACCOUNT_1_ADDR,
+        *BID_ACCOUNT_1_ADDR,
         CONTRACT_DELEGATE,
-=======
-        *BID_ACCOUNT_1_ADDR,
-        CONTRACT_AUCTION_BIDS,
->>>>>>> 109d63e9
         runtime_args! {
             ARG_AMOUNT => U512::from(DELEGATE_AMOUNT_1),
             ARG_VALIDATOR => NON_FOUNDER_VALIDATOR_1_PK,
@@ -1425,10 +1362,10 @@
     }
 
     let create_purse_request_1 = ExecuteRequestBuilder::standard(
-        BID_ACCOUNT_1_ADDR,
+        *BID_ACCOUNT_1_ADDR,
         CONTRACT_CREATE_PURSE_01,
         runtime_args! {
-            ARG_PURSE_NAME => UNBONDING_PURSE_NAME,
+            ARG_PURSE_NAME => UNBONDING_PURSE_NAME_1,
         },
     )
     .build();
@@ -1438,22 +1375,17 @@
         .expect_success()
         .commit();
     let delegator_1_undelegate_purse = builder
-        .get_account(BID_ACCOUNT_1_ADDR)
+        .get_account(*BID_ACCOUNT_1_ADDR)
         .expect("should have default account")
         .named_keys()
-        .get(UNBONDING_PURSE_NAME)
+        .get(UNBONDING_PURSE_NAME_1)
         .expect("should have unbonding purse")
         .into_uref()
         .expect("unbonding purse should be an uref");
 
     let delegator_1_undelegate_request = ExecuteRequestBuilder::standard(
-<<<<<<< HEAD
-        BID_ACCOUNT_1_ADDR,
+        *BID_ACCOUNT_1_ADDR,
         CONTRACT_UNDELEGATE,
-=======
-        *BID_ACCOUNT_1_ADDR,
-        CONTRACT_AUCTION_BIDS,
->>>>>>> 109d63e9
         runtime_args! {
             ARG_AMOUNT => U512::from(DELEGATE_AMOUNT_1),
             ARG_VALIDATOR => NON_FOUNDER_VALIDATOR_1_PK,
@@ -1468,18 +1400,6 @@
         .commit()
         .expect_success();
 
-<<<<<<< HEAD
-=======
-    let delegator_1_undelegate_purse = builder
-        .get_account(*BID_ACCOUNT_1_ADDR)
-        .expect("should have account")
-        .named_keys()
-        .get(UNDELEGATE_PURSE)
-        .expect("should have key")
-        .into_uref()
-        .expect("should be uref");
-
->>>>>>> 109d63e9
     for _ in 0..=DEFAULT_UNBONDING_DELAY {
         let delegator_1_undelegate_purse_balance =
             builder.get_purse_balance(delegator_1_undelegate_purse);
