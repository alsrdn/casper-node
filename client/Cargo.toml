[package]
name = "casper-client"
version = "0.9.3"
authors = ["Marc Brinkmann <marc@casperlabs.io>", "Fraser Hutchison <fraser@casperlabs.io>"]
edition = "2018"
description = "A client for interacting with the Casper network"
readme = "README.md"
documentation = "https://docs.rs/casper-client"
homepage = "https://casperlabs.io"
repository = "https://github.com/CasperLabs/casper-node/tree/master/client"
license-file = "../LICENSE"

[lib]
name = "casper_client"
crate-type = ["rlib", "cdylib"]
path = "lib/lib.rs"

[[bin]]
name = "casper-client"
path = "src/main.rs"
doc = false

[dependencies]
base64 = "0.13.0"
casper-execution-engine = { version = "0.9.3", path = "../execution_engine" }
casper-node = { version = "0.9.3", path = "../node" }
casper-types = { version = "0.9.3", path = "../types", features = ["std"] }
clap = "2"
futures = "0.3.5"
hex = { version = "0.4.2", features = ["serde"] }
humantime = "2"
jsonrpc-lite = "0.5.0"
once_cell = "1"
rand = "0.8.3"
<<<<<<< HEAD
reqwest = { version = "0.10.6", features = ["json"] }
=======
reqwest = { version = "0.11.1", features = ["json"] }
semver = { version = "0.11.0", features = ["serde"] }
>>>>>>> 875d4b96
serde = { version = "1", default-features = false, features = ["derive"] }
serde_json = "1"
tempfile = "3"
thiserror = "1"
tokio = { version = "1", features = ["macros", "net", "rt-multi-thread", "sync", "time"] }

[build-dependencies]
cbindgen = { version = "0.18", optional = true }

[dev-dependencies]
anyhow = "1"
casper-node = { path = "../node" }
futures = "0.3.13"
hyper = "0.14.4"
jsonrpc-lite = "0.5.0"
semver = "0.11"
serde = "1"
tower = "0.4.6"
warp = "0.3.0"
warp-json-rpc = "0.3.0"

[features]
default = ["ffi"]
ffi = ["cbindgen"]

[package.metadata.deb]
features = ["vendored-openssl"]
revision = "0"
assets = [
    ["../target/release/casper-client", "/usr/bin/casper-client", "755"],
]
extended-description = """
Package for Casper Client to connect to Casper Node.

For information on using package, see https://github.com/CasperLabs/casper-node
"""<|MERGE_RESOLUTION|>--- conflicted
+++ resolved
@@ -32,12 +32,7 @@
 jsonrpc-lite = "0.5.0"
 once_cell = "1"
 rand = "0.8.3"
-<<<<<<< HEAD
-reqwest = { version = "0.10.6", features = ["json"] }
-=======
 reqwest = { version = "0.11.1", features = ["json"] }
-semver = { version = "0.11.0", features = ["serde"] }
->>>>>>> 875d4b96
 serde = { version = "1", default-features = false, features = ["derive"] }
 serde_json = "1"
 tempfile = "3"
