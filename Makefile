--- conflicted
+++ resolved
@@ -113,11 +113,7 @@
 
 .PHONY: audit
 audit:
-<<<<<<< HEAD
-	$(CARGO) audit --ignore RUSTSEC-2021-0073 --ignore RUSTSEC-2021-0076 --ignore RUSTSEC-2021-0073 --ignore RUSTSEC-2021-0098 --ignore RUSTSEC-2021-0097 --ignore RUSTSEC-2021-0076 --ignore RUSTSEC-2021-0093
-=======
 	$(CARGO) audit
->>>>>>> 7d6100b3
 
 .PHONY: doc
 doc:
