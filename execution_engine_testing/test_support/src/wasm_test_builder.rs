use std::{
    collections::BTreeMap,
    convert::{TryFrom, TryInto},
    ffi::OsStr,
    fs,
    ops::Deref,
    path::{Path, PathBuf},
    rc::Rc,
    sync::Arc,
};

use filesize::PathExt;
use lmdb::DatabaseFlags;
use num_rational::Ratio;
use num_traits::CheckedMul;

use casper_execution_engine::{
    engine_state::{
        self,
        era_validators::GetEraValidatorsRequest,
        execute_request::ExecuteRequest,
        execution_result::ExecutionResult,
        run_genesis_request::RunGenesisRequest,
        step::{StepRequest, StepSuccess},
        BalanceResult, EngineConfig, EngineState, Error, GenesisSuccess, GetBidsRequest,
        PruneConfig, PruneResult, QueryRequest, QueryResult, StepError, SystemContractRegistry,
        UpgradeSuccess, DEFAULT_MAX_QUERY_DEPTH,
    },
    execution,
};
use casper_storage::{
    data_access_layer::{BlockStore, DataAccessLayer},
    global_state::{
        state::{
            lmdb::LmdbGlobalState, scratch::ScratchGlobalState, CommitProvider, StateProvider,
            StateReader,
        },
        transaction_source::lmdb::LmdbEnvironment,
        trie::{merkle_proof::TrieMerkleProof, Trie},
        trie_store::lmdb::LmdbTrieStore,
    },
};
use casper_types::{
    account::AccountHash,
    bytesrepr::{self, FromBytes},
    execution::{Effects, TransformKind},
    runtime_args,
    system::{
        auction::{
            Bids, EraValidators, UnbondingPurse, UnbondingPurses, ValidatorWeights, WithdrawPurses,
            ARG_ERA_END_TIMESTAMP_MILLIS, ARG_EVICTED_VALIDATORS, AUCTION_DELAY_KEY, ERA_ID_KEY,
            METHOD_RUN_AUCTION, UNBONDING_DELAY_KEY,
        },
        mint::{ROUND_SEIGNIORAGE_RATE_KEY, TOTAL_SUPPLY_KEY},
        AUCTION, HANDLE_PAYMENT, MINT, STANDARD_PAYMENT,
    },
    AddressableEntity, AuctionCosts, CLTyped, CLValue, Contract, ContractHash, ContractPackageHash,
    ContractWasm, DeployHash, DeployInfo, Digest, EraId, Gas, HandlePaymentCosts, Key, KeyTag,
    MintCosts, Package, ProtocolVersion, PublicKey, RuntimeArgs, StoredValue, Transfer,
    TransferAddr, URef, UpgradeConfig, OS_PAGE_SIZE, U512,
};
use tempfile::TempDir;

use crate::{
    chainspec_config::{ChainspecConfig, PRODUCTION_PATH},
    utils, ExecuteRequestBuilder, StepRequestBuilder, DEFAULT_PROPOSER_ADDR,
    DEFAULT_PROTOCOL_VERSION, SYSTEM_ADDR,
};

/// LMDB initial map size is calculated based on DEFAULT_LMDB_PAGES and systems page size.
pub(crate) const DEFAULT_LMDB_PAGES: usize = 256_000_000;

/// LMDB max readers
///
/// The default value is chosen to be the same as the node itself.
pub(crate) const DEFAULT_MAX_READERS: u32 = 512;

/// This is appended to the data dir path provided to the `LmdbWasmTestBuilder`".
const GLOBAL_STATE_DIR: &str = "global_state";

/// Wasm test builder where state is held in LMDB.
pub type LmdbWasmTestBuilder = WasmTestBuilder<DataAccessLayer<LmdbGlobalState>>;

/// Wasm test builder where Lmdb state is held in a automatically cleaned up temporary directory.
// pub type TempLmdbWasmTestBuilder = WasmTestBuilder<TemporaryLmdbGlobalState>;

/// Builder for simple WASM test
pub struct WasmTestBuilder<S> {
    /// [`EngineState`] is wrapped in [`Rc`] to work around a missing [`Clone`] implementation.
    engine_state: Rc<EngineState<S>>,
    /// [`ExecutionResult`] is wrapped in [`Rc`] to work around a missing [`Clone`] implementation.
    exec_results: Vec<Vec<Rc<ExecutionResult>>>,
    upgrade_results: Vec<Result<UpgradeSuccess, engine_state::Error>>,
    prune_results: Vec<Result<PruneResult, engine_state::Error>>,
    genesis_hash: Option<Digest>,
    /// Post state hash.
    post_state_hash: Option<Digest>,
<<<<<<< HEAD
    /// Cached effects after successful runs i.e. `effects[0]` is the collection of effects for
    /// first exec call, etc.
    effects: Vec<Effects>,
    /// Cached genesis account.
    genesis_account: Option<Account>,
    /// Genesis effects.
    genesis_effects: Option<Effects>,
=======
    /// Cached transform maps after subsequent successful runs i.e. `transforms[0]` is for first
    /// exec call etc.
    transforms: Vec<ExecutionJournal>,
    /// Cached genesis transforms
    genesis_account: Option<ContractHash>,
    /// Genesis transforms
    genesis_transforms: Option<AdditiveMap<Key, Transform>>,
>>>>>>> a0147930
    /// Scratch global state used for in-memory execution and commit optimization.
    scratch_engine_state: Option<EngineState<ScratchGlobalState>>,
    /// System contract registry.
    system_contract_registry: Option<SystemContractRegistry>,
    /// Global state dir, for implementations that define one.
    global_state_dir: Option<PathBuf>,
    /// Temporary directory, for implementation that uses one.
    temp_dir: Option<Rc<TempDir>>,
}

impl Default for LmdbWasmTestBuilder {
    fn default() -> Self {
        Self::new_temporary_with_chainspec(&*PRODUCTION_PATH)
    }
}

// TODO: Deriving `Clone` for `WasmTestBuilder<S>` doesn't work correctly (unsure why), so
// implemented by hand here.  Try to derive in the future with a different compiler version.
impl<S> Clone for WasmTestBuilder<S> {
    fn clone(&self) -> Self {
        WasmTestBuilder {
            engine_state: Rc::clone(&self.engine_state),
            exec_results: self.exec_results.clone(),
            upgrade_results: self.upgrade_results.clone(),
            prune_results: self.prune_results.clone(),
            genesis_hash: self.genesis_hash,
            post_state_hash: self.post_state_hash,
<<<<<<< HEAD
            effects: self.effects.clone(),
            genesis_account: self.genesis_account.clone(),
            genesis_effects: self.genesis_effects.clone(),
=======
            transforms: self.transforms.clone(),
            genesis_account: self.genesis_account,
            genesis_transforms: self.genesis_transforms.clone(),
>>>>>>> a0147930
            scratch_engine_state: None,
            system_contract_registry: self.system_contract_registry.clone(),
            global_state_dir: self.global_state_dir.clone(),
            temp_dir: self.temp_dir.clone(),
        }
    }
}

#[derive(Copy, Clone, Debug)]
enum GlobalStateMode {
    /// Creates empty lmdb database with specified flags
    Create(DatabaseFlags),
    /// Opens existing database
    Open(Digest),
}

impl GlobalStateMode {
    fn post_state_hash(self) -> Option<Digest> {
        match self {
            GlobalStateMode::Create(_) => None,
            GlobalStateMode::Open(post_state_hash) => Some(post_state_hash),
        }
    }
}

impl LmdbWasmTestBuilder {
    /// Upgrades the execution engine using the scratch trie.
    pub fn upgrade_with_upgrade_request_using_scratch(
        &mut self,
        engine_config: EngineConfig,
        upgrade_config: &mut UpgradeConfig,
    ) -> &mut Self {
        let pre_state_hash = self.post_state_hash.expect("should have state hash");
        upgrade_config.with_pre_state_hash(pre_state_hash);

        let engine_state = Rc::get_mut(&mut self.engine_state).unwrap();
        engine_state.update_config(engine_config);

        let scratch_state = self.engine_state.get_scratch_engine_state();
        let pre_state_hash = upgrade_config.pre_state_hash();
        let mut result = scratch_state
            .commit_upgrade(upgrade_config.clone())
            .unwrap();
        result.post_state_hash = self
            .engine_state
            .write_scratch_to_db(pre_state_hash, scratch_state.into_inner())
            .unwrap();
        self.engine_state.flush_environment().unwrap();

        let result = Ok(result);

        if let Ok(UpgradeSuccess {
            post_state_hash,
            effects: _,
        }) = result
        {
            self.post_state_hash = Some(post_state_hash);

            if let Ok(StoredValue::CLValue(cl_registry)) =
                self.query(self.post_state_hash, Key::SystemContractRegistry, &[])
            {
                let registry = CLValue::into_t::<SystemContractRegistry>(cl_registry).unwrap();
                self.system_contract_registry = Some(registry);
            }
        }

        self.upgrade_results.push(result);
        self
    }

    /// Returns an [`LmdbWasmTestBuilder`] with configuration.
    pub fn new_with_config<T: AsRef<OsStr> + ?Sized>(
        data_dir: &T,
        engine_config: EngineConfig,
    ) -> Self {
        let _ = env_logger::try_init();
        let page_size = *OS_PAGE_SIZE;
        let global_state_dir = Self::global_state_dir(data_dir);
        Self::create_global_state_dir(&global_state_dir);
        let environment = Arc::new(
            LmdbEnvironment::new(
                &global_state_dir,
                page_size * DEFAULT_LMDB_PAGES,
                DEFAULT_MAX_READERS,
                true,
            )
            .expect("should create LmdbEnvironment"),
        );
        let trie_store = Arc::new(
            LmdbTrieStore::new(&environment, None, DatabaseFlags::empty())
                .expect("should create LmdbTrieStore"),
        );

        let global_state =
            LmdbGlobalState::empty(environment, trie_store).expect("should create LmdbGlobalState");

        let data_access_layer = DataAccessLayer {
            block_store: BlockStore::new(),
            state: global_state,
        };
        let engine_state = EngineState::new(data_access_layer, engine_config);

        WasmTestBuilder {
            engine_state: Rc::new(engine_state),
            exec_results: Vec::new(),
            upgrade_results: Vec::new(),
            prune_results: Vec::new(),
            genesis_hash: None,
            post_state_hash: None,
            effects: Vec::new(),
            genesis_account: None,
            genesis_effects: None,
            scratch_engine_state: None,
            system_contract_registry: None,
            global_state_dir: Some(global_state_dir),
            temp_dir: None,
        }
    }

    /// Returns an [`LmdbWasmTestBuilder`] with configuration and values from
    /// a given chainspec.
    pub fn new_with_chainspec<T: AsRef<OsStr> + ?Sized, P: AsRef<Path>>(
        data_dir: &T,
        chainspec_path: P,
    ) -> Self {
        let chainspec_config = ChainspecConfig::from_chainspec_path(chainspec_path)
            .expect("must build chainspec configuration");

        let engine_config = EngineConfig::new(
            DEFAULT_MAX_QUERY_DEPTH,
            chainspec_config.core_config.max_associated_keys,
            chainspec_config.core_config.max_runtime_call_stack_height,
            chainspec_config.core_config.minimum_delegation_amount,
            chainspec_config.core_config.strict_argument_checking,
            chainspec_config
                .core_config
                .vesting_schedule_period
                .millis(),
            chainspec_config.core_config.max_delegators_per_validator,
            chainspec_config.wasm_config,
            chainspec_config.system_costs_config,
        );

        Self::new_with_config(data_dir, engine_config)
    }

    /// Returns an [`LmdbWasmTestBuilder`] with configuration and values from
    /// the production chainspec.
    pub fn new_with_production_chainspec<T: AsRef<OsStr> + ?Sized>(data_dir: &T) -> Self {
        Self::new_with_chainspec(data_dir, &*PRODUCTION_PATH)
    }

    /// Flushes the LMDB environment to disk.
    pub fn flush_environment(&self) {
        let engine_state = &*self.engine_state;
        engine_state.flush_environment().unwrap();
    }

    /// Returns a new [`LmdbWasmTestBuilder`].
    pub fn new<T: AsRef<OsStr> + ?Sized>(data_dir: &T) -> Self {
        Self::new_with_config(data_dir, Default::default())
    }

    /// Creates a new instance of builder using the supplied configurations, opening wrapped LMDBs
    /// (e.g. in the Trie and Data stores) rather than creating them.
    pub fn open<T: AsRef<OsStr> + ?Sized>(
        data_dir: &T,
        engine_config: EngineConfig,
        post_state_hash: Digest,
    ) -> Self {
        let global_state_path = Self::global_state_dir(data_dir);
        Self::open_raw(global_state_path, engine_config, post_state_hash)
    }

    fn create_or_open<T: AsRef<Path>>(
        global_state_dir: T,
        engine_config: EngineConfig,
        mode: GlobalStateMode,
    ) -> Self {
        let _ = env_logger::try_init();
        let page_size = *OS_PAGE_SIZE;

        match mode {
            GlobalStateMode::Create(_database_flags) => {}
            GlobalStateMode::Open(_post_state_hash) => {
                Self::create_global_state_dir(&global_state_dir)
            }
        }

        let environment = LmdbEnvironment::new(
            &global_state_dir,
            page_size * DEFAULT_LMDB_PAGES,
            DEFAULT_MAX_READERS,
            true,
        )
        .expect("should create LmdbEnvironment");

        let global_state = match mode {
            GlobalStateMode::Create(database_flags) => {
                let trie_store = LmdbTrieStore::new(&environment, None, database_flags)
                    .expect("should open LmdbTrieStore");
                LmdbGlobalState::empty(Arc::new(environment), Arc::new(trie_store))
                    .expect("should create LmdbGlobalState")
            }
            GlobalStateMode::Open(post_state_hash) => {
                let trie_store =
                    LmdbTrieStore::open(&environment, None).expect("should open LmdbTrieStore");
                LmdbGlobalState::new(Arc::new(environment), Arc::new(trie_store), post_state_hash)
            }
        };

        let data_access_layer = DataAccessLayer {
            block_store: BlockStore::new(),
            state: global_state,
        };

        let engine_state = EngineState::new(data_access_layer, engine_config);
        WasmTestBuilder {
            engine_state: Rc::new(engine_state),
            exec_results: Vec::new(),
            upgrade_results: Vec::new(),
            prune_results: Vec::new(),
            genesis_hash: None,
            post_state_hash: mode.post_state_hash(),
            effects: Vec::new(),
            genesis_account: None,
            genesis_effects: None,
            scratch_engine_state: None,
            system_contract_registry: None,
            global_state_dir: Some(global_state_dir.as_ref().to_path_buf()),
            temp_dir: None,
        }
    }

    /// Creates a new instance of builder using the supplied configurations, opening wrapped LMDBs
    /// (e.g. in the Trie and Data stores) rather than creating them.
    /// Differs from `open` in that it doesn't append `GLOBAL_STATE_DIR` to the supplied path.
    pub fn open_raw<T: AsRef<Path>>(
        global_state_dir: T,
        engine_config: EngineConfig,
        post_state_hash: Digest,
    ) -> Self {
        Self::create_or_open(
            global_state_dir,
            engine_config,
            GlobalStateMode::Open(post_state_hash),
        )
    }

    /// Creates new temporary lmdb builder with an engine config instance.
    ///
    /// Once [`LmdbWasmTestBuilder`] instance goes out of scope a global state directory will be
    /// removed as well.
    pub fn new_temporary_with_config(engine_config: EngineConfig) -> Self {
        let temp_dir = tempfile::tempdir().unwrap();

        let database_flags = DatabaseFlags::default();

        let mut builder = Self::create_or_open(
            temp_dir.path(),
            engine_config,
            GlobalStateMode::Create(database_flags),
        );

        builder.temp_dir = Some(Rc::new(temp_dir));

        builder
    }

    /// Creates new temporary lmdb builder with a path to a chainspec to load.
    ///
    /// Once [`LmdbWasmTestBuilder`] instance goes out of scope a global state directory will be
    /// removed as well.
    pub fn new_temporary_with_chainspec<P: AsRef<Path>>(chainspec_path: P) -> Self {
        let chainspec_config = ChainspecConfig::from_chainspec_path(chainspec_path)
            .expect("must build chainspec configuration");

        let vesting_schedule_period_millis = chainspec_config
            .core_config
            .vesting_schedule_period
            .millis();

        let engine_config = EngineConfig::new(
            DEFAULT_MAX_QUERY_DEPTH,
            chainspec_config.core_config.max_associated_keys,
            chainspec_config.core_config.max_runtime_call_stack_height,
            chainspec_config.core_config.minimum_delegation_amount,
            chainspec_config.core_config.strict_argument_checking,
            vesting_schedule_period_millis,
            chainspec_config.core_config.max_delegators_per_validator,
            chainspec_config.wasm_config,
            chainspec_config.system_costs_config,
        );

        Self::new_temporary_with_config(engine_config)
    }

    fn create_global_state_dir<T: AsRef<Path>>(global_state_path: T) {
        fs::create_dir_all(&global_state_path).unwrap_or_else(|_| {
            panic!(
                "Expected to create {}",
                global_state_path.as_ref().display()
            )
        });
    }

    fn global_state_dir<T: AsRef<OsStr> + ?Sized>(data_dir: &T) -> PathBuf {
        let mut path = PathBuf::from(data_dir);
        path.push(GLOBAL_STATE_DIR);
        path
    }

    /// Returns the file size on disk of the backing lmdb file behind LmdbGlobalState.
    pub fn lmdb_on_disk_size(&self) -> Option<u64> {
        if let Some(path) = self.global_state_dir.as_ref() {
            let mut path = path.clone();
            path.push("data.lmdb");
            return path.as_path().size_on_disk().ok();
        }
        None
    }

    /// Execute and commit transforms from an ExecuteRequest into a scratch global state.
    /// You MUST call write_scratch_to_lmdb to flush these changes to LmdbGlobalState.
    pub fn scratch_exec_and_commit(&mut self, mut exec_request: ExecuteRequest) -> &mut Self {
        if self.scratch_engine_state.is_none() {
            self.scratch_engine_state = Some(self.engine_state.get_scratch_engine_state());
        }

        let cached_state = self
            .scratch_engine_state
            .as_ref()
            .expect("scratch state should exist");

        // Scratch still requires that one deploy be executed and committed at a time.
        let exec_request = {
            let hash = self.post_state_hash.expect("expected post_state_hash");
            exec_request.parent_state_hash = hash;
            exec_request
        };

        let mut exec_results = Vec::new();
        // First execute the request against our scratch global state.
        let maybe_exec_results = cached_state.run_execute(exec_request);
        for execution_result in maybe_exec_results.unwrap() {
            let _post_state_hash = cached_state
                .apply_effects(
                    self.post_state_hash.expect("requires a post_state_hash"),
                    execution_result.effects().clone(),
                )
                .expect("should commit");

            // Save transforms and execution results for WasmTestBuilder.
            self.effects.push(execution_result.effects().clone());
            exec_results.push(Rc::new(execution_result))
        }
        self.exec_results.push(exec_results);
        self
    }

    /// Commit scratch to global state, and reset the scratch cache.
    pub fn write_scratch_to_db(&mut self) -> &mut Self {
        let prestate_hash = self.post_state_hash.expect("Should have genesis hash");
        if let Some(scratch) = self.scratch_engine_state.take() {
            let new_state_root = self
                .engine_state
                .write_scratch_to_db(prestate_hash, scratch.into_inner())
                .unwrap();
            self.post_state_hash = Some(new_state_root);
        }
        self
    }

    /// run step against scratch global state.
    pub fn step_with_scratch(&mut self, step_request: StepRequest) -> &mut Self {
        if self.scratch_engine_state.is_none() {
            self.scratch_engine_state = Some(self.engine_state.get_scratch_engine_state());
        }

        let cached_state = self
            .scratch_engine_state
            .as_ref()
            .expect("scratch state should exist");

        cached_state
            .commit_step(step_request)
            .expect("unable to run step request against scratch global state");
        self
    }
}

impl<S> WasmTestBuilder<S>
where
    S: StateProvider + CommitProvider,
    engine_state::Error: From<S::Error>,
    S::Error: Into<execution::Error>,
{
    /// Takes a [`RunGenesisRequest`], executes the request and returns Self.
    pub fn run_genesis(&mut self, run_genesis_request: &RunGenesisRequest) -> &mut Self {
        let system_account = Key::Account(PublicKey::System.to_account_hash());

        let GenesisSuccess {
            post_state_hash,
            effects,
        } = self
            .engine_state
            .commit_genesis(
                run_genesis_request.genesis_config_hash(),
                run_genesis_request.protocol_version(),
                run_genesis_request.ee_config(),
                run_genesis_request.chainspec_registry().clone(),
            )
            .expect("Unable to get genesis response");

        let empty_path: Vec<String> = vec![];

<<<<<<< HEAD
        let genesis_account = effects
            .transforms()
            .iter()
            .find(|&transform| transform.key() == &system_account)
            .and_then(|transform| {
                if let TransformKind::Write(StoredValue::Account(account)) = transform.kind() {
                    Some(account.clone())
                } else {
                    None
                }
            })
            .expect("Unable to get system account");
=======
        let system_contract_by_account =
            match self.query(Some(post_state_hash), system_account, &empty_path) {
                Ok(StoredValue::CLValue(cl_value)) => {
                    let contract_key =
                        CLValue::into_t::<Key>(cl_value).expect("must convert to contract key");
                    contract_key
                        .into_hash()
                        .map(ContractHash::new)
                        .expect("must convert to contract hash")
                }
                Ok(_) => panic!("Failed to get system contract by account hash"),
                Err(err) => panic!("{}", err),
            };
>>>>>>> a0147930

        self.system_contract_registry = match self.query(
            Some(post_state_hash),
            Key::SystemContractRegistry,
            &empty_path,
        ) {
            Ok(StoredValue::CLValue(cl_registry)) => {
                let system_contract_registry =
                    CLValue::into_t::<SystemContractRegistry>(cl_registry).unwrap();
                Some(system_contract_registry)
            }
            Ok(_) => panic!("Failed to get system registry"),
            Err(err) => panic!("{}", err),
        };

        self.genesis_hash = Some(post_state_hash);
        self.post_state_hash = Some(post_state_hash);
<<<<<<< HEAD
        self.genesis_account = Some(genesis_account);
        self.genesis_effects = Some(effects);
=======
        self.genesis_account = Some(system_contract_by_account);
        self.genesis_transforms = Some(transforms);
>>>>>>> a0147930
        self
    }

    /// Queries state for a [`StoredValue`].
    pub fn query(
        &self,
        maybe_post_state: Option<Digest>,
        base_key: Key,
        path: &[String],
    ) -> Result<StoredValue, String> {
        let post_state = maybe_post_state
            .or(self.post_state_hash)
            .expect("builder must have a post-state hash");

        let query_request = QueryRequest::new(post_state, base_key, path.to_vec());

        let query_result = self
            .engine_state
            .run_query(query_request)
            .expect("should get query response");

        if let QueryResult::Success { value, .. } = query_result {
            return Ok(value.deref().clone());
        }

        Err(format!("{:?}", query_result))
    }

    /// Queries state for a dictionary item.
    pub fn query_dictionary_item(
        &self,
        maybe_post_state: Option<Digest>,
        dictionary_seed_uref: URef,
        dictionary_item_key: &str,
    ) -> Result<StoredValue, String> {
        let dictionary_address =
            Key::dictionary(dictionary_seed_uref, dictionary_item_key.as_bytes());
        let empty_path: Vec<String> = vec![];
        self.query(maybe_post_state, dictionary_address, &empty_path)
    }

    /// Queries for a [`StoredValue`] and returns the [`StoredValue`] and a Merkle proof.
    pub fn query_with_proof(
        &self,
        maybe_post_state: Option<Digest>,
        base_key: Key,
        path: &[String],
    ) -> Result<(StoredValue, Vec<TrieMerkleProof<Key, StoredValue>>), String> {
        let post_state = maybe_post_state
            .or(self.post_state_hash)
            .expect("builder must have a post-state hash");

        let path_vec: Vec<String> = path.to_vec();

        let query_request = QueryRequest::new(post_state, base_key, path_vec);

        let query_result = self
            .engine_state
            .run_query(query_request)
            .expect("should get query response");

        if let QueryResult::Success { value, proofs } = query_result {
            return Ok((value.deref().clone(), proofs));
        }

        panic! {"{:?}", query_result};
    }

    /// Queries for the total supply of token.
    /// # Panics
    /// Panics if the total supply can't be found.
    pub fn total_supply(&self, maybe_post_state: Option<Digest>) -> U512 {
        let mint_key: Key = self
            .get_system_contract_hash(MINT)
            .cloned()
            .expect("should have mint_contract_hash")
            .into();

        let result = self.query(maybe_post_state, mint_key, &[TOTAL_SUPPLY_KEY.to_string()]);

        let total_supply: U512 = if let Ok(StoredValue::CLValue(total_supply)) = result {
            total_supply.into_t().expect("total supply should be U512")
        } else {
            panic!("mint should track total supply");
        };

        total_supply
    }

    /// Queries for the base round reward.
    /// # Panics
    /// Panics if the total supply or seigniorage rate can't be found.
    pub fn base_round_reward(&mut self, maybe_post_state: Option<Digest>) -> U512 {
        let mint_key: Key = self.get_mint_contract_hash().into();

        let mint_contract = self
            .query(maybe_post_state, mint_key, &[])
            .expect("must get mint stored value")
            .as_addressable_entity()
            .expect("must convert to mint contract")
            .clone();

        let mint_named_keys = mint_contract.named_keys().clone();

        let total_supply_uref = *mint_named_keys
            .get(TOTAL_SUPPLY_KEY)
            .expect("must track total supply")
            .as_uref()
            .expect("must get uref");

        let round_seigniorage_rate_uref = *mint_named_keys
            .get(ROUND_SEIGNIORAGE_RATE_KEY)
            .expect("must track round seigniorage rate");

        let total_supply = self
            .query(maybe_post_state, Key::URef(total_supply_uref), &[])
            .expect("must read value under total supply URef")
            .as_cl_value()
            .expect("must convert into CL value")
            .clone()
            .into_t::<U512>()
            .expect("must convert into U512");

        let rate = self
            .query(maybe_post_state, round_seigniorage_rate_uref, &[])
            .expect("must read value")
            .as_cl_value()
            .expect("must conver to cl value")
            .clone()
            .into_t::<Ratio<U512>>()
            .expect("must conver to ratio");

        rate.checked_mul(&Ratio::from(total_supply))
            .map(|ratio| ratio.to_integer())
            .expect("must get base round reward")
    }

    /// Runs an [`ExecuteRequest`].
    pub fn exec(&mut self, mut exec_request: ExecuteRequest) -> &mut Self {
        let exec_request = {
            let hash = self.post_state_hash.expect("expected post_state_hash");
            exec_request.parent_state_hash = hash;
            exec_request
        };

        let maybe_exec_results = self.engine_state.run_execute(exec_request);
        assert!(maybe_exec_results.is_ok());
        // Parse deploy results
        let execution_results = maybe_exec_results.as_ref().unwrap();
        // Cache transformations
        self.effects
            .extend(execution_results.iter().map(|res| res.effects().clone()));
        self.exec_results.push(
            maybe_exec_results
                .unwrap()
                .into_iter()
                .map(Rc::new)
                .collect(),
        );
        self
    }

    /// Commit effects of previous exec call on the latest post-state hash.
    pub fn commit(&mut self) -> &mut Self {
        let prestate_hash = self.post_state_hash.expect("Should have genesis hash");

        let effects = self.effects.last().cloned().unwrap_or_default();

        self.commit_transforms(prestate_hash, effects)
    }

    /// Runs a commit request, expects a successful response, and
    /// overwrites existing cached post state hash with a new one.
    pub fn commit_transforms(&mut self, pre_state_hash: Digest, effects: Effects) -> &mut Self {
        let post_state_hash = self
            .engine_state
            .apply_effects(pre_state_hash, effects)
            .expect("should commit");
        self.post_state_hash = Some(post_state_hash);
        self
    }

    /// Upgrades the execution engine.
    /// Deprecated - this path does not use the scratch trie and generates many interstitial commits
    /// on upgrade.
    pub fn upgrade_with_upgrade_request(
        &mut self,
        engine_config: EngineConfig,
        upgrade_config: &mut UpgradeConfig,
    ) -> &mut Self {
        let pre_state_hash = self.post_state_hash.expect("should have state hash");
        upgrade_config.with_pre_state_hash(pre_state_hash);

        let engine_state = Rc::get_mut(&mut self.engine_state).unwrap();
        engine_state.update_config(engine_config);

        let result = self.engine_state.commit_upgrade(upgrade_config.clone());

        if let Ok(UpgradeSuccess {
            post_state_hash,
            effects: _,
        }) = result
        {
            self.post_state_hash = Some(post_state_hash);

            if let Ok(StoredValue::CLValue(cl_registry)) =
                self.query(self.post_state_hash, Key::SystemContractRegistry, &[])
            {
                let registry = CLValue::into_t::<SystemContractRegistry>(cl_registry).unwrap();
                self.system_contract_registry = Some(registry);
            }
        }

        self.upgrade_results.push(result);
        self
    }

    /// Executes a request to call the system auction contract.
    pub fn run_auction(
        &mut self,
        era_end_timestamp_millis: u64,
        evicted_validators: Vec<PublicKey>,
    ) -> &mut Self {
        let auction = self.get_auction_contract_hash();
        let run_request = ExecuteRequestBuilder::contract_call_by_hash(
            *SYSTEM_ADDR,
            auction,
            METHOD_RUN_AUCTION,
            runtime_args! {
                ARG_ERA_END_TIMESTAMP_MILLIS => era_end_timestamp_millis,
                ARG_EVICTED_VALIDATORS => evicted_validators,
            },
        )
        .build();
        self.exec(run_request).commit().expect_success()
    }

    /// Increments engine state.
    pub fn step(&mut self, step_request: StepRequest) -> Result<StepSuccess, StepError> {
        let step_result = self.engine_state.commit_step(step_request);

        if let Ok(StepSuccess {
            post_state_hash, ..
        }) = &step_result
        {
            self.post_state_hash = Some(*post_state_hash);
        }

        step_result
    }

    /// Distributes the rewards.
    pub fn distribute(
        &mut self,
        pre_state_hash: Option<Digest>,
        protocol_version: ProtocolVersion,
        proposer: PublicKey,
        next_block_height: u64,
        time: u64,
    ) -> Result<Digest, StepError> {
        let pre_state_hash = pre_state_hash.or(self.post_state_hash).unwrap();
        let post_state_hash = self.engine_state.distribute_block_rewards(
            pre_state_hash,
            protocol_version,
            proposer,
            next_block_height,
            time,
        )?;

        self.post_state_hash = Some(post_state_hash);

        Ok(post_state_hash)
    }

    /// Expects a successful run
    pub fn expect_success(&mut self) -> &mut Self {
        // Check first result, as only first result is interesting for a simple test
        let exec_results = self
            .get_last_exec_results()
            .expect("Expected to be called after run()");
        let exec_result = exec_results
            .get(0)
            .expect("Unable to get first deploy result");

        if exec_result.is_failure() {
            panic!(
                "Expected successful execution result, but instead got: {:#?}",
                exec_result,
            );
        }
        self
    }

    /// Expects a failed run
    pub fn expect_failure(&mut self) -> &mut Self {
        // Check first result, as only first result is interesting for a simple test
        let exec_results = self
            .get_last_exec_results()
            .expect("Expected to be called after run()");
        let exec_result = exec_results
            .get(0)
            .expect("Unable to get first deploy result");

        if exec_result.is_success() {
            panic!(
                "Expected failed execution result, but instead got: {:?}",
                exec_result,
            );
        }

        self
    }

    /// Returns `true` if the las exec had an error, otherwise returns false.
    pub fn is_error(&self) -> bool {
        self.get_last_exec_results()
            .expect("Expected to be called after run()")
            .get(0)
            .expect("Unable to get first execution result")
            .is_failure()
    }

    /// Returns an `Option<engine_state::Error>` if the last exec had an error.
    pub fn get_error(&self) -> Option<engine_state::Error> {
        self.get_last_exec_results()
            .expect("Expected to be called after run()")
            .get(0)
            .expect("Unable to get first deploy result")
            .as_error()
            .cloned()
    }

    /// Gets `Effects` of all previous runs.
    pub fn get_effects(&self) -> Vec<Effects> {
        self.effects.clone()
    }

    /// Gets genesis account (if present)
    pub fn get_genesis_account(&self) -> &ContractHash {
        self.genesis_account
            .as_ref()
            .expect("Unable to obtain genesis account. Please run genesis first.")
    }

    /// Returns the [`ContractHash`] of the mint, panics if it can't be found.
    pub fn get_mint_contract_hash(&self) -> ContractHash {
        self.get_system_contract_hash(MINT)
            .cloned()
            .expect("Unable to obtain mint contract. Please run genesis first.")
    }

    /// Returns the [`ContractHash`] of the "handle payment" contract, panics if it can't be found.
    pub fn get_handle_payment_contract_hash(&self) -> ContractHash {
        self.get_system_contract_hash(HANDLE_PAYMENT)
            .cloned()
            .expect("Unable to obtain handle payment contract. Please run genesis first.")
    }

    /// Returns the [`ContractHash`] of the "standard payment" contract, panics if it can't be
    /// found.
    pub fn get_standard_payment_contract_hash(&self) -> ContractHash {
        self.get_system_contract_hash(STANDARD_PAYMENT)
            .cloned()
            .expect("Unable to obtain standard payment contract. Please run genesis first.")
    }

    fn get_system_contract_hash(&self, contract_name: &str) -> Option<&ContractHash> {
        self.system_contract_registry
            .as_ref()
            .and_then(|registry| registry.get(contract_name))
    }

    /// Returns the [`ContractHash`] of the "auction" contract, panics if it can't be found.
    pub fn get_auction_contract_hash(&self) -> ContractHash {
        self.get_system_contract_hash(AUCTION)
            .cloned()
            .expect("Unable to obtain auction contract. Please run genesis first.")
    }

    /// Returns genesis effects, panics if there aren't any.
    pub fn get_genesis_effects(&self) -> &Effects {
        self.genesis_effects
            .as_ref()
            .expect("should have genesis transforms")
    }

    /// Returns the genesis hash, panics if it can't be found.
    pub fn get_genesis_hash(&self) -> Digest {
        self.genesis_hash
            .expect("Genesis hash should be present. Should be called after run_genesis.")
    }

    /// Returns the post state hash, panics if it can't be found.
    pub fn get_post_state_hash(&self) -> Digest {
        self.post_state_hash.expect("Should have post-state hash.")
    }

    /// Returns the engine state.
    pub fn get_engine_state(&self) -> &EngineState<S> {
        &self.engine_state
    }

    /// Returns the last results execs.
    pub fn get_last_exec_results(&self) -> Option<Vec<Rc<ExecutionResult>>> {
        let exec_results = self.exec_results.last()?;

        Some(exec_results.iter().map(Rc::clone).collect())
    }

    /// Returns the owned results of a specific exec.
    pub fn get_exec_result_owned(&self, index: usize) -> Option<Vec<Rc<ExecutionResult>>> {
        let exec_results = self.exec_results.get(index)?;

        Some(exec_results.iter().map(Rc::clone).collect())
    }

    /// Returns a count of exec results.
    pub fn get_exec_results_count(&self) -> usize {
        self.exec_results.len()
    }

    /// Returns a `Result` containing an [`UpgradeSuccess`].
    pub fn get_upgrade_result(
        &self,
        index: usize,
    ) -> Option<&Result<UpgradeSuccess, engine_state::Error>> {
        self.upgrade_results.get(index)
    }

    /// Expects upgrade success.
    pub fn expect_upgrade_success(&mut self) -> &mut Self {
        // Check first result, as only first result is interesting for a simple test
        let result = self
            .upgrade_results
            .last()
            .expect("Expected to be called after a system upgrade.")
            .as_ref();

        result.unwrap_or_else(|_| panic!("Expected success, got: {:?}", result));

        self
    }

    /// Returns the "handle payment" contract, panics if it can't be found.
    pub fn get_handle_payment_contract(&self) -> AddressableEntity {
        let handle_payment_contract: Key = self
            .get_system_contract_hash(HANDLE_PAYMENT)
            .cloned()
            .expect("should have handle payment contract uref")
            .into();
        self.query(None, handle_payment_contract, &[])
            .and_then(|v| v.try_into().map_err(|error| format!("{:?}", error)))
            .expect("should find handle payment URef")
    }

    /// Returns the balance of a purse, panics if the balance can't be parsed into a `U512`.
    pub fn get_purse_balance(&self, purse: URef) -> U512 {
        let base_key = Key::Balance(purse.addr());
        self.query(None, base_key, &[])
            .and_then(|v| CLValue::try_from(v).map_err(|error| format!("{:?}", error)))
            .and_then(|cl_value| cl_value.into_t().map_err(|error| format!("{:?}", error)))
            .expect("should parse balance into a U512")
    }

    /// Returns a `BalanceResult` for a purse, panics if the balance can't be found.
    pub fn get_purse_balance_result(&self, purse: URef) -> BalanceResult {
        let state_root_hash: Digest = self.post_state_hash.expect("should have post_state_hash");
        self.engine_state
            .get_purse_balance(state_root_hash, purse)
            .expect("should get purse balance")
    }

    /// Returns a `BalanceResult` for a purse using a `PublicKey`.
    pub fn get_public_key_balance_result(&self, public_key: PublicKey) -> BalanceResult {
        let state_root_hash: Digest = self.post_state_hash.expect("should have post_state_hash");
        self.engine_state
            .get_balance(state_root_hash, public_key)
            .expect("should get purse balance using public key")
    }

    /// Gets the purse balance of a proposer.
    pub fn get_proposer_purse_balance(&self) -> U512 {
        let proposer_contract = self
            .get_entity_by_account_hash(*DEFAULT_PROPOSER_ADDR)
            .expect("proposer account should exist");
        self.get_purse_balance(proposer_contract.main_purse())
    }

    /// Gets the contract hash associated with a given account hash.
    pub fn get_contract_hash_by_account_hash(
        &self,
        account_hash: AccountHash,
    ) -> Option<ContractHash> {
        match self.query(None, Key::Account(account_hash), &[]).ok() {
            Some(StoredValue::CLValue(cl_value)) => {
                let contract_key =
                    CLValue::into_t::<Key>(cl_value).expect("must have contract hash");
                Some(ContractHash::new(
                    contract_key.into_hash().expect("must have hash addr"),
                ))
            }
            Some(_) | None => None,
        }
    }

    /// Queries for an `Account`.
    pub fn get_entity_by_account_hash(
        &self,
        account_hash: AccountHash,
    ) -> Option<AddressableEntity> {
        match self.query(None, Key::Account(account_hash), &[]).ok() {
            Some(StoredValue::CLValue(cl_value)) => {
                let contract_key =
                    CLValue::into_t::<Key>(cl_value).expect("must have contract hash");
                match self.query(None, contract_key, &[]) {
                    Ok(StoredValue::AddressableEntity(contract)) => Some(contract),
                    Ok(_) | Err(_) => None,
                }
            }
            Some(_) | None => None,
        }
    }

    /// Queries for an `AddressableEntity` and panics if it can't be found.
    pub fn get_expected_addressable_entity_by_account_hash(
        &self,
        account_hash: AccountHash,
    ) -> AddressableEntity {
        self.get_entity_by_account_hash(account_hash)
            .expect("account to exist")
    }

    /// Queries for an addressable entity by `ContractHash`.
    pub fn get_addressable_entity(&self, contract_hash: ContractHash) -> Option<AddressableEntity> {
        let contract_value: StoredValue = self
            .query(None, contract_hash.into(), &[])
            .expect("should have contract value");

        if let StoredValue::AddressableEntity(contract) = contract_value {
            Some(contract)
        } else {
            None
        }
    }

    /// Retrieve a Contract from global state.
    pub fn get_legacy_contract(&self, contract_hash: ContractHash) -> Option<Contract> {
        let contract_value: StoredValue = self
            .query(None, contract_hash.into(), &[])
            .expect("should have contract value");

        if let StoredValue::Contract(contract) = contract_value {
            Some(contract)
        } else {
            None
        }
    }

    /// Queries for a contract by `ContractHash` and returns an `Option<ContractWasm>`.
    pub fn get_contract_wasm(&self, contract_hash: ContractHash) -> Option<ContractWasm> {
        let contract_value: StoredValue = self
            .query(None, contract_hash.into(), &[])
            .expect("should have contract value");

        if let StoredValue::ContractWasm(contract_wasm) = contract_value {
            Some(contract_wasm)
        } else {
            None
        }
    }

    /// Queries for a contract package by `ContractPackageHash`.
    pub fn get_contract_package(
        &self,
        contract_package_hash: ContractPackageHash,
    ) -> Option<Package> {
        let contract_value: StoredValue = self
            .query(None, contract_package_hash.into(), &[])
            .expect("should have package value");

        if let StoredValue::ContractPackage(package) = contract_value {
            Some(package)
        } else {
            None
        }
    }

    /// Queries for a transfer by `TransferAddr`.
    pub fn get_transfer(&self, transfer: TransferAddr) -> Option<Transfer> {
        let transfer_value: StoredValue = self
            .query(None, Key::Transfer(transfer), &[])
            .expect("should have transfer value");

        if let StoredValue::Transfer(transfer) = transfer_value {
            Some(transfer)
        } else {
            None
        }
    }

    /// Queries for deploy info by `DeployHash`.
    pub fn get_deploy_info(&self, deploy_hash: DeployHash) -> Option<DeployInfo> {
        let deploy_info_value: StoredValue = self
            .query(None, Key::DeployInfo(deploy_hash), &[])
            .expect("should have deploy info value");

        if let StoredValue::DeployInfo(deploy_info) = deploy_info_value {
            Some(deploy_info)
        } else {
            None
        }
    }

    /// Returns a `Vec<Gas>` representing execution consts.
    pub fn exec_costs(&self, index: usize) -> Vec<Gas> {
        let exec_results = self
            .get_exec_result_owned(index)
            .expect("should have exec response");
        utils::get_exec_costs(exec_results)
    }

    /// Returns the `Gas` cost of the last exec.
    pub fn last_exec_gas_cost(&self) -> Gas {
        let exec_results = self
            .get_last_exec_results()
            .expect("Expected to be called after run()");
        let exec_result = exec_results.get(0).expect("should have result");
        exec_result.cost()
    }

    /// Returns the result of the last exec.
    pub fn last_exec_result(&self) -> &ExecutionResult {
        let exec_results = self
            .exec_results
            .last()
            .expect("Expected to be called after run()");
        exec_results.get(0).expect("should have result").as_ref()
    }

    /// Assert that last error is the expected one.
    ///
    /// NOTE: we're using string-based representation for checking equality
    /// as the `Error` type does not implement `Eq` (many of its subvariants don't).
    pub fn assert_error(&self, expected_error: Error) {
        match self.get_error() {
            Some(error) => assert_eq!(format!("{:?}", expected_error), format!("{:?}", error)),
            None => panic!("expected error ({:?}) got success", expected_error),
        }
    }

    /// Returns the error message of the last exec.
    pub fn exec_error_message(&self, index: usize) -> Option<String> {
        let response = self.get_exec_result_owned(index)?;
        Some(utils::get_error_message(response))
    }

    /// Gets [`EraValidators`].
    pub fn get_era_validators(&mut self) -> EraValidators {
        let state_hash = self.get_post_state_hash();
        let request = GetEraValidatorsRequest::new(state_hash, *DEFAULT_PROTOCOL_VERSION);
        let system_contract_registry = self
            .system_contract_registry
            .clone()
            .expect("System contract registry not found. Please run genesis first.");
        self.engine_state
            .get_era_validators(Some(system_contract_registry), request)
            .expect("get era validators should not error")
    }

    /// Gets [`ValidatorWeights`] for a given [`EraId`].
    pub fn get_validator_weights(&mut self, era_id: EraId) -> Option<ValidatorWeights> {
        let mut result = self.get_era_validators();
        result.remove(&era_id)
    }

    /// Gets [`Bids`].
    pub fn get_bids(&mut self) -> Bids {
        let get_bids_request = GetBidsRequest::new(self.get_post_state_hash());

        let get_bids_result = self.engine_state.get_bids(get_bids_request).unwrap();

        get_bids_result.into_success().unwrap()
    }

    /// Gets [`UnbondingPurses`].
    pub fn get_unbonds(&mut self) -> UnbondingPurses {
        let state_root_hash = self.get_post_state_hash();

        let tracking_copy = self
            .engine_state
            .tracking_copy(state_root_hash)
            .unwrap()
            .unwrap();

        let reader = tracking_copy.reader();

        let unbond_keys = reader
            .keys_with_prefix(&[KeyTag::Unbond as u8])
            .unwrap_or_default();

        let mut ret = BTreeMap::new();

        for key in unbond_keys.into_iter() {
            let read_result = reader.read(&key);
            if let (Key::Unbond(account_hash), Ok(Some(StoredValue::Unbonding(unbonding_purses)))) =
                (key, read_result)
            {
                ret.insert(account_hash, unbonding_purses);
            }
        }

        ret
    }

    /// Gets [`WithdrawPurses`].
    pub fn get_withdraw_purses(&mut self) -> WithdrawPurses {
        let state_root_hash = self.get_post_state_hash();

        let tracking_copy = self
            .engine_state
            .tracking_copy(state_root_hash)
            .unwrap()
            .unwrap();

        let reader = tracking_copy.reader();

        let withdraws_keys = reader
            .keys_with_prefix(&[KeyTag::Withdraw as u8])
            .unwrap_or_default();

        let mut ret = BTreeMap::new();

        for key in withdraws_keys.into_iter() {
            let read_result = reader.read(&key);
            if let (Key::Withdraw(account_hash), Ok(Some(StoredValue::Withdraw(withdraw_purses)))) =
                (key, read_result)
            {
                ret.insert(account_hash, withdraw_purses);
            }
        }

        ret
    }

    /// Gets all `[Key::Balance]`s in global state.
    pub fn get_balance_keys(&self) -> Vec<Key> {
        self.get_keys(KeyTag::Balance).unwrap_or_default()
    }

    /// Gets all keys in global state by a prefix.
    pub fn get_keys(&self, tag: KeyTag) -> Result<Vec<Key>, S::Error> {
        let state_root_hash = self.get_post_state_hash();

        let tracking_copy = self
            .engine_state
            .tracking_copy(state_root_hash)
            .unwrap()
            .unwrap();

        let reader = tracking_copy.reader();

        reader.keys_with_prefix(&[tag as u8])
    }

    /// Gets a stored value from a contract's named keys.
    pub fn get_value<T>(&mut self, contract_hash: ContractHash, name: &str) -> T
    where
        T: FromBytes + CLTyped,
    {
        let contract = self
            .get_addressable_entity(contract_hash)
            .expect("should have contract");
        let key = contract
            .named_keys()
            .get(name)
            .expect("should have named key");
        let stored_value = self.query(None, *key, &[]).expect("should query");
        let cl_value = stored_value
            .as_cl_value()
            .cloned()
            .expect("should be cl value");
        let result: T = cl_value.into_t().expect("should convert");
        result
    }

    /// Gets an [`EraId`].
    pub fn get_era(&mut self) -> EraId {
        let auction_contract = self.get_auction_contract_hash();
        self.get_value(auction_contract, ERA_ID_KEY)
    }

    /// Gets the auction delay.
    pub fn get_auction_delay(&mut self) -> u64 {
        let auction_contract = self.get_auction_contract_hash();
        self.get_value(auction_contract, AUCTION_DELAY_KEY)
    }

    /// Gets the unbonding delay
    pub fn get_unbonding_delay(&mut self) -> u64 {
        let auction_contract = self.get_auction_contract_hash();
        self.get_value(auction_contract, UNBONDING_DELAY_KEY)
    }

    /// Gets the [`ContractHash`] of the system auction contract, panics if it can't be found.
    pub fn get_system_auction_hash(&self) -> ContractHash {
        let state_root_hash = self.get_post_state_hash();
        self.engine_state
            .get_system_auction_hash(state_root_hash)
            .expect("should have auction hash")
    }

    /// Gets the [`ContractHash`] of the system mint contract, panics if it can't be found.
    pub fn get_system_mint_hash(&self) -> ContractHash {
        let state_root_hash = self.get_post_state_hash();
        self.engine_state
            .get_system_mint_hash(state_root_hash)
            .expect("should have mint hash")
    }

    /// Gets the [`ContractHash`] of the system handle payment contract, panics if it can't be
    /// found.
    pub fn get_system_handle_payment_hash(&self) -> ContractHash {
        let state_root_hash = self.get_post_state_hash();
        self.engine_state
            .get_handle_payment_hash(state_root_hash)
            .expect("should have handle payment hash")
    }

    /// Returns the [`ContractHash`] of the system standard payment contract, panics if it can't be
    /// found.
    pub fn get_system_standard_payment_hash(&self) -> ContractHash {
        let state_root_hash = self.get_post_state_hash();
        self.engine_state
            .get_standard_payment_hash(state_root_hash)
            .expect("should have standard payment hash")
    }

    /// Resets the `exec_results`, `upgrade_results` and `transform` fields.
    pub fn clear_results(&mut self) -> &mut Self {
        self.exec_results = Vec::new();
        self.upgrade_results = Vec::new();
        self.effects = Vec::new();
        self
    }

    /// Advances eras by num_eras
    pub fn advance_eras_by(&mut self, num_eras: u64) {
        let step_request_builder = StepRequestBuilder::new()
            .with_protocol_version(ProtocolVersion::V1_0_0)
            .with_run_auction(true);

        for _ in 0..num_eras {
            let step_request = step_request_builder
                .clone()
                .with_parent_state_hash(self.get_post_state_hash())
                .with_next_era_id(self.get_era().successor())
                .build();

            self.step(step_request)
                .expect("failed to execute step request");
        }
    }

    /// Advances eras by configured amount
    pub fn advance_eras_by_default_auction_delay(&mut self) {
        let auction_delay = self.get_auction_delay();
        self.advance_eras_by(auction_delay + 1);
    }

    /// Advances by a single era.
    pub fn advance_era(&mut self) {
        self.advance_eras_by(1);
    }

    /// Returns a trie by hash.
    pub fn get_trie(&mut self, state_hash: Digest) -> Option<Trie<Key, StoredValue>> {
        self.engine_state
            .get_trie_full(state_hash)
            .unwrap()
            .map(|bytes| bytesrepr::deserialize(bytes.into_inner().into()).unwrap())
    }

    /// Returns the costs related to interacting with the auction system contract.
    pub fn get_auction_costs(&self) -> AuctionCosts {
        *self.engine_state.config().system_config().auction_costs()
    }

    /// Returns the costs related to interacting with the mint system contract.
    pub fn get_mint_costs(&self) -> MintCosts {
        *self.engine_state.config().system_config().mint_costs()
    }

    /// Returns the costs related to interacting with the handle payment system contract.
    pub fn get_handle_payment_costs(&self) -> HandlePaymentCosts {
        *self
            .engine_state
            .config()
            .system_config()
            .handle_payment_costs()
    }

    /// Commits a prune of leaf nodes from the tip of the merkle trie.
    pub fn commit_prune(&mut self, prune_config: PruneConfig) -> &mut Self {
        let result = self.engine_state.commit_prune(prune_config);

        if let Ok(PruneResult::Success { post_state_hash }) = &result {
            self.post_state_hash = Some(*post_state_hash);
        }

        self.prune_results.push(result);
        self
    }

    /// Returns a `Result` containing a [`PruneResult`].
    pub fn get_prune_result(
        &self,
        index: usize,
    ) -> Option<&Result<PruneResult, engine_state::Error>> {
        self.prune_results.get(index)
    }

    /// Expects a prune success.
    pub fn expect_prune_success(&mut self) -> &mut Self {
        // Check first result, as only first result is interesting for a simple test
        let result = self
            .prune_results
            .last()
            .expect("Expected to be called after a system upgrade.")
            .as_ref();

        let prune_result = result.unwrap_or_else(|_| panic!("Expected success, got: {:?}", result));
        match prune_result {
            PruneResult::RootNotFound => panic!("Root not found"),
            PruneResult::DoesNotExist => panic!("Does not exists"),
            PruneResult::Success { .. } => {}
        }

        self
    }

    /// Returns the results of all execs.
    #[deprecated(
        since = "2.3.0",
        note = "use `get_last_exec_results` or `get_exec_result_owned` instead"
    )]
    pub fn get_exec_results(&self) -> &Vec<Vec<Rc<ExecutionResult>>> {
        &self.exec_results
    }

    /// Returns the results of a specific exec.
    #[deprecated(since = "2.3.0", note = "use `get_exec_result_owned` instead")]
    pub fn get_exec_result(&self, index: usize) -> Option<&Vec<Rc<ExecutionResult>>> {
        self.exec_results.get(index)
    }

    /// Gets [`UnbondingPurses`].
    #[deprecated(since = "2.3.0", note = "use `get_withdraw_purses` instead")]
    pub fn get_withdraws(&mut self) -> UnbondingPurses {
        let withdraw_purses = self.get_withdraw_purses();
        let unbonding_purses: UnbondingPurses = withdraw_purses
            .iter()
            .map(|(key, withdraw_purse)| {
                (
                    key.to_owned(),
                    withdraw_purse
                        .iter()
                        .map(|withdraw_purse| withdraw_purse.to_owned().into())
                        .collect::<Vec<UnbondingPurse>>(),
                )
            })
            .collect::<BTreeMap<AccountHash, Vec<UnbondingPurse>>>();
        unbonding_purses
    }
}<|MERGE_RESOLUTION|>--- conflicted
+++ resolved
@@ -43,7 +43,7 @@
 use casper_types::{
     account::AccountHash,
     bytesrepr::{self, FromBytes},
-    execution::{Effects, TransformKind},
+    execution::Effects,
     runtime_args,
     system::{
         auction::{
@@ -95,23 +95,13 @@
     genesis_hash: Option<Digest>,
     /// Post state hash.
     post_state_hash: Option<Digest>,
-<<<<<<< HEAD
     /// Cached effects after successful runs i.e. `effects[0]` is the collection of effects for
     /// first exec call, etc.
     effects: Vec<Effects>,
     /// Cached genesis account.
-    genesis_account: Option<Account>,
+    genesis_account: Option<ContractHash>,
     /// Genesis effects.
     genesis_effects: Option<Effects>,
-=======
-    /// Cached transform maps after subsequent successful runs i.e. `transforms[0]` is for first
-    /// exec call etc.
-    transforms: Vec<ExecutionJournal>,
-    /// Cached genesis transforms
-    genesis_account: Option<ContractHash>,
-    /// Genesis transforms
-    genesis_transforms: Option<AdditiveMap<Key, Transform>>,
->>>>>>> a0147930
     /// Scratch global state used for in-memory execution and commit optimization.
     scratch_engine_state: Option<EngineState<ScratchGlobalState>>,
     /// System contract registry.
@@ -139,15 +129,9 @@
             prune_results: self.prune_results.clone(),
             genesis_hash: self.genesis_hash,
             post_state_hash: self.post_state_hash,
-<<<<<<< HEAD
             effects: self.effects.clone(),
-            genesis_account: self.genesis_account.clone(),
+            genesis_account: self.genesis_account,
             genesis_effects: self.genesis_effects.clone(),
-=======
-            transforms: self.transforms.clone(),
-            genesis_account: self.genesis_account,
-            genesis_transforms: self.genesis_transforms.clone(),
->>>>>>> a0147930
             scratch_engine_state: None,
             system_contract_registry: self.system_contract_registry.clone(),
             global_state_dir: self.global_state_dir.clone(),
@@ -564,20 +548,6 @@
 
         let empty_path: Vec<String> = vec![];
 
-<<<<<<< HEAD
-        let genesis_account = effects
-            .transforms()
-            .iter()
-            .find(|&transform| transform.key() == &system_account)
-            .and_then(|transform| {
-                if let TransformKind::Write(StoredValue::Account(account)) = transform.kind() {
-                    Some(account.clone())
-                } else {
-                    None
-                }
-            })
-            .expect("Unable to get system account");
-=======
         let system_contract_by_account =
             match self.query(Some(post_state_hash), system_account, &empty_path) {
                 Ok(StoredValue::CLValue(cl_value)) => {
@@ -591,7 +561,6 @@
                 Ok(_) => panic!("Failed to get system contract by account hash"),
                 Err(err) => panic!("{}", err),
             };
->>>>>>> a0147930
 
         self.system_contract_registry = match self.query(
             Some(post_state_hash),
@@ -609,13 +578,8 @@
 
         self.genesis_hash = Some(post_state_hash);
         self.post_state_hash = Some(post_state_hash);
-<<<<<<< HEAD
-        self.genesis_account = Some(genesis_account);
+        self.genesis_account = Some(system_contract_by_account);
         self.genesis_effects = Some(effects);
-=======
-        self.genesis_account = Some(system_contract_by_account);
-        self.genesis_transforms = Some(transforms);
->>>>>>> a0147930
         self
     }
 
