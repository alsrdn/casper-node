--- conflicted
+++ resolved
@@ -20,17 +20,11 @@
 };
 use casper_storage::{
     data_access_layer::{
-<<<<<<< HEAD
-        BalanceResult, BidsRequest, BlockStore, DataAccessLayer, EraValidatorsRequest,
-        EraValidatorsResult, GenesisRequest, GenesisResult, ProtocolUpgradeRequest,
-        ProtocolUpgradeResult, QueryRequest, QueryResult, TransferConfig, TransferRequest,
-        TransferResult,
-=======
         BalanceResult, BidsRequest, BlockRewardsRequest, BlockRewardsResult, BlockStore,
         DataAccessLayer, EraValidatorsRequest, EraValidatorsResult, FeeRequest, FeeResult,
         GenesisRequest, GenesisResult, ProtocolUpgradeRequest, ProtocolUpgradeResult, PruneRequest,
-        PruneResult, QueryRequest, QueryResult, StepRequest, StepResult,
->>>>>>> 7af9475a
+        PruneResult, QueryRequest, QueryResult, StepRequest, StepResult, TransferRequest,
+        TransferResult,
     },
     global_state::{
         state::{
@@ -575,11 +569,7 @@
     /// Runs a [`TransferRequest`].
     pub fn transfer_and_commit(&mut self, mut transfer_request: TransferRequest) -> &mut Self {
         let pre_state_hash = self.post_state_hash.expect("expected post_state_hash");
-        let transfer_config = TransferConfig::new(
-            self.engine_state.config().administrative_accounts().clone(),
-            self.engine_state.config().allow_unrestricted_transfers(),
-        );
-        transfer_request.set_state_hash_and_config(pre_state_hash, transfer_config);
+        transfer_request.set_state_hash_and_config(pre_state_hash, self.native_runtime_config());
         let gas = transfer_request.gas();
         let data_access_layer = self.engine_state.get_state();
         let transfer_result = data_access_layer.transfer(transfer_request);
@@ -906,25 +896,15 @@
             self.engine_state.config().administrative_accounts().clone(),
             self.engine_state.config().allow_unrestricted_transfers(),
         );
-
-        let fee_handling = self.engine_state.config().fee_handling();
-        let refund_handling = *self.engine_state.config().refund_handling();
-        let vesting_schedule_period_millis =
-            self.engine_state.config().vesting_schedule_period_millis();
-        let allow_auction_bids = self.engine_state.config().allow_auction_bids();
-        let compute_rewards = self.engine_state.config().compute_rewards();
-        let max_delegators_per_validator =
-            self.engine_state.config().max_delegators_per_validator();
-        let minimum_delegation_amount = self.engine_state.config().minimum_delegation_amount();
         NativeRuntimeConfig::new(
             transfer_config,
-            fee_handling,
-            refund_handling,
-            vesting_schedule_period_millis,
-            allow_auction_bids,
-            compute_rewards,
-            max_delegators_per_validator,
-            minimum_delegation_amount,
+            self.engine_state.config().fee_handling(),
+            self.engine_state.config().refund_handling(),
+            self.engine_state.config().vesting_schedule_period_millis(),
+            self.engine_state.config().allow_auction_bids(),
+            self.engine_state.config().compute_rewards(),
+            self.engine_state.config().max_delegators_per_validator(),
+            self.engine_state.config().minimum_delegation_amount(),
         )
     }
 
@@ -942,7 +922,7 @@
             native_runtime_config,
             pre_state_hash,
             protocol_version,
-            block_time,
+            BlockTime::new(block_time),
         );
         let fee_result = self.engine_state.commit_fees(fee_req);
 
@@ -962,7 +942,7 @@
         pre_state_hash: Option<Digest>,
         protocol_version: ProtocolVersion,
         rewards: BTreeMap<PublicKey, U512>,
-        time: u64,
+        block_time: u64,
     ) -> BlockRewardsResult {
         let pre_state_hash = pre_state_hash.or(self.post_state_hash).unwrap();
         let native_runtime_config = self.native_runtime_config();
@@ -970,18 +950,11 @@
             native_runtime_config,
             pre_state_hash,
             protocol_version,
-<<<<<<< HEAD
-            rewards,
-            next_block_height,
-            BlockTime::new(time),
-        )?;
-=======
-            time,
+            BlockTime::new(block_time),
             rewards,
         );
         let distribute_block_rewards_result =
             self.engine_state.commit_block_rewards(distribute_req);
->>>>>>> 7af9475a
 
         if let BlockRewardsResult::Success {
             post_state_hash, ..
@@ -1734,7 +1707,7 @@
 
         let refund_ratio = match self.engine_state.config().refund_handling() {
             RefundHandling::Refund { refund_ratio } | RefundHandling::Burn { refund_ratio } => {
-                *refund_ratio
+                refund_ratio
             }
         };
 
