--- conflicted
+++ resolved
@@ -1,13 +1,9 @@
 //! Contains types and constants associated with user accounts.
 
-<<<<<<< HEAD
 // TODO - remove once schemars stops causing warning.
 #![allow(clippy::field_reassign_with_default)]
 
-use alloc::{boxed::Box, format, string::String, vec::Vec};
-=======
 use alloc::{format, string::String, vec::Vec};
->>>>>>> 40effcd3
 use core::{
     array::TryFromSliceError,
     convert::TryFrom,
