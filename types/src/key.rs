//! Key types.

use alloc::{
    format,
    string::{String, ToString},
    vec::Vec,
};

use core::{
    convert::TryFrom,
    fmt::{self, Debug, Display, Formatter},
    str::FromStr,
};

#[cfg(test)]
use crate::testing::TestRng;

#[cfg(doc)]
use crate::CLValue;
use blake2::{
    digest::{Update, VariableOutput},
    VarBlake2b,
};
#[cfg(feature = "datasize")]
use datasize::DataSize;
#[cfg(any(feature = "testing", test))]
use rand::{
    distributions::{Distribution, Standard},
    Rng,
};
#[cfg(feature = "json-schema")]
use schemars::JsonSchema;
use serde::{de::Error as SerdeError, Deserialize, Deserializer, Serialize, Serializer};

#[cfg(any(feature = "testing", test))]
use crate::TransferV2Addr;
use crate::{
    account::{AccountHash, ACCOUNT_HASH_LENGTH},
    addressable_entity,
    addressable_entity::{AddressableEntityHash, EntityAddr, EntityKindTag, NamedKeyAddr},
    byte_code,
    bytesrepr::{
        self, Error, FromBytes, ToBytes, U32_SERIALIZED_LENGTH, U64_SERIALIZED_LENGTH,
        U8_SERIALIZED_LENGTH,
    },
    checksummed_hex,
    contract_messages::{self, MessageAddr, TopicNameHash, TOPIC_NAME_HASH_LENGTH},
    contract_wasm::ContractWasmHash,
    contracts::{ContractHash, ContractPackageHash},
    package::PackageHash,
    system::auction::{BidAddr, BidAddrTag},
    uref::{self, URef, URefAddr, UREF_SERIALIZED_LENGTH},
    ByteCodeAddr, DeployHash, Digest, EraId, Tagged, TransactionHash, TransactionV1Hash,
    TransferAddr, TransferFromStrError, TransferV1Addr, TRANSFER_V1_ADDR_LENGTH, UREF_ADDR_LENGTH,
};

const HASH_PREFIX: &str = "hash-";
const DEPLOY_INFO_PREFIX: &str = "deploy-";
const LEGACY_TRANSFER_PREFIX: &str = "transfer-";
const ERA_INFO_PREFIX: &str = "era-";
const BALANCE_PREFIX: &str = "balance-";
const BID_PREFIX: &str = "bid-";
const WITHDRAW_PREFIX: &str = "withdraw-";
const DICTIONARY_PREFIX: &str = "dictionary-";
const UNBOND_PREFIX: &str = "unbond-";
const SYSTEM_ENTITY_REGISTRY_PREFIX: &str = "system-entity-registry-";
const ERA_SUMMARY_PREFIX: &str = "era-summary-";
const CHAINSPEC_REGISTRY_PREFIX: &str = "chainspec-registry-";
const CHECKSUM_REGISTRY_PREFIX: &str = "checksum-registry-";
const BID_ADDR_PREFIX: &str = "bid-addr-";
const PACKAGE_PREFIX: &str = "package-";
const TXN_INFO_PREFIX: &str = "txn-";
const TXN_INFO_DEPLOY_PREFIX: &str = "d-";
const TXN_INFO_V1_PREFIX: &str = "v1-";

/// The number of bytes in a Blake2b hash
pub const BLAKE2B_DIGEST_LENGTH: usize = 32;
/// The number of bytes in a [`Key::Hash`].
pub const KEY_HASH_LENGTH: usize = 32;
/// The number of bytes in a [`Key::LegacyTransfer`].
pub const KEY_LEGACY_TRANSFER_LENGTH: usize = TRANSFER_V1_ADDR_LENGTH;
/// The number of bytes in a [`Key::DeployInfo`].
pub const KEY_DEPLOY_INFO_LENGTH: usize = DeployHash::LENGTH;
/// The number of bytes in a [`Key::Dictionary`].
pub const KEY_DICTIONARY_LENGTH: usize = 32;
/// The maximum length for a `dictionary_item_key`.
pub const DICTIONARY_ITEM_KEY_MAX_LENGTH: usize = 128;
/// The maximum length for an `Addr`.
pub const ADDR_LENGTH: usize = 32;
const PADDING_BYTES: [u8; 32] = [0u8; 32];
const KEY_ID_SERIALIZED_LENGTH: usize = 1;
// u8 used to determine the ID
const KEY_HASH_SERIALIZED_LENGTH: usize = KEY_ID_SERIALIZED_LENGTH + KEY_HASH_LENGTH;
const KEY_UREF_SERIALIZED_LENGTH: usize = KEY_ID_SERIALIZED_LENGTH + UREF_SERIALIZED_LENGTH;
const KEY_LEGACY_TRANSFER_SERIALIZED_LENGTH: usize =
    KEY_ID_SERIALIZED_LENGTH + KEY_LEGACY_TRANSFER_LENGTH;
const KEY_DEPLOY_INFO_SERIALIZED_LENGTH: usize = KEY_ID_SERIALIZED_LENGTH + KEY_DEPLOY_INFO_LENGTH;
const KEY_ERA_INFO_SERIALIZED_LENGTH: usize = KEY_ID_SERIALIZED_LENGTH + U64_SERIALIZED_LENGTH;
const KEY_BALANCE_SERIALIZED_LENGTH: usize = KEY_ID_SERIALIZED_LENGTH + UREF_ADDR_LENGTH;
const KEY_BID_SERIALIZED_LENGTH: usize = KEY_ID_SERIALIZED_LENGTH + KEY_HASH_LENGTH;
const KEY_WITHDRAW_SERIALIZED_LENGTH: usize = KEY_ID_SERIALIZED_LENGTH + KEY_HASH_LENGTH;
const KEY_UNBOND_SERIALIZED_LENGTH: usize = KEY_ID_SERIALIZED_LENGTH + KEY_HASH_LENGTH;
const KEY_DICTIONARY_SERIALIZED_LENGTH: usize = KEY_ID_SERIALIZED_LENGTH + KEY_DICTIONARY_LENGTH;
const KEY_SYSTEM_ENTITY_REGISTRY_SERIALIZED_LENGTH: usize =
    KEY_ID_SERIALIZED_LENGTH + PADDING_BYTES.len();
const KEY_ERA_SUMMARY_SERIALIZED_LENGTH: usize = KEY_ID_SERIALIZED_LENGTH + PADDING_BYTES.len();
const KEY_CHAINSPEC_REGISTRY_SERIALIZED_LENGTH: usize =
    KEY_ID_SERIALIZED_LENGTH + PADDING_BYTES.len();
const KEY_CHECKSUM_REGISTRY_SERIALIZED_LENGTH: usize =
    KEY_ID_SERIALIZED_LENGTH + PADDING_BYTES.len();
const KEY_PACKAGE_SERIALIZED_LENGTH: usize = KEY_ID_SERIALIZED_LENGTH + 32;
const KEY_MESSAGE_SERIALIZED_LENGTH: usize = KEY_ID_SERIALIZED_LENGTH
    + KEY_HASH_LENGTH
    + TOPIC_NAME_HASH_LENGTH
    + U8_SERIALIZED_LENGTH
    + U32_SERIALIZED_LENGTH;

const MAX_SERIALIZED_LENGTH: usize = KEY_MESSAGE_SERIALIZED_LENGTH;

/// An alias for [`Key`]s hash variant.
pub type HashAddr = [u8; KEY_HASH_LENGTH];

/// An alias for [`Key`]s package variant.
pub type PackageAddr = [u8; ADDR_LENGTH];

/// An alias for [`Key`]s dictionary variant.
pub type DictionaryAddr = [u8; KEY_DICTIONARY_LENGTH];

#[allow(missing_docs)]
#[derive(Debug, Copy, Clone, PartialOrd, Ord, PartialEq, Eq, Hash)]
#[repr(u8)]
pub enum KeyTag {
    Account = 0,
    Hash = 1,
    URef = 2,
    LegacyTransfer = 3,
    DeployInfo = 4,
    EraInfo = 5,
    Balance = 6,
    Bid = 7,
    Withdraw = 8,
    Dictionary = 9,
    SystemEntityRegistry = 10,
    EraSummary = 11,
    Unbond = 12,
    ChainspecRegistry = 13,
    ChecksumRegistry = 14,
    BidAddr = 15,
    Package = 16,
    AddressableEntity = 17,
    ByteCode = 18,
    Message = 19,
    NamedKey = 20,
    TransactionInfo = 21,
    Transfer = 22,
}

impl KeyTag {
    #[cfg(test)]
    pub(crate) fn random(rng: &mut TestRng) -> Self {
        match rng.gen_range(0..21) {
            0 => KeyTag::Account,
            1 => KeyTag::Hash,
            2 => KeyTag::URef,
            3 => KeyTag::Transfer,
            4 => KeyTag::DeployInfo,
            5 => KeyTag::EraInfo,
            6 => KeyTag::Balance,
            7 => KeyTag::Bid,
            8 => KeyTag::Withdraw,
            9 => KeyTag::Dictionary,
            10 => KeyTag::SystemContractRegistry,
            11 => KeyTag::EraSummary,
            12 => KeyTag::Unbond,
            13 => KeyTag::ChainspecRegistry,
            14 => KeyTag::ChecksumRegistry,
            15 => KeyTag::BidAddr,
            16 => KeyTag::Package,
            17 => KeyTag::AddressableEntity,
            18 => KeyTag::ByteCode,
            19 => KeyTag::Message,
            20 => KeyTag::NamedKey,
            _ => panic!(),
        }
    }
}

impl Display for KeyTag {
    fn fmt(&self, f: &mut Formatter<'_>) -> fmt::Result {
        match self {
            KeyTag::Account => write!(f, "Account"),
            KeyTag::Hash => write!(f, "Hash"),
            KeyTag::URef => write!(f, "URef"),
            KeyTag::LegacyTransfer => write!(f, "LegacyTransfer"),
            KeyTag::DeployInfo => write!(f, "DeployInfo"),
            KeyTag::EraInfo => write!(f, "EraInfo"),
            KeyTag::Balance => write!(f, "Balance"),
            KeyTag::Bid => write!(f, "Bid"),
            KeyTag::Withdraw => write!(f, "Withdraw"),
            KeyTag::Dictionary => write!(f, "Dictionary"),
            KeyTag::SystemEntityRegistry => write!(f, "SystemEntityRegistry"),
            KeyTag::EraSummary => write!(f, "EraSummary"),
            KeyTag::Unbond => write!(f, "Unbond"),
            KeyTag::ChainspecRegistry => write!(f, "ChainspecRegistry"),
            KeyTag::ChecksumRegistry => write!(f, "ChecksumRegistry"),
            KeyTag::BidAddr => write!(f, "BidAddr"),
            KeyTag::Package => write!(f, "Package"),
            KeyTag::AddressableEntity => write!(f, "AddressableEntity"),
            KeyTag::ByteCode => write!(f, "ByteCode"),
            KeyTag::Message => write!(f, "Message"),
            KeyTag::NamedKey => write!(f, "NamedKey"),
            KeyTag::TransactionInfo => write!(f, "TransactionInfo"),
            KeyTag::Transfer => write!(f, "Transfer"),
        }
    }
}

impl ToBytes for KeyTag {
    fn to_bytes(&self) -> Result<Vec<u8>, Error> {
        let mut result = bytesrepr::unchecked_allocate_buffer(self);
        self.write_bytes(&mut result)?;
        Ok(result)
    }

    fn serialized_length(&self) -> usize {
        KEY_ID_SERIALIZED_LENGTH
    }

    fn write_bytes(&self, writer: &mut Vec<u8>) -> Result<(), Error> {
        writer.push(*self as u8);
        Ok(())
    }
}

impl FromBytes for KeyTag {
    fn from_bytes(bytes: &[u8]) -> Result<(Self, &[u8]), Error> {
        let (id, rem) = u8::from_bytes(bytes)?;
        let tag = match id {
            tag if tag == KeyTag::Account as u8 => KeyTag::Account,
            tag if tag == KeyTag::Hash as u8 => KeyTag::Hash,
            tag if tag == KeyTag::URef as u8 => KeyTag::URef,
            tag if tag == KeyTag::Transfer as u8 => KeyTag::Transfer,
            tag if tag == KeyTag::DeployInfo as u8 => KeyTag::DeployInfo,
            tag if tag == KeyTag::EraInfo as u8 => KeyTag::EraInfo,
            tag if tag == KeyTag::Balance as u8 => KeyTag::Balance,
            tag if tag == KeyTag::Bid as u8 => KeyTag::Bid,
            tag if tag == KeyTag::Withdraw as u8 => KeyTag::Withdraw,
            tag if tag == KeyTag::Dictionary as u8 => KeyTag::Dictionary,
            tag if tag == KeyTag::SystemContractRegistry as u8 => KeyTag::SystemContractRegistry,
            tag if tag == KeyTag::EraSummary as u8 => KeyTag::EraSummary,
            tag if tag == KeyTag::Unbond as u8 => KeyTag::Unbond,
            tag if tag == KeyTag::ChainspecRegistry as u8 => KeyTag::ChainspecRegistry,
            tag if tag == KeyTag::ChecksumRegistry as u8 => KeyTag::ChecksumRegistry,
            tag if tag == KeyTag::BidAddr as u8 => KeyTag::BidAddr,
            tag if tag == KeyTag::Package as u8 => KeyTag::Package,
            tag if tag == KeyTag::AddressableEntity as u8 => KeyTag::AddressableEntity,
            tag if tag == KeyTag::ByteCode as u8 => KeyTag::ByteCode,
            tag if tag == KeyTag::Message as u8 => KeyTag::Message,
            tag if tag == KeyTag::NamedKey as u8 => KeyTag::NamedKey,
            _ => return Err(Error::Formatting),
        };
        Ok((tag, rem))
    }
}

/// The key under which data (e.g. [`CLValue`]s, smart contracts, user accounts) are stored in
/// global state.
#[repr(C)]
#[derive(PartialEq, Eq, Clone, Copy, PartialOrd, Ord, Hash)]
#[cfg_attr(feature = "datasize", derive(DataSize))]
pub enum Key {
    /// A `Key` under which a user account is stored.
    Account(AccountHash),
    /// A `Key` under which a smart contract is stored and which is the pseudo-hash of the
    /// contract.
    Hash(HashAddr),
    /// A `Key` which is a [`URef`], under which most types of data can be stored.
    URef(URef),
    /// A `Key` under which a version 1 (legacy) transfer is stored.
    LegacyTransfer(TransferV1Addr),
    /// A `Key` under which a deploy info is stored.
    DeployInfo(DeployHash),
    /// A `Key` under which an era info is stored.
    EraInfo(EraId),
    /// A `Key` under which a purse balance is stored.
    Balance(URefAddr),
    /// A `Key` under which bid information is stored.
    Bid(AccountHash),
    /// A `Key` under which withdraw information is stored.
    Withdraw(AccountHash),
    /// A `Key` whose value is derived by hashing a [`URef`] address and arbitrary data, under
    /// which a dictionary is stored.
    Dictionary(DictionaryAddr),
    /// A `Key` under which system entity hashes are stored.
    SystemEntityRegistry,
    /// A `Key` under which current era info is stored.
    EraSummary,
    /// A `Key` under which unbond information is stored.
    Unbond(AccountHash),
    /// A `Key` under which chainspec and other hashes are stored.
    ChainspecRegistry,
    /// A `Key` under which a registry of checksums is stored.
    ChecksumRegistry,
    /// A `Key` under which bid information is stored.
    BidAddr(BidAddr),
    /// A `Key` under which package information is stored.
    Package(PackageAddr),
    /// A `Key` under which an addressable entity is stored.
    AddressableEntity(EntityAddr),
    /// A `Key` under which a byte code record is stored.
    ByteCode(ByteCodeAddr),
    /// A `Key` under which a message is stored.
    Message(MessageAddr),
    /// A `Key` under which a single named key entry is stored.
    NamedKey(NamedKeyAddr),
    /// A `Key` under which info about a transaction is stored.
    TransactionInfo(TransactionHash),
    /// A `Key` under which a versioned transfer is stored.
    Transfer(TransferAddr),
}

#[cfg(feature = "json-schema")]
impl JsonSchema for Key {
    fn schema_name() -> String {
        String::from("Key")
    }

    fn json_schema(gen: &mut schemars::gen::SchemaGenerator) -> schemars::schema::Schema {
        let schema = gen.subschema_for::<String>();
        let mut schema_object = schema.into_object();
        schema_object.metadata().description = Some(
            "The key as a formatted string, under which data (e.g. `CLValue`s, smart contracts, \
                user accounts) are stored in global state."
                .to_string(),
        );
        schema_object.into()
    }
}

/// Errors produced when converting a `String` into a `Key`.
#[derive(Debug)]
#[non_exhaustive]
pub enum FromStrError {
    /// Account parse error.
    Account(addressable_entity::FromStrError),
    /// Hash parse error.
    Hash(String),
    /// URef parse error.
    URef(uref::FromStrError),
    /// Legacy Transfer parse error.
    LegacyTransfer(TransferFromStrError),
    /// DeployInfo parse error.
    DeployInfo(String),
    /// EraInfo parse error.
    EraInfo(String),
    /// Balance parse error.
    Balance(String),
    /// Bid parse error.
    Bid(String),
    /// Withdraw parse error.
    Withdraw(String),
    /// Dictionary parse error.
    Dictionary(String),
    /// System entity registry parse error.
    SystemEntityRegistry(String),
    /// Era summary parse error.
    EraSummary(String),
    /// Unbond parse error.
    Unbond(String),
    /// Chainspec registry error.
    ChainspecRegistry(String),
    /// Checksum registry error.
    ChecksumRegistry(String),
    /// Bid parse error.
    BidAddr(String),
    /// Package parse error.
    Package(String),
    /// Entity parse error.
    AddressableEntity(String),
    /// Byte code parse error.
    ByteCode(String),
    /// Message parse error.
    Message(contract_messages::FromStrError),
    /// Named key parse error.
    NamedKey(String),
    /// TransactionInfo parse error.
    TransactionInfo(String),
    /// Transfer parse error.
    Transfer(TransferFromStrError),
    /// Unknown prefix.
    UnknownPrefix,
}

impl From<addressable_entity::FromStrError> for FromStrError {
    fn from(error: addressable_entity::FromStrError) -> Self {
        FromStrError::Account(error)
    }
}

impl From<uref::FromStrError> for FromStrError {
    fn from(error: uref::FromStrError) -> Self {
        FromStrError::URef(error)
    }
}

impl From<contract_messages::FromStrError> for FromStrError {
    fn from(error: contract_messages::FromStrError) -> Self {
        FromStrError::Message(error)
    }
}

impl Display for FromStrError {
    fn fmt(&self, f: &mut Formatter) -> fmt::Result {
        match self {
            FromStrError::Account(error) => write!(f, "account-key from string error: {}", error),
            FromStrError::Hash(error) => write!(f, "hash-key from string error: {}", error),
            FromStrError::URef(error) => write!(f, "uref-key from string error: {}", error),
            FromStrError::LegacyTransfer(error) => {
                write!(f, "legacy-transfer-key from string error: {}", error)
            }
            FromStrError::DeployInfo(error) => {
                write!(f, "deploy-info-key from string error: {}", error)
            }
            FromStrError::EraInfo(error) => write!(f, "era-info-key from string error: {}", error),
            FromStrError::Balance(error) => write!(f, "balance-key from string error: {}", error),
            FromStrError::Bid(error) => write!(f, "bid-key from string error: {}", error),
            FromStrError::Withdraw(error) => write!(f, "withdraw-key from string error: {}", error),
            FromStrError::Dictionary(error) => {
                write!(f, "dictionary-key from string error: {}", error)
            }
            FromStrError::SystemEntityRegistry(error) => {
                write!(
                    f,
                    "system-contract-registry-key from string error: {}",
                    error
                )
            }
            FromStrError::EraSummary(error) => {
                write!(f, "era-summary-key from string error: {}", error)
            }
            FromStrError::Unbond(error) => {
                write!(f, "unbond-key from string error: {}", error)
            }
            FromStrError::ChainspecRegistry(error) => {
                write!(f, "chainspec-registry-key from string error: {}", error)
            }
            FromStrError::ChecksumRegistry(error) => {
                write!(f, "checksum-registry-key from string error: {}", error)
            }
            FromStrError::BidAddr(error) => write!(f, "bid-addr-key from string error: {}", error),
            FromStrError::Package(error) => write!(f, "package-key from string error: {}", error),
            FromStrError::AddressableEntity(error) => {
                write!(f, "addressable-entity-key from string error: {}", error)
            }
            FromStrError::ByteCode(error) => {
                write!(f, "byte-code-key from string error: {}", error)
            }
            FromStrError::Message(error) => {
                write!(f, "message-key from string error: {}", error)
            }
            FromStrError::NamedKey(error) => {
                write!(f, "named-key from string error: {}", error)
            }
            FromStrError::TransactionInfo(error) => {
                write!(f, "transaction-info-key from string error: {}", error)
            }
            FromStrError::UnknownPrefix => write!(f, "unknown prefix for key"),
            FromStrError::Transfer(error) => {
                write!(f, "transfer-key from string error: {}", error)
            }
        }
    }
}

impl Key {
    // This method is not intended to be used by third party crates.
    #[doc(hidden)]
    pub fn type_string(&self) -> String {
        match self {
            Key::Account(_) => String::from("Key::Account"),
            Key::Hash(_) => String::from("Key::Hash"),
            Key::URef(_) => String::from("Key::URef"),
            Key::LegacyTransfer(_) => String::from("Key::LegacyTransfer"),
            Key::DeployInfo(_) => String::from("Key::DeployInfo"),
            Key::EraInfo(_) => String::from("Key::EraInfo"),
            Key::Balance(_) => String::from("Key::Balance"),
            Key::Bid(_) => String::from("Key::Bid"),
            Key::Withdraw(_) => String::from("Key::Unbond"),
            Key::Dictionary(_) => String::from("Key::Dictionary"),
            Key::SystemEntityRegistry => String::from("Key::SystemEntityRegistry"),
            Key::EraSummary => String::from("Key::EraSummary"),
            Key::Unbond(_) => String::from("Key::Unbond"),
            Key::ChainspecRegistry => String::from("Key::ChainspecRegistry"),
            Key::ChecksumRegistry => String::from("Key::ChecksumRegistry"),
            Key::BidAddr(_) => String::from("Key::BidAddr"),
            Key::Package(_) => String::from("Key::Package"),
            Key::AddressableEntity(_) => String::from("Key::AddressableEntity"),
            Key::ByteCode(_) => String::from("Key::ByteCode"),
            Key::Message(_) => String::from("Key::Message"),
            Key::NamedKey(_) => String::from("Key::NamedKey"),
            Key::TransactionInfo(_) => String::from("Key::TransactionInfo"),
            Key::Transfer(_) => String::from("Key::Transfer"),
        }
    }

    /// Returns the maximum size a [`Key`] can be serialized into.
    pub const fn max_serialized_length() -> usize {
        MAX_SERIALIZED_LENGTH
    }

    /// If `self` is of type [`Key::URef`], returns `self` with the
    /// [`AccessRights`](crate::AccessRights) stripped from the wrapped [`URef`], otherwise
    /// returns `self` unmodified.
    #[must_use]
    pub fn normalize(self) -> Key {
        match self {
            Key::URef(uref) => Key::URef(uref.remove_access_rights()),
            other => other,
        }
    }

    /// Returns a human-readable version of `self`, with the inner bytes encoded to Base16.
    pub fn to_formatted_string(self) -> String {
        match self {
            Key::Account(account_hash) => account_hash.to_formatted_string(),
            Key::Hash(addr) => format!("{}{}", HASH_PREFIX, base16::encode_lower(&addr)),
            Key::URef(uref) => uref.to_formatted_string(),
            Key::LegacyTransfer(transfer_v1_addr) => {
                format!(
                    "{}{}",
                    LEGACY_TRANSFER_PREFIX,
                    base16::encode_lower(&transfer_v1_addr.value())
                )
            }
            Key::DeployInfo(deploy_hash) => {
                format!(
                    "{}{}",
                    DEPLOY_INFO_PREFIX,
                    base16::encode_lower(deploy_hash.as_ref())
                )
            }
            Key::EraInfo(era_id) => {
                format!("{}{}", ERA_INFO_PREFIX, era_id.value())
            }
            Key::Balance(uref_addr) => {
                format!("{}{}", BALANCE_PREFIX, base16::encode_lower(&uref_addr))
            }
            Key::Bid(account_hash) => {
                format!("{}{}", BID_PREFIX, base16::encode_lower(&account_hash))
            }
            Key::Withdraw(account_hash) => {
                format!("{}{}", WITHDRAW_PREFIX, base16::encode_lower(&account_hash))
            }
            Key::Dictionary(dictionary_addr) => {
                format!(
                    "{}{}",
                    DICTIONARY_PREFIX,
                    base16::encode_lower(&dictionary_addr)
                )
            }
            Key::SystemEntityRegistry => {
                format!(
                    "{}{}",
                    SYSTEM_ENTITY_REGISTRY_PREFIX,
                    base16::encode_lower(&PADDING_BYTES)
                )
            }
            Key::EraSummary => {
                format!(
                    "{}{}",
                    ERA_SUMMARY_PREFIX,
                    base16::encode_lower(&PADDING_BYTES)
                )
            }
            Key::Unbond(account_hash) => {
                format!("{}{}", UNBOND_PREFIX, base16::encode_lower(&account_hash))
            }
            Key::ChainspecRegistry => {
                format!(
                    "{}{}",
                    CHAINSPEC_REGISTRY_PREFIX,
                    base16::encode_lower(&PADDING_BYTES)
                )
            }
            Key::ChecksumRegistry => {
                format!(
                    "{}{}",
                    CHECKSUM_REGISTRY_PREFIX,
                    base16::encode_lower(&PADDING_BYTES)
                )
            }
            Key::BidAddr(bid_addr) => {
                format!("{}{}", BID_ADDR_PREFIX, bid_addr)
            }
            Key::Message(message_addr) => message_addr.to_formatted_string(),
            Key::Package(package_addr) => {
                format!("{}{}", PACKAGE_PREFIX, base16::encode_lower(&package_addr))
            }
            Key::AddressableEntity(entity_addr) => {
                format!("{}", entity_addr)
            }
            Key::ByteCode(byte_code_addr) => {
                format!("{}", byte_code_addr)
            }
            Key::NamedKey(named_key) => {
                format!("{}", named_key)
            }
            Key::TransactionInfo(txn_hash) => match txn_hash {
                TransactionHash::Deploy(deploy_hash) => {
                    format!(
                        "{}{}{}",
                        TXN_INFO_PREFIX,
                        TXN_INFO_DEPLOY_PREFIX,
                        base16::encode_lower(deploy_hash.as_ref())
                    )
                }
                TransactionHash::V1(txn_v1_hash) => {
                    format!(
                        "{}{}{}",
                        TXN_INFO_PREFIX,
                        TXN_INFO_V1_PREFIX,
                        base16::encode_lower(txn_v1_hash.as_ref())
                    )
                }
            },
            Key::Transfer(transfer_addr) => transfer_addr.to_formatted_string(),
        }
    }

    /// Parses a string formatted as per `Self::to_formatted_string()` into a `Key`.
    pub fn from_formatted_str(input: &str) -> Result<Key, FromStrError> {
        match AccountHash::from_formatted_str(input) {
            Ok(account_hash) => return Ok(Key::Account(account_hash)),
            Err(addressable_entity::FromStrError::InvalidPrefix) => {}
            Err(error) => return Err(error.into()),
        }

        if let Some(hex) = input.strip_prefix(HASH_PREFIX) {
            let addr = checksummed_hex::decode(hex)
                .map_err(|error| FromStrError::Hash(error.to_string()))?;
            let hash_addr = HashAddr::try_from(addr.as_ref())
                .map_err(|error| FromStrError::Hash(error.to_string()))?;
            return Ok(Key::Hash(hash_addr));
        }

        if let Some(hex) = input.strip_prefix(DEPLOY_INFO_PREFIX) {
            let hash = checksummed_hex::decode(hex)
                .map_err(|error| FromStrError::DeployInfo(error.to_string()))?;
            let hash_array = <[u8; DeployHash::LENGTH]>::try_from(hash.as_ref())
                .map_err(|error| FromStrError::DeployInfo(error.to_string()))?;
            return Ok(Key::DeployInfo(DeployHash::new(Digest::from(hash_array))));
        }

        match TransferAddr::from_formatted_str(input) {
            Ok(transfer_addr) => return Ok(Key::Transfer(transfer_addr)),
            Err(TransferFromStrError::InvalidPrefix) => {}
            Err(error) => return Err(FromStrError::Transfer(error)),
        }

        if let Some(hex) = input.strip_prefix(LEGACY_TRANSFER_PREFIX) {
            let v1_addr = checksummed_hex::decode(hex)
                .map_err(|error| FromStrError::LegacyTransfer(TransferFromStrError::from(error)))?;
            let addr_array = <[u8; TRANSFER_V1_ADDR_LENGTH]>::try_from(v1_addr.as_ref())
                .map_err(|error| FromStrError::LegacyTransfer(TransferFromStrError::from(error)))?;
            return Ok(Key::LegacyTransfer(TransferV1Addr::new(addr_array)));
        }

        match URef::from_formatted_str(input) {
            Ok(uref) => return Ok(Key::URef(uref)),
            Err(uref::FromStrError::InvalidPrefix) => {}
            Err(error) => return Err(error.into()),
        }

        if let Some(era_summary_padding) = input.strip_prefix(ERA_SUMMARY_PREFIX) {
            let padded_bytes = checksummed_hex::decode(era_summary_padding)
                .map_err(|error| FromStrError::EraSummary(error.to_string()))?;
            let _padding: [u8; 32] = TryFrom::try_from(padded_bytes.as_ref()).map_err(|_| {
                FromStrError::EraSummary("Failed to deserialize era summary key".to_string())
            })?;
            return Ok(Key::EraSummary);
        }

        if let Some(era_id_str) = input.strip_prefix(ERA_INFO_PREFIX) {
            let era_id = EraId::from_str(era_id_str)
                .map_err(|error| FromStrError::EraInfo(error.to_string()))?;
            return Ok(Key::EraInfo(era_id));
        }

        if let Some(hex) = input.strip_prefix(BALANCE_PREFIX) {
            let addr = checksummed_hex::decode(hex)
                .map_err(|error| FromStrError::Balance(error.to_string()))?;
            let uref_addr = URefAddr::try_from(addr.as_ref())
                .map_err(|error| FromStrError::Balance(error.to_string()))?;
            return Ok(Key::Balance(uref_addr));
        }

        // note: BID_ADDR must come before BID as their heads overlap (bid- / bid-addr-)
        if let Some(hex) = input.strip_prefix(BID_ADDR_PREFIX) {
            let bytes = checksummed_hex::decode(hex)
                .map_err(|error| FromStrError::BidAddr(error.to_string()))?;
            if bytes.is_empty() {
                return Err(FromStrError::BidAddr(
                    "bytes should not be 0 len".to_string(),
                ));
            }
            let tag_bytes = <[u8; BidAddrTag::BID_ADDR_TAG_LENGTH]>::try_from(bytes[0..1].as_ref())
                .map_err(|err| FromStrError::BidAddr(err.to_string()))?;
            let tag = BidAddrTag::try_from_u8(tag_bytes[0])
                .ok_or_else(|| FromStrError::BidAddr("failed to parse bid addr tag".to_string()))?;
            let validator_bytes = <[u8; ACCOUNT_HASH_LENGTH]>::try_from(
                bytes[1..BidAddr::VALIDATOR_BID_ADDR_LENGTH].as_ref(),
            )
            .map_err(|err| FromStrError::BidAddr(err.to_string()))?;

            let bid_addr = {
                if tag == BidAddrTag::Unified {
                    BidAddr::legacy(validator_bytes)
                } else if tag == BidAddrTag::Validator {
                    BidAddr::new_validator_addr(validator_bytes)
                } else if tag == BidAddrTag::Delegator {
                    let delegator_bytes = <[u8; ACCOUNT_HASH_LENGTH]>::try_from(
                        bytes[BidAddr::VALIDATOR_BID_ADDR_LENGTH..].as_ref(),
                    )
                    .map_err(|err| FromStrError::BidAddr(err.to_string()))?;
                    BidAddr::new_delegator_addr((validator_bytes, delegator_bytes))
                } else {
                    return Err(FromStrError::BidAddr("invalid tag".to_string()));
                }
            };
            return Ok(Key::BidAddr(bid_addr));
        }

        if let Some(hex) = input.strip_prefix(BID_PREFIX) {
            let hash = checksummed_hex::decode(hex)
                .map_err(|error| FromStrError::Bid(error.to_string()))?;
            let account_hash = <[u8; ACCOUNT_HASH_LENGTH]>::try_from(hash.as_ref())
                .map_err(|error| FromStrError::Bid(error.to_string()))?;
            return Ok(Key::Bid(AccountHash::new(account_hash)));
        }

        if let Some(hex) = input.strip_prefix(WITHDRAW_PREFIX) {
            let hash = checksummed_hex::decode(hex)
                .map_err(|error| FromStrError::Withdraw(error.to_string()))?;
            let account_hash = <[u8; ACCOUNT_HASH_LENGTH]>::try_from(hash.as_ref())
                .map_err(|error| FromStrError::Withdraw(error.to_string()))?;
            return Ok(Key::Withdraw(AccountHash::new(account_hash)));
        }

        if let Some(hex) = input.strip_prefix(UNBOND_PREFIX) {
            let hash = checksummed_hex::decode(hex)
                .map_err(|error| FromStrError::Unbond(error.to_string()))?;
            let account_hash = <[u8; ACCOUNT_HASH_LENGTH]>::try_from(hash.as_ref())
                .map_err(|error| FromStrError::Unbond(error.to_string()))?;
            return Ok(Key::Unbond(AccountHash::new(account_hash)));
        }

        if let Some(dictionary_addr) = input.strip_prefix(DICTIONARY_PREFIX) {
            let dictionary_addr_bytes = checksummed_hex::decode(dictionary_addr)
                .map_err(|error| FromStrError::Dictionary(error.to_string()))?;
            let addr = DictionaryAddr::try_from(dictionary_addr_bytes.as_ref())
                .map_err(|error| FromStrError::Dictionary(error.to_string()))?;
            return Ok(Key::Dictionary(addr));
        }

        if let Some(registry_address) = input.strip_prefix(SYSTEM_ENTITY_REGISTRY_PREFIX) {
            let padded_bytes = checksummed_hex::decode(registry_address)
                .map_err(|error| FromStrError::SystemEntityRegistry(error.to_string()))?;
            let _padding: [u8; 32] = TryFrom::try_from(padded_bytes.as_ref()).map_err(|_| {
                FromStrError::SystemEntityRegistry(
                    "Failed to deserialize system registry key".to_string(),
                )
            })?;
            return Ok(Key::SystemEntityRegistry);
        }

        if let Some(registry_address) = input.strip_prefix(CHAINSPEC_REGISTRY_PREFIX) {
            let padded_bytes = checksummed_hex::decode(registry_address)
                .map_err(|error| FromStrError::ChainspecRegistry(error.to_string()))?;
            let _padding: [u8; 32] = TryFrom::try_from(padded_bytes.as_ref()).map_err(|_| {
                FromStrError::ChainspecRegistry(
                    "Failed to deserialize chainspec registry key".to_string(),
                )
            })?;
            return Ok(Key::ChainspecRegistry);
        }

        if let Some(registry_address) = input.strip_prefix(CHECKSUM_REGISTRY_PREFIX) {
            let padded_bytes = checksummed_hex::decode(registry_address)
                .map_err(|error| FromStrError::ChecksumRegistry(error.to_string()))?;
            let _padding: [u8; 32] = TryFrom::try_from(padded_bytes.as_ref()).map_err(|_| {
                FromStrError::ChecksumRegistry(
                    "Failed to deserialize checksum registry key".to_string(),
                )
            })?;
            return Ok(Key::ChecksumRegistry);
        }

        if let Some(package_addr) = input.strip_prefix(PACKAGE_PREFIX) {
            let package_addr_bytes = checksummed_hex::decode(package_addr)
                .map_err(|error| FromStrError::Dictionary(error.to_string()))?;
            let addr = PackageAddr::try_from(package_addr_bytes.as_ref())
                .map_err(|error| FromStrError::Package(error.to_string()))?;
            return Ok(Key::Package(addr));
        }

        match EntityAddr::from_formatted_str(input) {
            Ok(entity_addr) => return Ok(Key::AddressableEntity(entity_addr)),
            Err(addressable_entity::FromStrError::InvalidPrefix) => {}
            Err(error) => return Err(FromStrError::AddressableEntity(error.to_string())),
        }

        match ByteCodeAddr::from_formatted_string(input) {
            Ok(byte_code_addr) => return Ok(Key::ByteCode(byte_code_addr)),
            Err(byte_code::FromStrError::InvalidPrefix) => {}
            Err(error) => return Err(FromStrError::ByteCode(error.to_string())),
        }

        match MessageAddr::from_formatted_str(input) {
            Ok(message_addr) => return Ok(Key::Message(message_addr)),
            Err(contract_messages::FromStrError::InvalidPrefix) => {}
            Err(error) => return Err(error.into()),
        }

        match NamedKeyAddr::from_formatted_str(input) {
            Ok(named_key) => return Ok(Key::NamedKey(named_key)),
            Err(addressable_entity::FromStrError::InvalidPrefix) => {}
            Err(error) => return Err(FromStrError::NamedKey(error.to_string())),
        }

        if let Some(txn_hash) = input.strip_prefix(TXN_INFO_PREFIX) {
            let txn_hash = if let Some(deploy_hash) = txn_hash.strip_prefix(TXN_INFO_DEPLOY_PREFIX)
            {
                let hash_bytes = checksummed_hex::decode(deploy_hash)
                    .map_err(|error| FromStrError::TransactionInfo(error.to_string()))?;
                let hash = Digest::try_from(hash_bytes.as_slice())
                    .map_err(|error| FromStrError::TransactionInfo(error.to_string()))?;
                TransactionHash::from(DeployHash::new(hash))
            } else if let Some(txn_v1_hash) = txn_hash.strip_prefix(TXN_INFO_V1_PREFIX) {
                let hash_bytes = checksummed_hex::decode(txn_v1_hash)
                    .map_err(|error| FromStrError::TransactionInfo(error.to_string()))?;
                let hash = Digest::try_from(hash_bytes.as_slice())
                    .map_err(|error| FromStrError::TransactionInfo(error.to_string()))?;
                TransactionHash::from(TransactionV1Hash::new(hash))
            } else {
                return Err(FromStrError::TransactionInfo(
                    "invalid transaction info prefix".to_string(),
                ));
            };
            return Ok(Key::TransactionInfo(txn_hash));
        }

        Err(FromStrError::UnknownPrefix)
    }

    /// Returns the inner bytes of `self` if `self` is of type [`Key::Account`], otherwise returns
    /// `None`.
    pub fn into_account(self) -> Option<AccountHash> {
        match self {
            Key::Account(bytes) => Some(bytes),
            _ => None,
        }
    }

    /// Returns the inner bytes of `self` if `self` is of type [`Key::Hash`], otherwise returns
    /// `None`.
    pub fn into_hash_addr(self) -> Option<HashAddr> {
        match self {
            Key::Hash(hash) => Some(hash),
            _ => None,
        }
    }

    /// Returns the inner bytes of `self` if `self` is of type [`Key::AddressableEntity`], otherwise
    /// returns `None`.
    pub fn into_entity_hash_addr(self) -> Option<HashAddr> {
        match self {
            Key::AddressableEntity(entity_addr) => Some(entity_addr.value()),
            _ => None,
        }
    }

    /// Returns [`EntityAddr`] of `self` if `self` is of type [`Key::AddressableEntity`], otherwise
    /// returns `None`.
    pub fn as_entity_addr(&self) -> Option<EntityAddr> {
        match self {
            Key::AddressableEntity(addr) => Some(*addr),
            _ => None,
        }
    }

    /// Returns the inner bytes of `self` if `self` is of type [`Key::Package`], otherwise returns
    /// `None`.
    pub fn into_package_addr(self) -> Option<PackageAddr> {
        match self {
            Key::Package(package_addr) => Some(package_addr),
            _ => None,
        }
    }

    /// Returns [`AddressableEntityHash`] of `self` if `self` is of type [`Key::AddressableEntity`],
    /// otherwise returns `None`.
    pub fn into_entity_hash(self) -> Option<AddressableEntityHash> {
        let entity_addr = self.into_entity_hash_addr()?;
        Some(AddressableEntityHash::new(entity_addr))
    }

    /// Returns [`PackageHash`] of `self` if `self` is of type [`Key::Package`], otherwise
    /// returns `None`.
    pub fn into_package_hash(self) -> Option<PackageHash> {
        let package_addr = self.into_package_addr()?;
        Some(PackageHash::new(package_addr))
    }

    /// Returns [`NamedKeyAddr`] of `self` if `self` is of type [`Key::NamedKey`], otherwise
    /// returns `None`.
    pub fn into_named_key_addr(self) -> Option<NamedKeyAddr> {
        match self {
            Key::NamedKey(addr) => Some(addr),
            _ => None,
        }
    }

    /// Returns a reference to the inner [`URef`] if `self` is of type [`Key::URef`], otherwise
    /// returns `None`.
    pub fn as_uref(&self) -> Option<&URef> {
        match self {
            Key::URef(uref) => Some(uref),
            _ => None,
        }
    }

    /// Returns a reference to the inner [`URef`] if `self` is of type [`Key::URef`], otherwise
    /// returns `None`.
    pub fn as_uref_mut(&mut self) -> Option<&mut URef> {
        match self {
            Key::URef(uref) => Some(uref),
            _ => None,
        }
    }

    /// Returns a reference to the inner `URefAddr` if `self` is of type [`Key::Balance`],
    /// otherwise returns `None`.
    pub fn as_balance(&self) -> Option<&URefAddr> {
        if let Self::Balance(v) = self {
            Some(v)
        } else {
            None
        }
    }

    /// Returns the inner [`URef`] if `self` is of type [`Key::URef`], otherwise returns `None`.
    pub fn into_uref(self) -> Option<URef> {
        match self {
            Key::URef(uref) => Some(uref),
            _ => None,
        }
    }

    /// Returns a reference to the inner [`DictionaryAddr`] if `self` is of type
    /// [`Key::Dictionary`], otherwise returns `None`.
    pub fn as_dictionary(&self) -> Option<&DictionaryAddr> {
        match self {
            Key::Dictionary(v) => Some(v),
            _ => None,
        }
    }

    /// Casts a [`Key::URef`] to a [`Key::Hash`]
    pub fn uref_to_hash(&self) -> Option<Key> {
        let uref = self.as_uref()?;
        let addr = uref.addr();
        Some(Key::Hash(addr))
    }

    /// Casts a [`Key::Withdraw`] to a [`Key::Unbond`]
    pub fn withdraw_to_unbond(&self) -> Option<Key> {
        if let Key::Withdraw(account_hash) = self {
            return Some(Key::Unbond(*account_hash));
        }
        None
    }

    /// Creates a new [`Key::Dictionary`] variant based on a `seed_uref` and a `dictionary_item_key`
    /// bytes.
    pub fn dictionary(seed_uref: URef, dictionary_item_key: &[u8]) -> Key {
        // NOTE: Expect below is safe because the length passed is supported.
        let mut hasher = VarBlake2b::new(BLAKE2B_DIGEST_LENGTH).expect("should create hasher");
        hasher.update(seed_uref.addr().as_ref());
        hasher.update(dictionary_item_key);
        // NOTE: Assumed safe as size of `HashAddr` equals to the output provided by hasher.
        let mut addr = HashAddr::default();
        hasher.finalize_variable(|hash| addr.clone_from_slice(hash));
        Key::Dictionary(addr)
    }

    /// Creates a new [`Key::AddressableEntity`] variant from a package kind and an entity
    /// hash.
    pub fn addressable_entity_key(
        entity_kind_tag: EntityKindTag,
        entity_hash: AddressableEntityHash,
    ) -> Self {
        let entity_addr = match entity_kind_tag {
            EntityKindTag::System => EntityAddr::new_system(entity_hash.value()),
            EntityKindTag::Account => EntityAddr::new_account(entity_hash.value()),
            EntityKindTag::SmartContract => EntityAddr::new_smart_contract(entity_hash.value()),
        };

        Key::AddressableEntity(entity_addr)
    }

    /// Creates a new [`Key::AddressableEntity`] for a Smart contract.
    pub fn contract_entity_key(entity_hash: AddressableEntityHash) -> Key {
        Self::addressable_entity_key(EntityKindTag::SmartContract, entity_hash)
    }

    /// Creates a new [`Key::ByteCode`] variant from a byte code kind and an byte code addr.
    pub fn byte_code_key(byte_code_addr: ByteCodeAddr) -> Self {
        Key::ByteCode(byte_code_addr)
    }

    /// Creates a new [`Key::Message`] variant that identifies an indexed message based on an
    /// `entity_addr`, `topic_name_hash` and message `index`.
    pub fn message(
        entity_addr: AddressableEntityHash,
        topic_name_hash: TopicNameHash,
        index: u32,
    ) -> Key {
        Key::Message(MessageAddr::new_message_addr(
            entity_addr,
            topic_name_hash,
            index,
        ))
    }

    /// Creates a new [`Key::Message`] variant that identifies a message topic based on an
    /// `entity_addr` and a hash of the topic name.
    pub fn message_topic(
        entity_addr: AddressableEntityHash,
        topic_name_hash: TopicNameHash,
    ) -> Key {
        Key::Message(MessageAddr::new_topic_addr(entity_addr, topic_name_hash))
    }

    /// Returns true if the key is of type [`Key::Dictionary`].
    pub fn is_dictionary_key(&self) -> bool {
        if let Key::Dictionary(_) = self {
            return true;
        }
        false
    }

    /// Returns true if the key is of type [`Key::Bid`].
    pub fn is_balance_key(&self) -> bool {
        if let Key::Balance(_) = self {
            return true;
        }
        false
    }

    /// Returns true if the key is of type [`Key::BidAddr`].
    pub fn is_bid_addr_key(&self) -> bool {
        if let Key::BidAddr(_) = self {
            return true;
        }
        false
    }

    /// Returns true if the key is of type [`Key::NamedKey`].
    pub fn is_named_key(&self) -> bool {
        if let Key::NamedKey(_) = self {
            return true;
        }

        false
    }

    /// Returns a reference to the inner `BidAddr` if `self` is of type [`Key::Bid`],
    /// otherwise returns `None`.
    pub fn as_bid_addr(&self) -> Option<&BidAddr> {
        if let Self::BidAddr(addr) = self {
            Some(addr)
        } else {
            None
        }
    }

    /// Returns if they inner Key is for a system contract entity.
    pub fn is_system_key(&self) -> bool {
        if let Self::AddressableEntity(entity_addr) = self {
            return match entity_addr.tag() {
                EntityKindTag::System => true,
                EntityKindTag::SmartContract | EntityKindTag::Account => false,
            };
        }
        false
    }

    /// Return true if the inner Key is of the smart contract type.
    pub fn is_smart_contract_key(&self) -> bool {
        if let Self::AddressableEntity(EntityAddr::SmartContract(_)) = self {
            return true;
        }

        false
    }

    /// Returns true if the key is of type [`Key::NamedKey`] and its Entry variant.
    pub fn is_named_key_entry(&self) -> bool {
        matches!(self, Self::NamedKey(_))
    }

    /// Returns true if the key is of type [`Key::NamedKey`] and the variants have the
    /// same [`EntityAddr`].
    pub fn is_entry_for_base(&self, entity_addr: &EntityAddr) -> bool {
        if let Self::NamedKey(named_key_addr) = self {
            named_key_addr.entity_addr() == *entity_addr
        } else {
            false
        }
    }
}

impl Display for Key {
    fn fmt(&self, f: &mut Formatter) -> fmt::Result {
        match self {
            Key::Account(account_hash) => write!(f, "Key::Account({})", account_hash),
            Key::Hash(addr) => write!(f, "Key::Hash({})", base16::encode_lower(&addr)),
            Key::URef(uref) => write!(f, "Key::{}", uref), /* Display impl for URef will append */
            Key::LegacyTransfer(transfer_v1_addr) => {
                write!(f, "Key::LegacyTransfer({})", transfer_v1_addr)
            }
            Key::DeployInfo(addr) => write!(
                f,
                "Key::DeployInfo({})",
                base16::encode_lower(addr.as_ref())
            ),
            Key::EraInfo(era_id) => write!(f, "Key::EraInfo({})", era_id),
            Key::Balance(uref_addr) => {
                write!(f, "Key::Balance({})", base16::encode_lower(uref_addr))
            }
            Key::Bid(account_hash) => write!(f, "Key::Bid({})", account_hash),
            Key::Withdraw(account_hash) => write!(f, "Key::Withdraw({})", account_hash),
            Key::Dictionary(addr) => {
                write!(f, "Key::Dictionary({})", base16::encode_lower(addr))
            }
            Key::SystemEntityRegistry => write!(
                f,
                "Key::SystemEntityRegistry({})",
                base16::encode_lower(&PADDING_BYTES)
            ),
            Key::EraSummary => write!(
                f,
                "Key::EraSummary({})",
                base16::encode_lower(&PADDING_BYTES),
            ),
            Key::Unbond(account_hash) => write!(f, "Key::Unbond({})", account_hash),
            Key::ChainspecRegistry => write!(
                f,
                "Key::ChainspecRegistry({})",
                base16::encode_lower(&PADDING_BYTES)
            ),
            Key::ChecksumRegistry => {
                write!(
                    f,
                    "Key::ChecksumRegistry({})",
                    base16::encode_lower(&PADDING_BYTES)
                )
            }
            Key::BidAddr(bid_addr) => write!(f, "Key::BidAddr({})", bid_addr),
            Key::Message(message_addr) => {
                write!(f, "Key::Message({})", message_addr)
            }
            Key::Package(package_addr) => {
                write!(f, "Key::Package({})", base16::encode_lower(package_addr))
            }
            Key::AddressableEntity(entity_addr) => write!(
                f,
                "Key::AddressableEntity({}-{})",
                entity_addr.tag(),
                base16::encode_lower(&entity_addr.value())
            ),
            Key::ByteCode(byte_code_addr) => {
                write!(f, "Key::ByteCode({})", byte_code_addr)
            }
            Key::NamedKey(named_key_addr) => {
                write!(f, "Key::NamedKey({})", named_key_addr)
            }
            Key::TransactionInfo(TransactionHash::Deploy(deploy_hash)) => write!(
                f,
                "Key::TransactionInfo(deploy-{})",
                base16::encode_lower(deploy_hash.as_ref())
            ),
            Key::TransactionInfo(TransactionHash::V1(txn_v1_hash)) => write!(
                f,
                "Key::TransactionInfo(txn-v1-{})",
                base16::encode_lower(txn_v1_hash.as_ref())
            ),
            Key::Transfer(TransferAddr::V1(transfer_v1_addr)) => {
                write!(f, "Key::Transfer(transfer-v1-{})", transfer_v1_addr)
            }
            Key::Transfer(TransferAddr::V2(transfer_v2_addr)) => {
                write!(f, "Key::Transfer(transfer-v2-{})", transfer_v2_addr)
            }
        }
    }
}

impl Debug for Key {
    fn fmt(&self, f: &mut Formatter) -> fmt::Result {
        write!(f, "{}", self)
    }
}

impl Tagged<KeyTag> for Key {
    fn tag(&self) -> KeyTag {
        match self {
            Key::Account(_) => KeyTag::Account,
            Key::Hash(_) => KeyTag::Hash,
            Key::URef(_) => KeyTag::URef,
            Key::LegacyTransfer(_) => KeyTag::LegacyTransfer,
            Key::DeployInfo(_) => KeyTag::DeployInfo,
            Key::EraInfo(_) => KeyTag::EraInfo,
            Key::Balance(_) => KeyTag::Balance,
            Key::Bid(_) => KeyTag::Bid,
            Key::Withdraw(_) => KeyTag::Withdraw,
            Key::Dictionary(_) => KeyTag::Dictionary,
            Key::SystemEntityRegistry => KeyTag::SystemEntityRegistry,
            Key::EraSummary => KeyTag::EraSummary,
            Key::Unbond(_) => KeyTag::Unbond,
            Key::ChainspecRegistry => KeyTag::ChainspecRegistry,
            Key::ChecksumRegistry => KeyTag::ChecksumRegistry,
            Key::BidAddr(_) => KeyTag::BidAddr,
            Key::Package(_) => KeyTag::Package,
            Key::AddressableEntity(..) => KeyTag::AddressableEntity,
            Key::ByteCode(..) => KeyTag::ByteCode,
            Key::Message(_) => KeyTag::Message,
            Key::NamedKey(_) => KeyTag::NamedKey,
            Key::TransactionInfo(_) => KeyTag::TransactionInfo,
            Key::Transfer(_) => KeyTag::Transfer,
        }
    }
}

impl Tagged<u8> for Key {
    fn tag(&self) -> u8 {
        let key_tag: KeyTag = self.tag();
        key_tag as u8
    }
}

impl From<URef> for Key {
    fn from(uref: URef) -> Key {
        Key::URef(uref)
    }
}

impl From<AccountHash> for Key {
    fn from(account_hash: AccountHash) -> Key {
        Key::Account(account_hash)
    }
}

impl From<TransferAddr> for Key {
    fn from(transfer_addr: TransferAddr) -> Key {
        Key::Transfer(transfer_addr)
    }
}

impl From<PackageHash> for Key {
    fn from(package_hash: PackageHash) -> Key {
        Key::Package(package_hash.value())
    }
}

impl From<ContractWasmHash> for Key {
    fn from(wasm_hash: ContractWasmHash) -> Self {
        Key::Hash(wasm_hash.value())
    }
}

impl From<ContractPackageHash> for Key {
    fn from(contract_package_hash: ContractPackageHash) -> Self {
        Key::Hash(contract_package_hash.value())
    }
}

impl From<ContractHash> for Key {
    fn from(contract_hash: ContractHash) -> Self {
        Key::Hash(contract_hash.value())
    }
}

impl From<EntityAddr> for Key {
    fn from(entity_addr: EntityAddr) -> Self {
        Key::AddressableEntity(entity_addr)
    }
}

impl From<NamedKeyAddr> for Key {
    fn from(value: NamedKeyAddr) -> Self {
        Key::NamedKey(value)
    }
}

impl From<ByteCodeAddr> for Key {
    fn from(value: ByteCodeAddr) -> Self {
        Key::ByteCode(value)
    }
}

impl ToBytes for Key {
    fn to_bytes(&self) -> Result<Vec<u8>, Error> {
        let mut result = bytesrepr::unchecked_allocate_buffer(self);
        self.write_bytes(&mut result)?;
        Ok(result)
    }

    fn serialized_length(&self) -> usize {
        match self {
            Key::Account(account_hash) => {
                KEY_ID_SERIALIZED_LENGTH + account_hash.serialized_length()
            }
            Key::Hash(_) => KEY_HASH_SERIALIZED_LENGTH,
            Key::URef(_) => KEY_UREF_SERIALIZED_LENGTH,
            Key::LegacyTransfer(_) => KEY_LEGACY_TRANSFER_SERIALIZED_LENGTH,
            Key::DeployInfo(_) => KEY_DEPLOY_INFO_SERIALIZED_LENGTH,
            Key::EraInfo(_) => KEY_ERA_INFO_SERIALIZED_LENGTH,
            Key::Balance(_) => KEY_BALANCE_SERIALIZED_LENGTH,
            Key::Bid(_) => KEY_BID_SERIALIZED_LENGTH,
            Key::Withdraw(_) => KEY_WITHDRAW_SERIALIZED_LENGTH,
            Key::Dictionary(_) => KEY_DICTIONARY_SERIALIZED_LENGTH,
            Key::SystemEntityRegistry => KEY_SYSTEM_ENTITY_REGISTRY_SERIALIZED_LENGTH,
            Key::EraSummary => KEY_ERA_SUMMARY_SERIALIZED_LENGTH,
            Key::Unbond(_) => KEY_UNBOND_SERIALIZED_LENGTH,
            Key::ChainspecRegistry => KEY_CHAINSPEC_REGISTRY_SERIALIZED_LENGTH,
            Key::ChecksumRegistry => KEY_CHECKSUM_REGISTRY_SERIALIZED_LENGTH,
            Key::BidAddr(bid_addr) => match bid_addr.tag() {
                BidAddrTag::Unified => KEY_ID_SERIALIZED_LENGTH + bid_addr.serialized_length() - 1,
                BidAddrTag::Validator | BidAddrTag::Delegator => {
                    KEY_ID_SERIALIZED_LENGTH + bid_addr.serialized_length()
                }
            },
            Key::Package(_) => KEY_PACKAGE_SERIALIZED_LENGTH,
            Key::AddressableEntity(entity_addr) => {
                KEY_ID_SERIALIZED_LENGTH + entity_addr.serialized_length()
            }
            Key::ByteCode(byte_code_addr) => {
                KEY_ID_SERIALIZED_LENGTH + byte_code_addr.serialized_length()
            }
            Key::Message(message_addr) => {
                KEY_ID_SERIALIZED_LENGTH + message_addr.serialized_length()
            }
            Key::NamedKey(named_key_addr) => {
                KEY_ID_SERIALIZED_LENGTH + named_key_addr.serialized_length()
            }
            Key::TransactionInfo(txn_hash) => {
                KEY_ID_SERIALIZED_LENGTH + txn_hash.serialized_length()
            }
            Key::Transfer(transfer) => KEY_ID_SERIALIZED_LENGTH + transfer.serialized_length(),
        }
    }

    fn write_bytes(&self, writer: &mut Vec<u8>) -> Result<(), Error> {
        writer.push(self.tag());
        match self {
            Key::Account(account_hash) => account_hash.write_bytes(writer),
            Key::Hash(hash) => hash.write_bytes(writer),
            Key::URef(uref) => uref.write_bytes(writer),
            Key::LegacyTransfer(addr) => addr.write_bytes(writer),
            Key::DeployInfo(deploy_hash) => deploy_hash.write_bytes(writer),
            Key::EraInfo(era_id) => era_id.write_bytes(writer),
            Key::Balance(uref_addr) => uref_addr.write_bytes(writer),
            Key::Bid(account_hash) => account_hash.write_bytes(writer),
            Key::Withdraw(account_hash) => account_hash.write_bytes(writer),
            Key::Dictionary(addr) => addr.write_bytes(writer),
            Key::Unbond(account_hash) => account_hash.write_bytes(writer),
            Key::SystemEntityRegistry
            | Key::EraSummary
            | Key::ChainspecRegistry
            | Key::ChecksumRegistry => PADDING_BYTES.write_bytes(writer),
            Key::BidAddr(bid_addr) => match bid_addr.tag() {
                BidAddrTag::Unified => {
                    let bytes = bid_addr.to_bytes()?;
                    writer.extend(&bytes[1..]);
                    Ok(())
                }
                BidAddrTag::Validator | BidAddrTag::Delegator => bid_addr.write_bytes(writer),
            },
            Key::Package(package_addr) => package_addr.write_bytes(writer),
            Key::AddressableEntity(entity_addr) => entity_addr.write_bytes(writer),
            Key::ByteCode(byte_code_addr) => byte_code_addr.write_bytes(writer),
            Key::Message(message_addr) => message_addr.write_bytes(writer),
            Key::NamedKey(named_key_addr) => named_key_addr.write_bytes(writer),
            Key::TransactionInfo(txn_hash) => txn_hash.write_bytes(writer),
            Key::Transfer(addr) => addr.write_bytes(writer),
        }
    }
}

impl FromBytes for Key {
    fn from_bytes(bytes: &[u8]) -> Result<(Self, &[u8]), Error> {
        let (tag, remainder) = KeyTag::from_bytes(bytes)?;
        match tag {
            KeyTag::Account => {
                let (account_hash, rem) = AccountHash::from_bytes(remainder)?;
                Ok((Key::Account(account_hash), rem))
            }
            KeyTag::Hash => {
                let (hash, rem) = HashAddr::from_bytes(remainder)?;
                Ok((Key::Hash(hash), rem))
            }
            KeyTag::URef => {
                let (uref, rem) = URef::from_bytes(remainder)?;
                Ok((Key::URef(uref), rem))
            }
<<<<<<< HEAD
            tag if tag == KeyTag::LegacyTransfer as u8 => {
                let (transfer_v1_addr, rem) = TransferV1Addr::from_bytes(remainder)?;
                Ok((Key::LegacyTransfer(transfer_v1_addr), rem))
=======
            KeyTag::Transfer => {
                let (transfer_addr, rem) = TransferAddr::from_bytes(remainder)?;
                Ok((Key::Transfer(transfer_addr), rem))
>>>>>>> 2f3267a7
            }
            KeyTag::DeployInfo => {
                let (deploy_hash, rem) = DeployHash::from_bytes(remainder)?;
                Ok((Key::DeployInfo(deploy_hash), rem))
            }
            KeyTag::EraInfo => {
                let (era_id, rem) = EraId::from_bytes(remainder)?;
                Ok((Key::EraInfo(era_id), rem))
            }
            KeyTag::Balance => {
                let (uref_addr, rem) = URefAddr::from_bytes(remainder)?;
                Ok((Key::Balance(uref_addr), rem))
            }
            KeyTag::Bid => {
                let (account_hash, rem) = AccountHash::from_bytes(remainder)?;
                Ok((Key::Bid(account_hash), rem))
            }
            KeyTag::Withdraw => {
                let (account_hash, rem) = AccountHash::from_bytes(remainder)?;
                Ok((Key::Withdraw(account_hash), rem))
            }
            KeyTag::Dictionary => {
                let (addr, rem) = DictionaryAddr::from_bytes(remainder)?;
                Ok((Key::Dictionary(addr), rem))
            }
<<<<<<< HEAD
            tag if tag == KeyTag::SystemEntityRegistry as u8 => {
=======
            KeyTag::SystemContractRegistry => {
>>>>>>> 2f3267a7
                let (_, rem) = <[u8; 32]>::from_bytes(remainder)?;
                Ok((Key::SystemEntityRegistry, rem))
            }
            KeyTag::EraSummary => {
                let (_, rem) = <[u8; 32]>::from_bytes(remainder)?;
                Ok((Key::EraSummary, rem))
            }
            KeyTag::Unbond => {
                let (account_hash, rem) = AccountHash::from_bytes(remainder)?;
                Ok((Key::Unbond(account_hash), rem))
            }
            KeyTag::ChainspecRegistry => {
                let (_, rem) = <[u8; 32]>::from_bytes(remainder)?;
                Ok((Key::ChainspecRegistry, rem))
            }
            KeyTag::ChecksumRegistry => {
                let (_, rem) = <[u8; 32]>::from_bytes(remainder)?;
                Ok((Key::ChecksumRegistry, rem))
            }
            KeyTag::BidAddr => {
                let (bid_addr, rem) = BidAddr::from_bytes(remainder)?;
                Ok((Key::BidAddr(bid_addr), rem))
            }
            KeyTag::Package => {
                let (package_addr, rem) = PackageAddr::from_bytes(remainder)?;
                Ok((Key::Package(package_addr), rem))
            }
            KeyTag::AddressableEntity => {
                let (entity_addr, rem) = EntityAddr::from_bytes(remainder)?;
                Ok((Key::AddressableEntity(entity_addr), rem))
            }
            KeyTag::ByteCode => {
                let (byte_code_addr, rem) = ByteCodeAddr::from_bytes(remainder)?;
                Ok((Key::ByteCode(byte_code_addr), rem))
            }
            KeyTag::Message => {
                let (message_addr, rem) = MessageAddr::from_bytes(remainder)?;
                Ok((Key::Message(message_addr), rem))
            }
            KeyTag::NamedKey => {
                let (named_key_addr, rem) = NamedKeyAddr::from_bytes(remainder)?;
                Ok((Key::NamedKey(named_key_addr), rem))
            }
<<<<<<< HEAD
            tag if tag == KeyTag::TransactionInfo as u8 => {
                let (txn_hash, rem) = TransactionHash::from_bytes(remainder)?;
                Ok((Key::TransactionInfo(txn_hash), rem))
            }
            tag if tag == KeyTag::Transfer as u8 => {
                let (transfer_addr, rem) = TransferAddr::from_bytes(remainder)?;
                Ok((Key::Transfer(transfer_addr), rem))
            }
            _ => Err(Error::Formatting),
=======
>>>>>>> 2f3267a7
        }
    }
}

#[allow(dead_code)]
fn please_add_to_distribution_impl(key: Key) {
    // If you've been forced to come here, you likely need to add your variant to the
    // `Distribution` impl for `Key`.
    match key {
        Key::Account(_) => unimplemented!(),
        Key::Hash(_) => unimplemented!(),
        Key::URef(_) => unimplemented!(),
        Key::LegacyTransfer(_) => unimplemented!(),
        Key::DeployInfo(_) => unimplemented!(),
        Key::EraInfo(_) => unimplemented!(),
        Key::Balance(_) => unimplemented!(),
        Key::Bid(_) => unimplemented!(),
        Key::Withdraw(_) => unimplemented!(),
        Key::Dictionary(_) => unimplemented!(),
        Key::SystemEntityRegistry => unimplemented!(),
        Key::EraSummary => unimplemented!(),
        Key::Unbond(_) => unimplemented!(),
        Key::ChainspecRegistry => unimplemented!(),
        Key::ChecksumRegistry => unimplemented!(),
        Key::BidAddr(_) => unimplemented!(),
        Key::Package(_) => unimplemented!(),
        Key::AddressableEntity(..) => unimplemented!(),
        Key::ByteCode(..) => unimplemented!(),
        Key::Message(_) => unimplemented!(),
        Key::NamedKey(_) => unimplemented!(),
        Key::TransactionInfo(_) => unimplemented!(),
        Key::Transfer(_) => unimplemented!(),
    }
}

#[cfg(any(feature = "testing", test))]
impl Distribution<Key> for Standard {
    fn sample<R: Rng + ?Sized>(&self, rng: &mut R) -> Key {
        match rng.gen_range(0..=22) {
            0 => Key::Account(rng.gen()),
            1 => Key::Hash(rng.gen()),
            2 => Key::URef(rng.gen()),
            3 => Key::LegacyTransfer(TransferV1Addr::new(rng.gen())),
            4 => Key::DeployInfo(DeployHash::from_raw(rng.gen())),
            5 => Key::EraInfo(EraId::new(rng.gen())),
            6 => Key::Balance(rng.gen()),
            7 => Key::Bid(rng.gen()),
            8 => Key::Withdraw(rng.gen()),
            9 => Key::Dictionary(rng.gen()),
            10 => Key::SystemEntityRegistry,
            11 => Key::EraSummary,
            12 => Key::Unbond(rng.gen()),
            13 => Key::ChainspecRegistry,
            14 => Key::ChecksumRegistry,
            15 => Key::BidAddr(rng.gen()),
            16 => Key::Package(rng.gen()),
            17 => Key::AddressableEntity(rng.gen()),
            18 => Key::ByteCode(rng.gen()),
            19 => Key::Message(rng.gen()),
            20 => Key::NamedKey(NamedKeyAddr::new_named_key_entry(rng.gen(), rng.gen())),
            21 => Key::TransactionInfo(if rng.gen() {
                TransactionHash::Deploy(DeployHash::from_raw(rng.gen()))
            } else {
                TransactionHash::V1(TransactionV1Hash::from_raw(rng.gen()))
            }),
            22 => Key::Transfer(if rng.gen() {
                TransferAddr::V1(TransferV1Addr::new(rng.gen()))
            } else {
                TransferAddr::V2(TransferV2Addr::new(rng.gen()))
            }),
            _ => unreachable!(),
        }
    }
}

mod serde_helpers {
    use super::*;

    #[derive(Serialize)]
    pub(super) enum BinarySerHelper<'a> {
        Account(&'a AccountHash),
        Hash(&'a HashAddr),
        URef(&'a URef),
        LegacyTransfer(&'a TransferV1Addr),
        #[serde(with = "crate::serde_helpers::deploy_hash_as_array")]
        DeployInfo(&'a DeployHash),
        EraInfo(&'a EraId),
        Balance(&'a URefAddr),
        Bid(&'a AccountHash),
        Withdraw(&'a AccountHash),
        Dictionary(&'a HashAddr),
        SystemEntityRegistry,
        EraSummary,
        Unbond(&'a AccountHash),
        ChainspecRegistry,
        ChecksumRegistry,
        BidAddr(&'a BidAddr),
        Package(&'a PackageAddr),
        AddressableEntity(&'a EntityAddr),
        ByteCode(&'a ByteCodeAddr),
        Message(&'a MessageAddr),
        NamedKey(&'a NamedKeyAddr),
        TransactionInfo(&'a TransactionHash),
        Transfer(&'a TransferAddr),
    }

    #[derive(Deserialize)]
    pub(super) enum BinaryDeserHelper {
        Account(AccountHash),
        Hash(HashAddr),
        URef(URef),
        LegacyTransfer(TransferV1Addr),
        #[serde(with = "crate::serde_helpers::deploy_hash_as_array")]
        DeployInfo(DeployHash),
        EraInfo(EraId),
        Balance(URefAddr),
        Bid(AccountHash),
        Withdraw(AccountHash),
        Dictionary(DictionaryAddr),
        SystemEntityRegistry,
        EraSummary,
        Unbond(AccountHash),
        ChainspecRegistry,
        ChecksumRegistry,
        BidAddr(BidAddr),
        Package(PackageAddr),
        AddressableEntity(EntityAddr),
        ByteCode(ByteCodeAddr),
        Message(MessageAddr),
        NamedKey(NamedKeyAddr),
        TransactionInfo(TransactionHash),
        Transfer(TransferAddr),
    }

    impl<'a> From<&'a Key> for BinarySerHelper<'a> {
        fn from(key: &'a Key) -> Self {
            match key {
                Key::Account(account_hash) => BinarySerHelper::Account(account_hash),
                Key::Hash(hash_addr) => BinarySerHelper::Hash(hash_addr),
                Key::URef(uref) => BinarySerHelper::URef(uref),
                Key::LegacyTransfer(transfer_v1_addr) => {
                    BinarySerHelper::LegacyTransfer(transfer_v1_addr)
                }
                Key::DeployInfo(deploy_hash) => BinarySerHelper::DeployInfo(deploy_hash),
                Key::EraInfo(era_id) => BinarySerHelper::EraInfo(era_id),
                Key::Balance(uref_addr) => BinarySerHelper::Balance(uref_addr),
                Key::Bid(account_hash) => BinarySerHelper::Bid(account_hash),
                Key::Withdraw(account_hash) => BinarySerHelper::Withdraw(account_hash),
                Key::Dictionary(addr) => BinarySerHelper::Dictionary(addr),
                Key::SystemEntityRegistry => BinarySerHelper::SystemEntityRegistry,
                Key::EraSummary => BinarySerHelper::EraSummary,
                Key::Unbond(account_hash) => BinarySerHelper::Unbond(account_hash),
                Key::ChainspecRegistry => BinarySerHelper::ChainspecRegistry,
                Key::ChecksumRegistry => BinarySerHelper::ChecksumRegistry,
                Key::BidAddr(bid_addr) => BinarySerHelper::BidAddr(bid_addr),
                Key::Message(message_addr) => BinarySerHelper::Message(message_addr),
                Key::Package(package_addr) => BinarySerHelper::Package(package_addr),
                Key::AddressableEntity(entity_addr) => {
                    BinarySerHelper::AddressableEntity(entity_addr)
                }
                Key::ByteCode(byte_code_addr) => BinarySerHelper::ByteCode(byte_code_addr),
                Key::NamedKey(named_key_addr) => BinarySerHelper::NamedKey(named_key_addr),
                Key::TransactionInfo(txn_hash) => BinarySerHelper::TransactionInfo(txn_hash),
                Key::Transfer(transfer_addr) => BinarySerHelper::Transfer(transfer_addr),
            }
        }
    }

    impl From<BinaryDeserHelper> for Key {
        fn from(helper: BinaryDeserHelper) -> Self {
            match helper {
                BinaryDeserHelper::Account(account_hash) => Key::Account(account_hash),
                BinaryDeserHelper::Hash(hash_addr) => Key::Hash(hash_addr),
                BinaryDeserHelper::URef(uref) => Key::URef(uref),
                BinaryDeserHelper::LegacyTransfer(transfer_v1_addr) => {
                    Key::LegacyTransfer(transfer_v1_addr)
                }
                BinaryDeserHelper::DeployInfo(deploy_hash) => Key::DeployInfo(deploy_hash),
                BinaryDeserHelper::EraInfo(era_id) => Key::EraInfo(era_id),
                BinaryDeserHelper::Balance(uref_addr) => Key::Balance(uref_addr),
                BinaryDeserHelper::Bid(account_hash) => Key::Bid(account_hash),
                BinaryDeserHelper::Withdraw(account_hash) => Key::Withdraw(account_hash),
                BinaryDeserHelper::Dictionary(addr) => Key::Dictionary(addr),
                BinaryDeserHelper::SystemEntityRegistry => Key::SystemEntityRegistry,
                BinaryDeserHelper::EraSummary => Key::EraSummary,
                BinaryDeserHelper::Unbond(account_hash) => Key::Unbond(account_hash),
                BinaryDeserHelper::ChainspecRegistry => Key::ChainspecRegistry,
                BinaryDeserHelper::ChecksumRegistry => Key::ChecksumRegistry,
                BinaryDeserHelper::BidAddr(bid_addr) => Key::BidAddr(bid_addr),
                BinaryDeserHelper::Message(message_addr) => Key::Message(message_addr),
                BinaryDeserHelper::Package(package_addr) => Key::Package(package_addr),
                BinaryDeserHelper::AddressableEntity(entity_addr) => {
                    Key::AddressableEntity(entity_addr)
                }
                BinaryDeserHelper::ByteCode(byte_code_addr) => Key::ByteCode(byte_code_addr),
                BinaryDeserHelper::NamedKey(named_key_addr) => Key::NamedKey(named_key_addr),
                BinaryDeserHelper::TransactionInfo(txn_hash) => Key::TransactionInfo(txn_hash),
                BinaryDeserHelper::Transfer(transfer_addr) => Key::Transfer(transfer_addr),
            }
        }
    }
}

impl Serialize for Key {
    fn serialize<S: Serializer>(&self, serializer: S) -> Result<S::Ok, S::Error> {
        if serializer.is_human_readable() {
            self.to_formatted_string().serialize(serializer)
        } else {
            serde_helpers::BinarySerHelper::from(self).serialize(serializer)
        }
    }
}

impl<'de> Deserialize<'de> for Key {
    fn deserialize<D: Deserializer<'de>>(deserializer: D) -> Result<Self, D::Error> {
        if deserializer.is_human_readable() {
            let formatted_key = String::deserialize(deserializer)?;
            Key::from_formatted_str(&formatted_key).map_err(SerdeError::custom)
        } else {
            let binary_helper = serde_helpers::BinaryDeserHelper::deserialize(deserializer)?;
            Ok(Key::from(binary_helper))
        }
    }
}

#[cfg(test)]
mod tests {
    use std::string::ToString;

    use super::*;
    use crate::{
        account::ACCOUNT_HASH_FORMATTED_STRING_PREFIX,
        bytesrepr::{Error, FromBytes},
        uref::UREF_FORMATTED_STRING_PREFIX,
        AccessRights, URef,
    };

    const TRANSFER_ADDR_FORMATTED_STRING_PREFIX: &str = "transfer-";
    const ENTITY_PREFIX: &str = "entity-addr-";
    const ACCOUNT_ENTITY_PREFIX: &str = "account-";

    const BYTE_CODE_PREFIX: &str = "byte-code-";
    const EMPTY_PREFIX: &str = "empty-";

    const ACCOUNT_KEY: Key = Key::Account(AccountHash::new([42; 32]));
    const HASH_KEY: Key = Key::Hash([42; 32]);
    const UREF_KEY: Key = Key::URef(URef::new([42; 32], AccessRights::READ));
    const LEGACY_TRANSFER_KEY: Key = Key::LegacyTransfer(TransferV1Addr::new([42; 32]));
    const DEPLOY_INFO_KEY: Key = Key::DeployInfo(DeployHash::from_raw([42; 32]));
    const ERA_INFO_KEY: Key = Key::EraInfo(EraId::new(42));
    const BALANCE_KEY: Key = Key::Balance([42; 32]);
    const BID_KEY: Key = Key::Bid(AccountHash::new([42; 32]));
    const UNIFIED_BID_KEY: Key = Key::BidAddr(BidAddr::legacy([42; 32]));
    const VALIDATOR_BID_KEY: Key = Key::BidAddr(BidAddr::new_validator_addr([2; 32]));
    const DELEGATOR_BID_KEY: Key = Key::BidAddr(BidAddr::new_delegator_addr(([2; 32], [9; 32])));
    const WITHDRAW_KEY: Key = Key::Withdraw(AccountHash::new([42; 32]));
    const DICTIONARY_KEY: Key = Key::Dictionary([42; 32]);
    const SYSTEM_ENTITY_REGISTRY_KEY: Key = Key::SystemEntityRegistry;
    const ERA_SUMMARY_KEY: Key = Key::EraSummary;
    const UNBOND_KEY: Key = Key::Unbond(AccountHash::new([42; 32]));
    const CHAINSPEC_REGISTRY_KEY: Key = Key::ChainspecRegistry;
    const CHECKSUM_REGISTRY_KEY: Key = Key::ChecksumRegistry;
    const PACKAGE_KEY: Key = Key::Package([42; 32]);
    const ADDRESSABLE_ENTITY_SYSTEM_KEY: Key =
        Key::AddressableEntity(EntityAddr::new_system([42; 32]));
    const ADDRESSABLE_ENTITY_ACCOUNT_KEY: Key =
        Key::AddressableEntity(EntityAddr::new_account([42; 32]));
    const ADDRESSABLE_ENTITY_SMART_CONTRACT_KEY: Key =
        Key::AddressableEntity(EntityAddr::new_smart_contract([42; 32]));
    const BYTE_CODE_EMPTY_KEY: Key = Key::ByteCode(ByteCodeAddr::Empty);
    const BYTE_CODE_V1_WASM_KEY: Key = Key::ByteCode(ByteCodeAddr::V1CasperWasm([42; 32]));
    const MESSAGE_TOPIC_KEY: Key = Key::Message(MessageAddr::new_topic_addr(
        AddressableEntityHash::new([42; 32]),
        TopicNameHash::new([42; 32]),
    ));
    const MESSAGE_KEY: Key = Key::Message(MessageAddr::new_message_addr(
        AddressableEntityHash::new([42u8; 32]),
        TopicNameHash::new([2; 32]),
        15,
    ));
    const NAMED_KEY: Key = Key::NamedKey(NamedKeyAddr::new_named_key_entry(
        EntityAddr::new_smart_contract([42; 32]),
        [43; 32],
    ));
    const TRANSACTION_INFO_DEPLOY_KEY: Key =
        Key::TransactionInfo(TransactionHash::Deploy(DeployHash::from_raw([42; 32])));
    const TRANSACTION_INFO_V1_KEY: Key =
        Key::TransactionInfo(TransactionHash::V1(TransactionV1Hash::from_raw([42; 32])));
    const TRANSFER_V1_KEY: Key = Key::Transfer(TransferAddr::V1(TransferV1Addr::new([42; 32])));
    const TRANSFER_V2_KEY: Key = Key::Transfer(TransferAddr::V2(TransferV2Addr::new([42; 32])));
    const KEYS: &[Key] = &[
        ACCOUNT_KEY,
        HASH_KEY,
        UREF_KEY,
        LEGACY_TRANSFER_KEY,
        DEPLOY_INFO_KEY,
        ERA_INFO_KEY,
        BALANCE_KEY,
        BID_KEY,
        WITHDRAW_KEY,
        DICTIONARY_KEY,
        SYSTEM_ENTITY_REGISTRY_KEY,
        ERA_SUMMARY_KEY,
        UNBOND_KEY,
        CHAINSPEC_REGISTRY_KEY,
        CHECKSUM_REGISTRY_KEY,
        UNIFIED_BID_KEY,
        VALIDATOR_BID_KEY,
        DELEGATOR_BID_KEY,
        PACKAGE_KEY,
        ADDRESSABLE_ENTITY_SYSTEM_KEY,
        ADDRESSABLE_ENTITY_ACCOUNT_KEY,
        ADDRESSABLE_ENTITY_SMART_CONTRACT_KEY,
        BYTE_CODE_EMPTY_KEY,
        BYTE_CODE_V1_WASM_KEY,
        MESSAGE_TOPIC_KEY,
        MESSAGE_KEY,
        NAMED_KEY,
        TRANSACTION_INFO_V1_KEY,
        TRANSFER_V1_KEY,
        TRANSFER_V2_KEY,
    ];
    const HEX_STRING: &str = "2a2a2a2a2a2a2a2a2a2a2a2a2a2a2a2a2a2a2a2a2a2a2a2a2a2a2a2a2a2a2a2a";
    const TOPIC_NAME_HEX_STRING: &str =
        "0202020202020202020202020202020202020202020202020202020202020202";
    const MESSAGE_INDEX_HEX_STRING: &str = "f";
    const UNIFIED_HEX_STRING: &str =
        "002a2a2a2a2a2a2a2a2a2a2a2a2a2a2a2a2a2a2a2a2a2a2a2a2a2a2a2a2a2a2a2a";
    const VALIDATOR_HEX_STRING: &str =
        "010202020202020202020202020202020202020202020202020202020202020202";
    const DELEGATOR_HEX_STRING: &str =
        "0202020202020202020202020202020202020202020202020202020202020202020909090909090909090909090909090909090909090909090909090909090909";

    fn test_readable(right: AccessRights, is_true: bool) {
        assert_eq!(right.is_readable(), is_true)
    }

    #[test]
    fn test_is_readable() {
        test_readable(AccessRights::READ, true);
        test_readable(AccessRights::READ_ADD, true);
        test_readable(AccessRights::READ_WRITE, true);
        test_readable(AccessRights::READ_ADD_WRITE, true);
        test_readable(AccessRights::ADD, false);
        test_readable(AccessRights::ADD_WRITE, false);
        test_readable(AccessRights::WRITE, false);
    }

    fn test_writable(right: AccessRights, is_true: bool) {
        assert_eq!(right.is_writeable(), is_true)
    }

    #[test]
    fn test_is_writable() {
        test_writable(AccessRights::WRITE, true);
        test_writable(AccessRights::READ_WRITE, true);
        test_writable(AccessRights::ADD_WRITE, true);
        test_writable(AccessRights::READ, false);
        test_writable(AccessRights::ADD, false);
        test_writable(AccessRights::READ_ADD, false);
        test_writable(AccessRights::READ_ADD_WRITE, true);
    }

    fn test_addable(right: AccessRights, is_true: bool) {
        assert_eq!(right.is_addable(), is_true)
    }

    #[test]
    fn test_is_addable() {
        test_addable(AccessRights::ADD, true);
        test_addable(AccessRights::READ_ADD, true);
        test_addable(AccessRights::READ_WRITE, false);
        test_addable(AccessRights::ADD_WRITE, true);
        test_addable(AccessRights::READ, false);
        test_addable(AccessRights::WRITE, false);
        test_addable(AccessRights::READ_ADD_WRITE, true);
    }

    #[test]
    fn should_display_key() {
        assert_eq!(
            format!("{}", ACCOUNT_KEY),
            format!("Key::Account({})", HEX_STRING)
        );
        assert_eq!(
            format!("{}", HASH_KEY),
            format!("Key::Hash({})", HEX_STRING)
        );
        assert_eq!(
            format!("{}", UREF_KEY),
            format!("Key::URef({}, READ)", HEX_STRING)
        );
        assert_eq!(
            format!("{}", LEGACY_TRANSFER_KEY),
            format!("Key::LegacyTransfer({})", HEX_STRING)
        );
        assert_eq!(
            format!("{}", DEPLOY_INFO_KEY),
            format!("Key::DeployInfo({})", HEX_STRING)
        );
        assert_eq!(
            format!("{}", ERA_INFO_KEY),
            "Key::EraInfo(era 42)".to_string()
        );
        assert_eq!(
            format!("{}", BALANCE_KEY),
            format!("Key::Balance({})", HEX_STRING)
        );
        assert_eq!(format!("{}", BID_KEY), format!("Key::Bid({})", HEX_STRING));
        assert_eq!(
            format!("{}", UNIFIED_BID_KEY),
            format!("Key::BidAddr({})", UNIFIED_HEX_STRING)
        );
        assert_eq!(
            format!("{}", VALIDATOR_BID_KEY),
            format!("Key::BidAddr({})", VALIDATOR_HEX_STRING)
        );
        assert_eq!(
            format!("{}", DELEGATOR_BID_KEY),
            format!("Key::BidAddr({})", DELEGATOR_HEX_STRING)
        );
        assert_eq!(
            format!("{}", WITHDRAW_KEY),
            format!("Key::Withdraw({})", HEX_STRING)
        );
        assert_eq!(
            format!("{}", DICTIONARY_KEY),
            format!("Key::Dictionary({})", HEX_STRING)
        );
        assert_eq!(
            format!("{}", SYSTEM_ENTITY_REGISTRY_KEY),
            format!(
                "Key::SystemEntityRegistry({})",
                base16::encode_lower(&PADDING_BYTES)
            )
        );
        assert_eq!(
            format!("{}", ERA_SUMMARY_KEY),
            format!("Key::EraSummary({})", base16::encode_lower(&PADDING_BYTES))
        );
        assert_eq!(
            format!("{}", UNBOND_KEY),
            format!("Key::Unbond({})", HEX_STRING)
        );
        assert_eq!(
            format!("{}", CHAINSPEC_REGISTRY_KEY),
            format!(
                "Key::ChainspecRegistry({})",
                base16::encode_lower(&PADDING_BYTES)
            )
        );
        assert_eq!(
            format!("{}", CHECKSUM_REGISTRY_KEY),
            format!(
                "Key::ChecksumRegistry({})",
                base16::encode_lower(&PADDING_BYTES),
            )
        );
        assert_eq!(
            format!("{}", PACKAGE_KEY),
            format!("Key::Package({})", HEX_STRING)
        );
        assert_eq!(
            format!("{}", ADDRESSABLE_ENTITY_SYSTEM_KEY),
            format!("Key::AddressableEntity(system-{})", HEX_STRING)
        );
        assert_eq!(
            format!("{}", ADDRESSABLE_ENTITY_ACCOUNT_KEY),
            format!("Key::AddressableEntity(account-{})", HEX_STRING)
        );
        assert_eq!(
            format!("{}", ADDRESSABLE_ENTITY_SMART_CONTRACT_KEY),
            format!("Key::AddressableEntity(contract-{})", HEX_STRING)
        );
        assert_eq!(
            format!("{}", BYTE_CODE_EMPTY_KEY),
            format!(
                "Key::ByteCode(byte-code-empty-{})",
                base16::encode_lower(&[0u8; 32])
            )
        );
        assert_eq!(
            format!("{}", BYTE_CODE_V1_WASM_KEY),
            format!("Key::ByteCode(byte-code-v1-wasm-{})", HEX_STRING)
        );
        assert_eq!(
            format!("{}", MESSAGE_TOPIC_KEY),
            format!("Key::Message({}-{})", HEX_STRING, HEX_STRING)
        );
        assert_eq!(
            format!("{}", MESSAGE_KEY),
            format!(
                "Key::Message({}-{}-{})",
                HEX_STRING, TOPIC_NAME_HEX_STRING, MESSAGE_INDEX_HEX_STRING
            )
        );
        assert_eq!(
            format!("{}", TRANSACTION_INFO_DEPLOY_KEY),
            format!("Key::TransactionInfo(deploy-{})", HEX_STRING)
        );
        assert_eq!(
            format!("{}", TRANSACTION_INFO_V1_KEY),
            format!("Key::TransactionInfo(txn-v1-{})", HEX_STRING)
        );
        assert_eq!(
            format!("{}", TRANSFER_V1_KEY),
            format!("Key::Transfer(transfer-v1-{})", HEX_STRING)
        );
        assert_eq!(
            format!("{}", TRANSFER_V2_KEY),
            format!("Key::Transfer(transfer-v2-{})", HEX_STRING)
        );
    }

    #[test]
    fn abuse_vec_key() {
        // Prefix is 2^32-1 = shouldn't allocate that much
        let bytes: Vec<u8> = vec![255, 255, 255, 255, 0, 1, 2, 3, 4, 5, 6, 7, 8, 9];
        let res: Result<(Vec<Key>, &[u8]), _> = FromBytes::from_bytes(&bytes);
        #[cfg(target_os = "linux")]
        assert_eq!(res.expect_err("should fail"), Error::OutOfMemory);
        #[cfg(target_os = "macos")]
        assert_eq!(res.expect_err("should fail"), Error::EarlyEndOfStream);
    }

    #[test]
    fn check_key_account_getters() {
        let account = [42; 32];
        let account_hash = AccountHash::new(account);
        let key1 = Key::Account(account_hash);
        assert_eq!(key1.into_account(), Some(account_hash));
        assert!(key1.into_entity_hash_addr().is_none());
        assert!(key1.as_uref().is_none());
    }

    #[test]
    fn check_key_hash_getters() {
        let hash = [42; KEY_HASH_LENGTH];
        let key1 = Key::Hash(hash);
        assert!(key1.into_account().is_none());
        assert_eq!(key1.into_hash_addr(), Some(hash));
        assert!(key1.as_uref().is_none());
    }

    #[test]
    fn check_entity_key_getters() {
        let hash = [42; KEY_HASH_LENGTH];
        let key1 = Key::contract_entity_key(AddressableEntityHash::new(hash));
        assert!(key1.into_account().is_none());
        assert_eq!(key1.into_entity_hash_addr(), Some(hash));
        assert!(key1.as_uref().is_none());
    }

    #[test]
    fn check_package_key_getters() {
        let hash = [42; KEY_HASH_LENGTH];
        let key1 = Key::Package(hash);
        assert!(key1.into_account().is_none());
        assert_eq!(key1.into_package_addr(), Some(hash));
        assert!(key1.as_uref().is_none());
    }

    #[test]
    fn check_key_uref_getters() {
        let uref = URef::new([42; 32], AccessRights::READ_ADD_WRITE);
        let key1 = Key::URef(uref);
        assert!(key1.into_account().is_none());
        assert!(key1.into_entity_hash_addr().is_none());
        assert_eq!(key1.as_uref(), Some(&uref));
    }

    #[test]
    fn key_max_serialized_length() {
        let mut got_max = false;
        for key in KEYS {
            let expected = Key::max_serialized_length();
            let actual = key.serialized_length();
            assert!(
                actual <= expected,
                "key too long {} expected {} actual {}",
                key,
                expected,
                actual
            );
            if actual == Key::max_serialized_length() {
                got_max = true;
            }
        }
        assert!(
            got_max,
            "None of the Key variants has a serialized_length equal to \
            Key::max_serialized_length(), so Key::max_serialized_length() should be reduced"
        );
    }

    #[test]
    fn should_parse_legacy_bid_key_from_string() {
        let account_hash = AccountHash([1; 32]);
        let legacy_bid_key = Key::Bid(account_hash);
        let original_string = legacy_bid_key.to_formatted_string();

        let parsed_bid_key =
            Key::from_formatted_str(&original_string).expect("{string} (key = {key:?})");
        if let Key::Bid(parsed_account_hash) = parsed_bid_key {
            assert_eq!(parsed_account_hash, account_hash,);
            assert_eq!(legacy_bid_key, parsed_bid_key);

            let translated_string = parsed_bid_key.to_formatted_string();
            assert_eq!(original_string, translated_string);
        } else {
            panic!("should have account hash");
        }
    }

    #[test]
    fn should_parse_legacy_unified_bid_key_from_string() {
        let legacy_bid_addr = BidAddr::legacy([1; 32]);
        let legacy_bid_key = Key::BidAddr(legacy_bid_addr);
        assert_eq!(legacy_bid_addr.tag(), BidAddrTag::Unified,);

        let original_string = legacy_bid_key.to_formatted_string();
        let parsed_key =
            Key::from_formatted_str(&original_string).expect("{string} (key = {key:?})");
        let parsed_bid_addr = parsed_key.as_bid_addr().expect("must have bid addr");
        assert!(parsed_key.is_bid_addr_key());
        assert_eq!(parsed_bid_addr.tag(), legacy_bid_addr.tag(),);
        assert_eq!(*parsed_bid_addr, legacy_bid_addr);

        let translated_string = parsed_key.to_formatted_string();
        assert_eq!(original_string, translated_string);
        assert_eq!(parsed_key.as_bid_addr(), legacy_bid_key.as_bid_addr(),);
    }

    #[test]
    fn should_parse_validator_bid_key_from_string() {
        let validator_bid_addr = BidAddr::new_validator_addr([1; 32]);
        let validator_bid_key = Key::BidAddr(validator_bid_addr);
        assert_eq!(validator_bid_addr.tag(), BidAddrTag::Validator,);

        let original_string = validator_bid_key.to_formatted_string();
        let parsed_key =
            Key::from_formatted_str(&original_string).expect("{string} (key = {key:?})");
        let parsed_bid_addr = parsed_key.as_bid_addr().expect("must have bid addr");
        assert!(parsed_key.is_bid_addr_key());
        assert_eq!(parsed_bid_addr.tag(), validator_bid_addr.tag(),);
        assert_eq!(*parsed_bid_addr, validator_bid_addr,);

        let translated_string = parsed_key.to_formatted_string();
        assert_eq!(original_string, translated_string);
        assert_eq!(parsed_key.as_bid_addr(), validator_bid_key.as_bid_addr(),);
    }

    #[test]
    fn should_parse_delegator_bid_key_from_string() {
        let delegator_bid_addr = BidAddr::new_delegator_addr(([1; 32], [9; 32]));
        let delegator_bid_key = Key::BidAddr(delegator_bid_addr);
        assert_eq!(delegator_bid_addr.tag(), BidAddrTag::Delegator,);

        let original_string = delegator_bid_key.to_formatted_string();

        let parsed_key =
            Key::from_formatted_str(&original_string).expect("{string} (key = {key:?})");
        let parsed_bid_addr = parsed_key.as_bid_addr().expect("must have bid addr");
        assert!(parsed_key.is_bid_addr_key());
        assert_eq!(parsed_bid_addr.tag(), delegator_bid_addr.tag(),);
        assert_eq!(*parsed_bid_addr, delegator_bid_addr,);

        let translated_string = parsed_key.to_formatted_string();
        assert_eq!(original_string, translated_string);
        assert_eq!(parsed_key.as_bid_addr(), delegator_bid_key.as_bid_addr(),);
    }

    #[test]
    fn should_parse_key_from_str() {
        for key in KEYS {
            let string = key.to_formatted_string();
            let parsed_key = Key::from_formatted_str(&string).expect("{string} (key = {key:?})");
            assert_eq!(parsed_key, *key, "{string} (key = {key:?})");
        }
    }

    #[test]
    fn should_fail_to_parse_key_from_str() {
        assert!(
            Key::from_formatted_str(ACCOUNT_HASH_FORMATTED_STRING_PREFIX)
                .unwrap_err()
                .to_string()
                .starts_with("account-key from string error: ")
        );
        assert!(Key::from_formatted_str(HASH_PREFIX)
            .unwrap_err()
            .to_string()
            .starts_with("hash-key from string error: "));
        assert!(Key::from_formatted_str(UREF_FORMATTED_STRING_PREFIX)
            .unwrap_err()
            .to_string()
            .starts_with("uref-key from string error: "));
        assert!(
            Key::from_formatted_str(TRANSFER_ADDR_FORMATTED_STRING_PREFIX)
                .unwrap_err()
                .to_string()
                .starts_with("legacy-transfer-key from string error: ")
        );
        assert!(Key::from_formatted_str(DEPLOY_INFO_PREFIX)
            .unwrap_err()
            .to_string()
            .starts_with("deploy-info-key from string error: "));
        assert!(Key::from_formatted_str(ERA_INFO_PREFIX)
            .unwrap_err()
            .to_string()
            .starts_with("era-info-key from string error: "));
        assert!(Key::from_formatted_str(BALANCE_PREFIX)
            .unwrap_err()
            .to_string()
            .starts_with("balance-key from string error: "));
        assert!(Key::from_formatted_str(BID_PREFIX)
            .unwrap_err()
            .to_string()
            .starts_with("bid-key from string error: "));
        assert!(Key::from_formatted_str(WITHDRAW_PREFIX)
            .unwrap_err()
            .to_string()
            .starts_with("withdraw-key from string error: "));
        assert!(Key::from_formatted_str(DICTIONARY_PREFIX)
            .unwrap_err()
            .to_string()
            .starts_with("dictionary-key from string error: "));
        assert!(Key::from_formatted_str(SYSTEM_ENTITY_REGISTRY_PREFIX)
            .unwrap_err()
            .to_string()
            .starts_with("system-contract-registry-key from string error: "));
        assert!(Key::from_formatted_str(ERA_SUMMARY_PREFIX)
            .unwrap_err()
            .to_string()
            .starts_with("era-summary-key from string error"));
        assert!(Key::from_formatted_str(UNBOND_PREFIX)
            .unwrap_err()
            .to_string()
            .starts_with("unbond-key from string error: "));
        assert!(Key::from_formatted_str(CHAINSPEC_REGISTRY_PREFIX)
            .unwrap_err()
            .to_string()
            .starts_with("chainspec-registry-key from string error: "));
        assert!(Key::from_formatted_str(CHECKSUM_REGISTRY_PREFIX)
            .unwrap_err()
            .to_string()
            .starts_with("checksum-registry-key from string error: "));
        let bid_addr_err = Key::from_formatted_str(BID_ADDR_PREFIX)
            .unwrap_err()
            .to_string();
        assert!(
            bid_addr_err.starts_with("bid-addr-key from string error: "),
            "{}",
            bid_addr_err
        );
        assert!(Key::from_formatted_str(PACKAGE_PREFIX)
            .unwrap_err()
            .to_string()
            .starts_with("package-key from string error: "));

        let error_string =
            Key::from_formatted_str(&format!("{}{}", ENTITY_PREFIX, ACCOUNT_ENTITY_PREFIX))
                .unwrap_err()
                .to_string();
        assert!(error_string.starts_with("addressable-entity-key from string error: "));
        assert!(
            Key::from_formatted_str(&format!("{}{}", BYTE_CODE_PREFIX, EMPTY_PREFIX))
                .unwrap_err()
                .to_string()
                .starts_with("byte-code-key from string error: ")
        );
        println!("{}", Key::from_formatted_str(TXN_INFO_PREFIX).unwrap_err());
        assert!(Key::from_formatted_str(TXN_INFO_PREFIX)
            .unwrap_err()
            .to_string()
            .starts_with("transaction-info-key from string error: "));
        let invalid_prefix = "a-0000000000000000000000000000000000000000000000000000000000000000";
        assert_eq!(
            Key::from_formatted_str(invalid_prefix)
                .unwrap_err()
                .to_string(),
            "unknown prefix for key"
        );

        let missing_hyphen_prefix =
            "hash0000000000000000000000000000000000000000000000000000000000000000";
        assert_eq!(
            Key::from_formatted_str(missing_hyphen_prefix)
                .unwrap_err()
                .to_string(),
            "unknown prefix for key"
        );

        let no_prefix = "0000000000000000000000000000000000000000000000000000000000000000";
        assert_eq!(
            Key::from_formatted_str(no_prefix).unwrap_err().to_string(),
            "unknown prefix for key"
        );
    }

    #[test]
    fn key_to_json() {
        for key in KEYS.iter() {
            assert_eq!(
                serde_json::to_string(key).unwrap(),
                format!("\"{}\"", key.to_formatted_string())
            );
        }
    }

    #[test]
    fn serialization_roundtrip_bincode() {
        for key in KEYS {
            let encoded = bincode::serialize(key).unwrap();
            let decoded = bincode::deserialize(&encoded).unwrap();
            assert_eq!(key, &decoded);
        }
    }

    #[test]
    fn key_tag_bytes_roundtrip() {
        for key in KEYS {
            let tag: KeyTag = key.tag();
            bytesrepr::test_serialization_roundtrip(&tag);
        }
    }

    #[test]
    fn serialization_roundtrip_json() {
        let round_trip = |key: &Key| {
            let encoded = serde_json::to_value(key).unwrap();
            let decoded = serde_json::from_value(encoded.clone())
                .unwrap_or_else(|_| panic!("{} {}", key, encoded));
            assert_eq!(key, &decoded);
        };

        for key in KEYS {
            round_trip(key);
        }

        let zeros = [0; BLAKE2B_DIGEST_LENGTH];
        let nines = [9; BLAKE2B_DIGEST_LENGTH];

        round_trip(&Key::Account(AccountHash::new(zeros)));
        round_trip(&Key::Hash(zeros));
        round_trip(&Key::URef(URef::new(zeros, AccessRights::READ)));
        round_trip(&Key::LegacyTransfer(TransferV1Addr::new(zeros)));
        round_trip(&Key::DeployInfo(DeployHash::from_raw(zeros)));
        round_trip(&Key::EraInfo(EraId::from(0)));
        round_trip(&Key::Balance(URef::new(zeros, AccessRights::READ).addr()));
        round_trip(&Key::Bid(AccountHash::new(zeros)));
        round_trip(&Key::BidAddr(BidAddr::legacy(zeros)));
        round_trip(&Key::BidAddr(BidAddr::new_validator_addr(zeros)));
        round_trip(&Key::BidAddr(BidAddr::new_delegator_addr((zeros, nines))));
        round_trip(&Key::Withdraw(AccountHash::new(zeros)));
        round_trip(&Key::Dictionary(zeros));
        round_trip(&Key::Unbond(AccountHash::new(zeros)));
        round_trip(&Key::Package(zeros));
        round_trip(&Key::AddressableEntity(EntityAddr::new_system(zeros)));
        round_trip(&Key::AddressableEntity(EntityAddr::new_account(zeros)));
        round_trip(&Key::AddressableEntity(EntityAddr::new_smart_contract(
            zeros,
        )));
        round_trip(&Key::ByteCode(ByteCodeAddr::Empty));
        round_trip(&Key::ByteCode(ByteCodeAddr::V1CasperWasm(zeros)));
        round_trip(&Key::Message(MessageAddr::new_topic_addr(
            zeros.into(),
            nines.into(),
        )));
        round_trip(&Key::Message(MessageAddr::new_message_addr(
            zeros.into(),
            nines.into(),
            1,
        )));
        round_trip(&Key::TransactionInfo(TransactionHash::Deploy(
            DeployHash::from_raw(zeros),
        )));
        round_trip(&Key::TransactionInfo(TransactionHash::V1(
            TransactionV1Hash::from_raw(zeros),
        )));
        round_trip(&Key::Transfer(TransferAddr::V1(TransferV1Addr::new(zeros))));
        round_trip(&Key::Transfer(TransferAddr::V2(TransferV2Addr::new(zeros))));
    }
}<|MERGE_RESOLUTION|>--- conflicted
+++ resolved
@@ -158,18 +158,18 @@
 impl KeyTag {
     #[cfg(test)]
     pub(crate) fn random(rng: &mut TestRng) -> Self {
-        match rng.gen_range(0..21) {
+        match rng.gen_range(0..23) {
             0 => KeyTag::Account,
             1 => KeyTag::Hash,
             2 => KeyTag::URef,
-            3 => KeyTag::Transfer,
+            3 => KeyTag::LegacyTransfer,
             4 => KeyTag::DeployInfo,
             5 => KeyTag::EraInfo,
             6 => KeyTag::Balance,
             7 => KeyTag::Bid,
             8 => KeyTag::Withdraw,
             9 => KeyTag::Dictionary,
-            10 => KeyTag::SystemContractRegistry,
+            10 => KeyTag::SystemEntityRegistry,
             11 => KeyTag::EraSummary,
             12 => KeyTag::Unbond,
             13 => KeyTag::ChainspecRegistry,
@@ -180,6 +180,8 @@
             18 => KeyTag::ByteCode,
             19 => KeyTag::Message,
             20 => KeyTag::NamedKey,
+            21 => KeyTag::TransactionInfo,
+            22 => KeyTag::Transfer,
             _ => panic!(),
         }
     }
@@ -239,14 +241,14 @@
             tag if tag == KeyTag::Account as u8 => KeyTag::Account,
             tag if tag == KeyTag::Hash as u8 => KeyTag::Hash,
             tag if tag == KeyTag::URef as u8 => KeyTag::URef,
-            tag if tag == KeyTag::Transfer as u8 => KeyTag::Transfer,
+            tag if tag == KeyTag::LegacyTransfer as u8 => KeyTag::LegacyTransfer,
             tag if tag == KeyTag::DeployInfo as u8 => KeyTag::DeployInfo,
             tag if tag == KeyTag::EraInfo as u8 => KeyTag::EraInfo,
             tag if tag == KeyTag::Balance as u8 => KeyTag::Balance,
             tag if tag == KeyTag::Bid as u8 => KeyTag::Bid,
             tag if tag == KeyTag::Withdraw as u8 => KeyTag::Withdraw,
             tag if tag == KeyTag::Dictionary as u8 => KeyTag::Dictionary,
-            tag if tag == KeyTag::SystemContractRegistry as u8 => KeyTag::SystemContractRegistry,
+            tag if tag == KeyTag::SystemEntityRegistry as u8 => KeyTag::SystemEntityRegistry,
             tag if tag == KeyTag::EraSummary as u8 => KeyTag::EraSummary,
             tag if tag == KeyTag::Unbond as u8 => KeyTag::Unbond,
             tag if tag == KeyTag::ChainspecRegistry as u8 => KeyTag::ChainspecRegistry,
@@ -257,6 +259,8 @@
             tag if tag == KeyTag::ByteCode as u8 => KeyTag::ByteCode,
             tag if tag == KeyTag::Message as u8 => KeyTag::Message,
             tag if tag == KeyTag::NamedKey as u8 => KeyTag::NamedKey,
+            tag if tag == KeyTag::TransactionInfo as u8 => KeyTag::TransactionInfo,
+            tag if tag == KeyTag::Transfer as u8 => KeyTag::Transfer,
             _ => return Err(Error::Formatting),
         };
         Ok((tag, rem))
@@ -1413,100 +1417,86 @@
                 let (uref, rem) = URef::from_bytes(remainder)?;
                 Ok((Key::URef(uref), rem))
             }
-<<<<<<< HEAD
-            tag if tag == KeyTag::LegacyTransfer as u8 => {
+            KeyTag::LegacyTransfer => {
                 let (transfer_v1_addr, rem) = TransferV1Addr::from_bytes(remainder)?;
                 Ok((Key::LegacyTransfer(transfer_v1_addr), rem))
-=======
+            }
+            KeyTag::DeployInfo => {
+                let (deploy_hash, rem) = DeployHash::from_bytes(remainder)?;
+                Ok((Key::DeployInfo(deploy_hash), rem))
+            }
+            KeyTag::EraInfo => {
+                let (era_id, rem) = EraId::from_bytes(remainder)?;
+                Ok((Key::EraInfo(era_id), rem))
+            }
+            KeyTag::Balance => {
+                let (uref_addr, rem) = URefAddr::from_bytes(remainder)?;
+                Ok((Key::Balance(uref_addr), rem))
+            }
+            KeyTag::Bid => {
+                let (account_hash, rem) = AccountHash::from_bytes(remainder)?;
+                Ok((Key::Bid(account_hash), rem))
+            }
+            KeyTag::Withdraw => {
+                let (account_hash, rem) = AccountHash::from_bytes(remainder)?;
+                Ok((Key::Withdraw(account_hash), rem))
+            }
+            KeyTag::Dictionary => {
+                let (addr, rem) = DictionaryAddr::from_bytes(remainder)?;
+                Ok((Key::Dictionary(addr), rem))
+            }
+            KeyTag::SystemEntityRegistry => {
+                let (_, rem) = <[u8; 32]>::from_bytes(remainder)?;
+                Ok((Key::SystemEntityRegistry, rem))
+            }
+            KeyTag::EraSummary => {
+                let (_, rem) = <[u8; 32]>::from_bytes(remainder)?;
+                Ok((Key::EraSummary, rem))
+            }
+            KeyTag::Unbond => {
+                let (account_hash, rem) = AccountHash::from_bytes(remainder)?;
+                Ok((Key::Unbond(account_hash), rem))
+            }
+            KeyTag::ChainspecRegistry => {
+                let (_, rem) = <[u8; 32]>::from_bytes(remainder)?;
+                Ok((Key::ChainspecRegistry, rem))
+            }
+            KeyTag::ChecksumRegistry => {
+                let (_, rem) = <[u8; 32]>::from_bytes(remainder)?;
+                Ok((Key::ChecksumRegistry, rem))
+            }
+            KeyTag::BidAddr => {
+                let (bid_addr, rem) = BidAddr::from_bytes(remainder)?;
+                Ok((Key::BidAddr(bid_addr), rem))
+            }
+            KeyTag::Package => {
+                let (package_addr, rem) = PackageAddr::from_bytes(remainder)?;
+                Ok((Key::Package(package_addr), rem))
+            }
+            KeyTag::AddressableEntity => {
+                let (entity_addr, rem) = EntityAddr::from_bytes(remainder)?;
+                Ok((Key::AddressableEntity(entity_addr), rem))
+            }
+            KeyTag::ByteCode => {
+                let (byte_code_addr, rem) = ByteCodeAddr::from_bytes(remainder)?;
+                Ok((Key::ByteCode(byte_code_addr), rem))
+            }
+            KeyTag::Message => {
+                let (message_addr, rem) = MessageAddr::from_bytes(remainder)?;
+                Ok((Key::Message(message_addr), rem))
+            }
+            KeyTag::NamedKey => {
+                let (named_key_addr, rem) = NamedKeyAddr::from_bytes(remainder)?;
+                Ok((Key::NamedKey(named_key_addr), rem))
+            }
+            KeyTag::TransactionInfo => {
+                let (txn_hash, rem) = TransactionHash::from_bytes(remainder)?;
+                Ok((Key::TransactionInfo(txn_hash), rem))
+            }
             KeyTag::Transfer => {
                 let (transfer_addr, rem) = TransferAddr::from_bytes(remainder)?;
                 Ok((Key::Transfer(transfer_addr), rem))
->>>>>>> 2f3267a7
-            }
-            KeyTag::DeployInfo => {
-                let (deploy_hash, rem) = DeployHash::from_bytes(remainder)?;
-                Ok((Key::DeployInfo(deploy_hash), rem))
-            }
-            KeyTag::EraInfo => {
-                let (era_id, rem) = EraId::from_bytes(remainder)?;
-                Ok((Key::EraInfo(era_id), rem))
-            }
-            KeyTag::Balance => {
-                let (uref_addr, rem) = URefAddr::from_bytes(remainder)?;
-                Ok((Key::Balance(uref_addr), rem))
-            }
-            KeyTag::Bid => {
-                let (account_hash, rem) = AccountHash::from_bytes(remainder)?;
-                Ok((Key::Bid(account_hash), rem))
-            }
-            KeyTag::Withdraw => {
-                let (account_hash, rem) = AccountHash::from_bytes(remainder)?;
-                Ok((Key::Withdraw(account_hash), rem))
-            }
-            KeyTag::Dictionary => {
-                let (addr, rem) = DictionaryAddr::from_bytes(remainder)?;
-                Ok((Key::Dictionary(addr), rem))
-            }
-<<<<<<< HEAD
-            tag if tag == KeyTag::SystemEntityRegistry as u8 => {
-=======
-            KeyTag::SystemContractRegistry => {
->>>>>>> 2f3267a7
-                let (_, rem) = <[u8; 32]>::from_bytes(remainder)?;
-                Ok((Key::SystemEntityRegistry, rem))
-            }
-            KeyTag::EraSummary => {
-                let (_, rem) = <[u8; 32]>::from_bytes(remainder)?;
-                Ok((Key::EraSummary, rem))
-            }
-            KeyTag::Unbond => {
-                let (account_hash, rem) = AccountHash::from_bytes(remainder)?;
-                Ok((Key::Unbond(account_hash), rem))
-            }
-            KeyTag::ChainspecRegistry => {
-                let (_, rem) = <[u8; 32]>::from_bytes(remainder)?;
-                Ok((Key::ChainspecRegistry, rem))
-            }
-            KeyTag::ChecksumRegistry => {
-                let (_, rem) = <[u8; 32]>::from_bytes(remainder)?;
-                Ok((Key::ChecksumRegistry, rem))
-            }
-            KeyTag::BidAddr => {
-                let (bid_addr, rem) = BidAddr::from_bytes(remainder)?;
-                Ok((Key::BidAddr(bid_addr), rem))
-            }
-            KeyTag::Package => {
-                let (package_addr, rem) = PackageAddr::from_bytes(remainder)?;
-                Ok((Key::Package(package_addr), rem))
-            }
-            KeyTag::AddressableEntity => {
-                let (entity_addr, rem) = EntityAddr::from_bytes(remainder)?;
-                Ok((Key::AddressableEntity(entity_addr), rem))
-            }
-            KeyTag::ByteCode => {
-                let (byte_code_addr, rem) = ByteCodeAddr::from_bytes(remainder)?;
-                Ok((Key::ByteCode(byte_code_addr), rem))
-            }
-            KeyTag::Message => {
-                let (message_addr, rem) = MessageAddr::from_bytes(remainder)?;
-                Ok((Key::Message(message_addr), rem))
-            }
-            KeyTag::NamedKey => {
-                let (named_key_addr, rem) = NamedKeyAddr::from_bytes(remainder)?;
-                Ok((Key::NamedKey(named_key_addr), rem))
-            }
-<<<<<<< HEAD
-            tag if tag == KeyTag::TransactionInfo as u8 => {
-                let (txn_hash, rem) = TransactionHash::from_bytes(remainder)?;
-                Ok((Key::TransactionInfo(txn_hash), rem))
-            }
-            tag if tag == KeyTag::Transfer as u8 => {
-                let (transfer_addr, rem) = TransferAddr::from_bytes(remainder)?;
-                Ok((Key::Transfer(transfer_addr), rem))
-            }
-            _ => Err(Error::Formatting),
-=======
->>>>>>> 2f3267a7
+            }
         }
     }
 }
