use alloc::{boxed::Box, string::String, vec::Vec};
use core::{
    array::TryFromSliceError,
    fmt::{self, Display, Formatter},
};
#[cfg(feature = "std")]
use std::error::Error as StdError;

#[cfg(feature = "datasize")]
use datasize::DataSize;
use serde::Serialize;

use super::super::TransactionEntryPoint;
#[cfg(doc)]
use super::TransactionV1;
use crate::{bytesrepr, crypto, CLType, DisplayIter, TimeDiff, Timestamp, U512};

/// Returned when a [`TransactionV1`] fails validation.
#[derive(Clone, Eq, PartialEq, Debug)]
#[cfg_attr(feature = "std", derive(Serialize))]
#[cfg_attr(feature = "datasize", derive(DataSize))]
#[non_exhaustive]
pub enum InvalidTransaction {
    /// Invalid chain name.
    InvalidChainName {
        /// The expected chain name.
        expected: String,
        /// The transaction's chain name.
        got: String,
    },

    /// Transaction is too large.
    ExcessiveSize(ExcessiveSizeErrorV1),

    /// Excessive time-to-live.
    ExcessiveTimeToLive {
        /// The time-to-live limit.
        max_ttl: TimeDiff,
        /// The transaction's time-to-live.
        got: TimeDiff,
    },

    /// Transaction's timestamp is in the future.
    TimestampInFuture {
        /// The node's timestamp when validating the transaction.
        validation_timestamp: Timestamp,
        /// Any configured leeway added to `validation_timestamp`.
        timestamp_leeway: TimeDiff,
        /// The transaction's timestamp.
        got: Timestamp,
    },

    /// The provided body hash does not match the actual hash of the body.
    InvalidBodyHash,

    /// The provided transaction hash does not match the actual hash of the transaction.
    InvalidTransactionHash,

    /// The transaction has no approvals.
    EmptyApprovals,

    /// Invalid approval.
    InvalidApproval {
        /// The index of the approval at fault.
        index: usize,
        /// The approval verification error.
        error: crypto::Error,
    },

    /// Excessive length of transaction's runtime args.
    ExcessiveArgsLength {
        /// The byte size limit of runtime arguments.
        max_length: usize,
        /// The length of the transaction's runtime arguments.
        got: usize,
    },

    /// The amount of approvals on the transaction exceeds the configured limit.
    ExcessiveApprovals {
        /// The chainspec limit for max_associated_keys.
        max_associated_keys: u32,
        /// Number of approvals on the transaction.
        got: u32,
    },

    /// The payment amount associated with the transaction exceeds the block gas limit.
    ExceedsBlockGasLimit {
        /// Configured block gas limit.
        block_gas_limit: u64,
        /// The transaction's calculated gas limit.
        got: Box<U512>,
    },

    /// Missing a required runtime arg.
    MissingArg {
        /// The name of the missing arg.
        arg_name: String,
    },

    /// Given runtime arg is not one of the expected types.
    UnexpectedArgType {
        /// The name of the invalid arg.
        arg_name: String,
        /// The choice of valid types for the given runtime arg.
        expected: Vec<CLType>,
        /// The provided type of the given runtime arg.
        got: CLType,
    },

    /// Failed to deserialize the given runtime arg.
    InvalidArg {
        /// The name of the invalid arg.
        arg_name: String,
        /// The deserialization error.
        error: bytesrepr::Error,
    },

    /// Insufficient transfer amount.
    InsufficientTransferAmount {
        /// The minimum transfer amount.
        minimum: u64,
        /// The attempted transfer amount.
        attempted: U512,
    },

    /// The entry point for this transaction target cannot not be `TransactionEntryPoint::Custom`.
    EntryPointCannotBeCustom {
        /// The invalid entry point.
        entry_point: TransactionEntryPoint,
    },

    /// The entry point for this transaction target must be `TransactionEntryPoint::Custom`.
    EntryPointMustBeCustom {
        /// The invalid entry point.
        entry_point: TransactionEntryPoint,
    },
    /// The transaction has empty module bytes.
    EmptyModuleBytes,
    /// Attempt to factor the amount over the gas_price failed.
    GasPriceConversion {
        /// The base amount.
        amount: u64,
        /// The attempted gas price.
        gas_price: u64,
    },
}

impl Display for InvalidTransaction {
    fn fmt(&self, formatter: &mut Formatter) -> fmt::Result {
        match self {
            InvalidTransaction::InvalidChainName { expected, got } => {
                write!(
                    formatter,
                    "invalid chain name: expected {expected}, got {got}"
                )
            }
            InvalidTransaction::ExcessiveSize(error) => {
                write!(formatter, "transaction size too large: {error}")
            }
            InvalidTransaction::ExcessiveTimeToLive { max_ttl, got } => {
                write!(
                    formatter,
                    "time-to-live of {got} exceeds limit of {max_ttl}"
                )
            }
            InvalidTransaction::TimestampInFuture {
                validation_timestamp,
                timestamp_leeway,
                got,
            } => {
                write!(
                    formatter,
                    "timestamp of {got} is later than node's validation timestamp of \
                    {validation_timestamp} plus leeway of {timestamp_leeway}"
                )
            }
            InvalidTransaction::InvalidBodyHash => {
                write!(
                    formatter,
                    "the provided hash does not match the actual hash of the transaction body"
                )
            }
            InvalidTransaction::InvalidTransactionHash => {
                write!(
                    formatter,
                    "the provided hash does not match the actual hash of the transaction"
                )
            }
            InvalidTransaction::EmptyApprovals => {
                write!(formatter, "the transaction has no approvals")
            }
            InvalidTransaction::InvalidApproval { index, error } => {
                write!(
                    formatter,
                    "the transaction approval at index {index} is invalid: {error}"
                )
            }
            InvalidTransaction::ExcessiveArgsLength { max_length, got } => {
                write!(
                    formatter,
                    "serialized transaction runtime args of {got} bytes exceeds limit of \
                    {max_length} bytes"
                )
            }
            InvalidTransaction::ExcessiveApprovals {
                max_associated_keys,
                got,
            } => {
                write!(
                    formatter,
                    "number of transaction approvals {got} exceeds the maximum number of \
                    associated keys {max_associated_keys}",
                )
            }
            InvalidTransaction::ExceedsBlockGasLimit {
                block_gas_limit,
                got,
            } => {
                write!(
                    formatter,
                    "payment amount of {got} exceeds the block gas limit of {block_gas_limit}"
                )
            }
            InvalidTransaction::MissingArg { arg_name } => {
                write!(formatter, "missing required runtime argument '{arg_name}'")
            }
            InvalidTransaction::UnexpectedArgType {
                arg_name,
                expected,
                got,
            } => {
                write!(
                    formatter,
                    "expected type of '{arg_name}' runtime argument to be one of {}, but got {got}",
                    DisplayIter::new(expected)
                )
            }
<<<<<<< HEAD
            TransactionV1ConfigFailure::InvalidArg { arg_name, error } => {
                write!(formatter, "invalid runtime argument '{arg_name}': {error}")
            }
            TransactionV1ConfigFailure::InsufficientTransferAmount { minimum, attempted } => {
=======
            InvalidTransaction::InsufficientTransferAmount { minimum, attempted } => {
>>>>>>> 67ad52e5
                write!(
                    formatter,
                    "insufficient transfer amount; minimum: {minimum} attempted: {attempted}"
                )
            }
            InvalidTransaction::EntryPointCannotBeCustom { entry_point } => {
                write!(formatter, "entry point cannot be custom: {entry_point}")
            }
            InvalidTransaction::EntryPointMustBeCustom { entry_point } => {
                write!(formatter, "entry point must be custom: {entry_point}")
            }
            InvalidTransaction::EmptyModuleBytes => {
                write!(formatter, "the transaction has empty module bytes")
            }
            InvalidTransaction::GasPriceConversion { amount, gas_price } => {
                write!(
                    formatter,
                    "failed to divide the amount {} by the gas price {}",
                    amount, gas_price
                )
            }
        }
    }
}

impl From<ExcessiveSizeErrorV1> for InvalidTransaction {
    fn from(error: ExcessiveSizeErrorV1) -> Self {
        InvalidTransaction::ExcessiveSize(error)
    }
}

#[cfg(feature = "std")]
impl StdError for InvalidTransaction {
    fn source(&self) -> Option<&(dyn StdError + 'static)> {
        match self {
<<<<<<< HEAD
            TransactionV1ConfigFailure::InvalidApproval { error, .. } => Some(error),
            TransactionV1ConfigFailure::InvalidArg { error, .. } => Some(error),
            TransactionV1ConfigFailure::InvalidChainName { .. }
            | TransactionV1ConfigFailure::ExcessiveSize(_)
            | TransactionV1ConfigFailure::ExcessiveTimeToLive { .. }
            | TransactionV1ConfigFailure::TimestampInFuture { .. }
            | TransactionV1ConfigFailure::InvalidBodyHash
            | TransactionV1ConfigFailure::InvalidTransactionHash
            | TransactionV1ConfigFailure::EmptyApprovals
            | TransactionV1ConfigFailure::ExcessiveArgsLength { .. }
            | TransactionV1ConfigFailure::ExcessiveApprovals { .. }
            | TransactionV1ConfigFailure::ExceedsBlockGasLimit { .. }
            | TransactionV1ConfigFailure::MissingArg { .. }
            | TransactionV1ConfigFailure::UnexpectedArgType { .. }
            | TransactionV1ConfigFailure::InsufficientTransferAmount { .. }
            | TransactionV1ConfigFailure::EntryPointCannotBeCustom { .. }
            | TransactionV1ConfigFailure::EntryPointMustBeCustom { .. }
            | TransactionV1ConfigFailure::EmptyModuleBytes => None,
=======
            InvalidTransaction::InvalidApproval { error, .. } => Some(error),
            InvalidTransaction::InvalidChainName { .. }
            | InvalidTransaction::ExcessiveSize(_)
            | InvalidTransaction::ExcessiveTimeToLive { .. }
            | InvalidTransaction::TimestampInFuture { .. }
            | InvalidTransaction::InvalidBodyHash
            | InvalidTransaction::InvalidTransactionHash
            | InvalidTransaction::EmptyApprovals
            | InvalidTransaction::ExcessiveArgsLength { .. }
            | InvalidTransaction::ExcessiveApprovals { .. }
            | InvalidTransaction::ExceedsBlockGasLimit { .. }
            | InvalidTransaction::MissingArg { .. }
            | InvalidTransaction::UnexpectedArgType { .. }
            | InvalidTransaction::InsufficientTransferAmount { .. }
            | InvalidTransaction::EntryPointCannotBeCustom { .. }
            | InvalidTransaction::EntryPointMustBeCustom { .. }
            | InvalidTransaction::EmptyModuleBytes
            | InvalidTransaction::GasPriceConversion { .. } => None,
>>>>>>> 67ad52e5
        }
    }
}

/// Error returned when a transaction is too large.
#[derive(Clone, Ord, PartialOrd, Eq, PartialEq, Hash, Debug, Serialize)]
#[cfg_attr(feature = "datasize", derive(DataSize))]
pub struct ExcessiveSizeErrorV1 {
    /// The maximum permitted serialized transaction size, in bytes.
    pub max_transaction_size: u32,
    /// The serialized size of the transaction provided, in bytes.
    pub actual_transaction_size: usize,
}

impl Display for ExcessiveSizeErrorV1 {
    fn fmt(&self, formatter: &mut Formatter) -> fmt::Result {
        write!(
            formatter,
            "transaction size of {} bytes exceeds limit of {}",
            self.actual_transaction_size, self.max_transaction_size
        )
    }
}

#[cfg(feature = "std")]
impl StdError for ExcessiveSizeErrorV1 {}

/// Errors other than validation failures relating to Transactions.
#[derive(Debug)]
#[non_exhaustive]
pub enum ErrorV1 {
    /// Error while encoding to JSON.
    EncodeToJson(serde_json::Error),

    /// Error while decoding from JSON.
    DecodeFromJson(DecodeFromJsonErrorV1),

    /// Unable to calculate payment.
    InvalidPayment,
}

impl From<serde_json::Error> for ErrorV1 {
    fn from(error: serde_json::Error) -> Self {
        ErrorV1::EncodeToJson(error)
    }
}

impl From<DecodeFromJsonErrorV1> for ErrorV1 {
    fn from(error: DecodeFromJsonErrorV1) -> Self {
        ErrorV1::DecodeFromJson(error)
    }
}

impl Display for ErrorV1 {
    fn fmt(&self, formatter: &mut Formatter) -> fmt::Result {
        match self {
            ErrorV1::EncodeToJson(error) => {
                write!(formatter, "encoding to json: {}", error)
            }
            ErrorV1::DecodeFromJson(error) => {
                write!(formatter, "decoding from json: {}", error)
            }
            ErrorV1::InvalidPayment => write!(formatter, "invalid payment"),
        }
    }
}

#[cfg(feature = "std")]
impl StdError for ErrorV1 {
    fn source(&self) -> Option<&(dyn StdError + 'static)> {
        match self {
            ErrorV1::EncodeToJson(error) => Some(error),
            ErrorV1::DecodeFromJson(error) => Some(error),
            ErrorV1::InvalidPayment => None,
        }
    }
}

/// Error while decoding a `TransactionV1` from JSON.
#[derive(Debug)]
#[non_exhaustive]
pub enum DecodeFromJsonErrorV1 {
    /// Failed to decode from base 16.
    FromHex(base16::DecodeError),

    /// Failed to convert slice to array.
    TryFromSlice(TryFromSliceError),
}

impl From<base16::DecodeError> for DecodeFromJsonErrorV1 {
    fn from(error: base16::DecodeError) -> Self {
        DecodeFromJsonErrorV1::FromHex(error)
    }
}

impl From<TryFromSliceError> for DecodeFromJsonErrorV1 {
    fn from(error: TryFromSliceError) -> Self {
        DecodeFromJsonErrorV1::TryFromSlice(error)
    }
}

impl Display for DecodeFromJsonErrorV1 {
    fn fmt(&self, formatter: &mut Formatter) -> fmt::Result {
        match self {
            DecodeFromJsonErrorV1::FromHex(error) => {
                write!(formatter, "{}", error)
            }
            DecodeFromJsonErrorV1::TryFromSlice(error) => {
                write!(formatter, "{}", error)
            }
        }
    }
}

#[cfg(feature = "std")]
impl StdError for DecodeFromJsonErrorV1 {
    fn source(&self) -> Option<&(dyn StdError + 'static)> {
        match self {
            DecodeFromJsonErrorV1::FromHex(error) => Some(error),
            DecodeFromJsonErrorV1::TryFromSlice(error) => Some(error),
        }
    }
}<|MERGE_RESOLUTION|>--- conflicted
+++ resolved
@@ -235,14 +235,10 @@
                     DisplayIter::new(expected)
                 )
             }
-<<<<<<< HEAD
-            TransactionV1ConfigFailure::InvalidArg { arg_name, error } => {
+            InvalidTransaction::InvalidArg { arg_name, error } => {
                 write!(formatter, "invalid runtime argument '{arg_name}': {error}")
             }
-            TransactionV1ConfigFailure::InsufficientTransferAmount { minimum, attempted } => {
-=======
             InvalidTransaction::InsufficientTransferAmount { minimum, attempted } => {
->>>>>>> 67ad52e5
                 write!(
                     formatter,
                     "insufficient transfer amount; minimum: {minimum} attempted: {attempted}"
@@ -278,27 +274,8 @@
 impl StdError for InvalidTransaction {
     fn source(&self) -> Option<&(dyn StdError + 'static)> {
         match self {
-<<<<<<< HEAD
-            TransactionV1ConfigFailure::InvalidApproval { error, .. } => Some(error),
-            TransactionV1ConfigFailure::InvalidArg { error, .. } => Some(error),
-            TransactionV1ConfigFailure::InvalidChainName { .. }
-            | TransactionV1ConfigFailure::ExcessiveSize(_)
-            | TransactionV1ConfigFailure::ExcessiveTimeToLive { .. }
-            | TransactionV1ConfigFailure::TimestampInFuture { .. }
-            | TransactionV1ConfigFailure::InvalidBodyHash
-            | TransactionV1ConfigFailure::InvalidTransactionHash
-            | TransactionV1ConfigFailure::EmptyApprovals
-            | TransactionV1ConfigFailure::ExcessiveArgsLength { .. }
-            | TransactionV1ConfigFailure::ExcessiveApprovals { .. }
-            | TransactionV1ConfigFailure::ExceedsBlockGasLimit { .. }
-            | TransactionV1ConfigFailure::MissingArg { .. }
-            | TransactionV1ConfigFailure::UnexpectedArgType { .. }
-            | TransactionV1ConfigFailure::InsufficientTransferAmount { .. }
-            | TransactionV1ConfigFailure::EntryPointCannotBeCustom { .. }
-            | TransactionV1ConfigFailure::EntryPointMustBeCustom { .. }
-            | TransactionV1ConfigFailure::EmptyModuleBytes => None,
-=======
             InvalidTransaction::InvalidApproval { error, .. } => Some(error),
+            InvalidTransaction::InvalidArg { error, .. } => Some(error),
             InvalidTransaction::InvalidChainName { .. }
             | InvalidTransaction::ExcessiveSize(_)
             | InvalidTransaction::ExcessiveTimeToLive { .. }
@@ -316,7 +293,6 @@
             | InvalidTransaction::EntryPointMustBeCustom { .. }
             | InvalidTransaction::EmptyModuleBytes
             | InvalidTransaction::GasPriceConversion { .. } => None,
->>>>>>> 67ad52e5
         }
     }
 }
