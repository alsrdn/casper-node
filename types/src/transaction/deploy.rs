--- conflicted
+++ resolved
@@ -48,9 +48,6 @@
 };
 
 #[cfg(any(feature = "std", test))]
-<<<<<<< HEAD
-use crate::{system::mint::ARG_AMOUNT, TransactionConfig, U512};
-=======
 use crate::{
     system::auction::{
         ARG_AMOUNT as ARG_AUCTION_AMOUNT, ARG_DELEGATOR, ARG_NEW_VALIDATOR,
@@ -58,9 +55,8 @@
         METHOD_REDELEGATE, METHOD_UNDELEGATE, METHOD_WITHDRAW_BID,
     },
     system::mint::ARG_AMOUNT,
-    DeployConfig, U512,
+    TransactionConfig, U512,
 };
->>>>>>> 461e7409
 #[cfg(any(all(feature = "std", feature = "testing"), test))]
 use crate::{testing::TestRng, DEFAULT_MAX_PAYMENT_MOTES, DEFAULT_MIN_TRANSFER_MOTES};
 pub use deploy_approval::DeployApproval;
