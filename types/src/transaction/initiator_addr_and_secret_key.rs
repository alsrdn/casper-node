use crate::{InitiatorAddr, PublicKey, SecretKey};

/// Used when constructing a deploy or transaction.
#[derive(Debug)]
pub enum InitiatorAddrAndSecretKey<'a> {
    /// Provides both the initiator address and the secret key (not necessarily for the same
    /// initiator address) used to sign the deploy or transaction.
    Both {
        /// The initiator address of the account.
        initiator_addr: InitiatorAddr,
        /// The secret key used to sign the deploy or transaction.
        secret_key: &'a SecretKey,
    },
    /// The initiator address only (no secret key).  The deploy or transaction will be created
    /// unsigned.
    InitiatorAddr(InitiatorAddr),
    /// The initiator address will be derived from the provided secret key, and the deploy or
    /// transaction will be signed by the same secret key.
    SecretKey(&'a SecretKey),
}

impl<'a> InitiatorAddrAndSecretKey<'a> {
<<<<<<< HEAD
    /// The address of the initiator of a `TransactionV1`.
=======
    /// The address of the initiator of a [`TransactionV1`].
>>>>>>> 73ad1d79
    pub fn initiator_addr(&self) -> InitiatorAddr {
        match self {
            InitiatorAddrAndSecretKey::Both { initiator_addr, .. }
            | InitiatorAddrAndSecretKey::InitiatorAddr(initiator_addr) => initiator_addr.clone(),
            InitiatorAddrAndSecretKey::SecretKey(secret_key) => {
                InitiatorAddr::PublicKey(PublicKey::from(*secret_key))
            }
        }
    }

<<<<<<< HEAD
    /// The secret key of the initiator of a `TransactionV1`.
=======
    /// The secret key of the initiator of a [`TransactionV1`].
>>>>>>> 73ad1d79
    pub fn secret_key(&self) -> Option<&SecretKey> {
        match self {
            InitiatorAddrAndSecretKey::Both { secret_key, .. }
            | InitiatorAddrAndSecretKey::SecretKey(secret_key) => Some(secret_key),
            InitiatorAddrAndSecretKey::InitiatorAddr(_) => None,
        }
    }
}<|MERGE_RESOLUTION|>--- conflicted
+++ resolved
@@ -2,7 +2,7 @@
 
 /// Used when constructing a deploy or transaction.
 #[derive(Debug)]
-pub enum InitiatorAddrAndSecretKey<'a> {
+pub(super) enum InitiatorAddrAndSecretKey<'a> {
     /// Provides both the initiator address and the secret key (not necessarily for the same
     /// initiator address) used to sign the deploy or transaction.
     Both {
@@ -20,11 +20,7 @@
 }
 
 impl<'a> InitiatorAddrAndSecretKey<'a> {
-<<<<<<< HEAD
     /// The address of the initiator of a `TransactionV1`.
-=======
-    /// The address of the initiator of a [`TransactionV1`].
->>>>>>> 73ad1d79
     pub fn initiator_addr(&self) -> InitiatorAddr {
         match self {
             InitiatorAddrAndSecretKey::Both { initiator_addr, .. }
@@ -35,11 +31,7 @@
         }
     }
 
-<<<<<<< HEAD
     /// The secret key of the initiator of a `TransactionV1`.
-=======
-    /// The secret key of the initiator of a [`TransactionV1`].
->>>>>>> 73ad1d79
     pub fn secret_key(&self) -> Option<&SecretKey> {
         match self {
             InitiatorAddrAndSecretKey::Both { secret_key, .. }
