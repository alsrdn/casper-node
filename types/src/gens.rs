--- conflicted
+++ resolved
@@ -28,12 +28,8 @@
         DELEGATION_RATE_DENOMINATOR,
     },
     transfer::TransferAddr,
-<<<<<<< HEAD
     AccessRights, AddressableEntity, AddressableEntityHash, ByteCode, CLType, CLValue, EntityKind,
-=======
-    AccessRights, AddressableEntity, AddressableEntityHash, BlockTime, ByteCode, CLType, CLValue,
->>>>>>> 284af92e
-    EntryPoint, EntryPointAccess, EntryPointType, EntryPoints, EraId, Group, Key, NamedArg,
+    EntryPoint, EntryPointAccess, EntryPointType, EntryPoints, EraId, Group, Key, NamedArg, BlockTime,
     Package, Parameter, Phase, ProtocolVersion, SemVer, StoredValue, URef, U128, U256, U512,
 };
 
@@ -463,11 +459,8 @@
                     main_purse,
                     associated_keys,
                     action_thresholds,
-<<<<<<< HEAD
+                    message_topics,
                     EntityKind::SmartContract,
-=======
-                    message_topics,
->>>>>>> 284af92e
                 )
             },
         )
@@ -687,7 +680,17 @@
     collection::vec(unbonding_arb(), size)
 }
 
-<<<<<<< HEAD
+fn message_topic_summary_arb() -> impl Strategy<Value = MessageTopicSummary> {
+    (any::<u32>(), any::<u64>()).prop_map(|(message_count, blocktime)| MessageTopicSummary {
+        message_count,
+        blocktime: BlockTime::new(blocktime),
+    })
+}
+
+fn message_summary_arb() -> impl Strategy<Value = MessageChecksum> {
+    u8_slice_32().prop_map(MessageChecksum)
+}
+
 pub fn named_key_value_arb() -> impl Strategy<Value = NamedKeyValue> {
     (key_arb(), "test").prop_map(|(key, string)| {
         let cl_key = CLValue::from_t(key).unwrap();
@@ -696,19 +699,6 @@
     })
 }
 
-=======
-fn message_topic_summary_arb() -> impl Strategy<Value = MessageTopicSummary> {
-    (any::<u32>(), any::<u64>()).prop_map(|(message_count, blocktime)| MessageTopicSummary {
-        message_count,
-        blocktime: BlockTime::new(blocktime),
-    })
-}
-
-fn message_summary_arb() -> impl Strategy<Value = MessageChecksum> {
-    u8_slice_32().prop_map(MessageChecksum)
-}
-
->>>>>>> 284af92e
 pub fn stored_value_arb() -> impl Strategy<Value = StoredValue> {
     prop_oneof![
         cl_value_arb().prop_map(StoredValue::CLValue),
@@ -725,12 +715,9 @@
         delegator_bid_arb().prop_map(StoredValue::BidKind),
         withdraws_arb(1..50).prop_map(StoredValue::Withdraw),
         unbondings_arb(1..50).prop_map(StoredValue::Unbonding),
-<<<<<<< HEAD
-        named_key_value_arb().prop_map(StoredValue::NamedKey)
-=======
         message_topic_summary_arb().prop_map(StoredValue::MessageTopic),
         message_summary_arb().prop_map(StoredValue::Message),
->>>>>>> 284af92e
+        named_key_value_arb().prop_map(StoredValue::NamedKey)
     ]
     .prop_map(|stored_value|
         // The following match statement is here only to make sure
@@ -751,11 +738,8 @@
             StoredValue::BidKind(_) => stored_value,
             StoredValue::Package(_) => stored_value,
             StoredValue::ByteCode(_) => stored_value,
-<<<<<<< HEAD
-            StoredValue::NamedKey(_) => stored_value,
-=======
             StoredValue::MessageTopic(_) => stored_value,
             StoredValue::Message(_) => stored_value,
->>>>>>> 284af92e
+            StoredValue::NamedKey(_) => stored_value,
         })
 }