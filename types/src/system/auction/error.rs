//! Home of the Auction contract's [`enum@Error`] type.
use alloc::vec::Vec;
use core::{
    convert::{TryFrom, TryInto},
    fmt::{self, Display, Formatter},
    result,
};

use crate::{
    bytesrepr::{self, FromBytes, ToBytes, U8_SERIALIZED_LENGTH},
    CLType, CLTyped,
};

/// Errors which can occur while executing the Auction contract.
#[derive(Debug, Copy, Clone, PartialEq, Eq, PartialOrd, Ord)]
#[cfg_attr(test, derive(strum::EnumIter))]
#[repr(u8)]
pub enum Error {
    /// Unable to find named key in the contract's named keys.
    /// ```
    /// # use casper_types::system::auction::Error;
    /// assert_eq!(0, Error::MissingKey as u8);
    /// ```
    MissingKey = 0,
    /// Given named key contains invalid variant.
    /// ```
    /// # use casper_types::system::auction::Error;
    /// assert_eq!(1, Error::InvalidKeyVariant as u8);
    /// ```
    InvalidKeyVariant = 1,
    /// Value under an uref does not exist. This means the installer contract didn't work properly.
    /// ```
    /// # use casper_types::system::auction::Error;
    /// assert_eq!(2, Error::MissingValue as u8);
    /// ```
    MissingValue = 2,
    /// ABI serialization issue while reading or writing.
    /// ```
    /// # use casper_types::system::auction::Error;
    /// assert_eq!(3, Error::Serialization as u8);
    /// ```
    Serialization = 3,
    /// Triggered when contract was unable to transfer desired amount of tokens into a bid purse.
    /// ```
    /// # use casper_types::system::auction::Error;
    /// assert_eq!(4, Error::TransferToBidPurse as u8);
    /// ```
    TransferToBidPurse = 4,
    /// User passed invalid amount of tokens which might result in wrong values after calculation.
    /// ```
    /// # use casper_types::system::auction::Error;
    /// assert_eq!(5, Error::InvalidAmount as u8);
    /// ```
    InvalidAmount = 5,
    /// Unable to find a bid by account hash in `active_bids` map.
    /// ```
    /// # use casper_types::system::auction::Error;
    /// assert_eq!(6, Error::BidNotFound as u8);
    /// ```
    BidNotFound = 6,
    /// Validator's account hash was not found in the map.
    /// ```
    /// # use casper_types::system::auction::Error;
    /// assert_eq!(7, Error::ValidatorNotFound as u8);
    /// ```
    ValidatorNotFound = 7,
    /// Delegator's account hash was not found in the map.
    /// ```
    /// # use casper_types::system::auction::Error;
    /// assert_eq!(8, Error::DelegatorNotFound as u8);
    /// ```
    DelegatorNotFound = 8,
    /// Storage problem.
    /// ```
    /// # use casper_types::system::auction::Error;
    /// assert_eq!(9, Error::Storage as u8);
    /// ```
    Storage = 9,
    /// Raised when system is unable to bond.
    /// ```
    /// # use casper_types::system::auction::Error;
    /// assert_eq!(10, Error::Bonding as u8);
    /// ```
    Bonding = 10,
    /// Raised when system is unable to unbond.
    /// ```
    /// # use casper_types::system::auction::Error;
    /// assert_eq!(11, Error::Unbonding as u8);
    /// ```
    Unbonding = 11,
    /// Raised when Mint contract is unable to release founder stake.
    /// ```
    /// # use casper_types::system::auction::Error;
    /// assert_eq!(12, Error::ReleaseFounderStake as u8);
    /// ```
    ReleaseFounderStake = 12,
    /// Raised when the system is unable to determine purse balance.
    /// ```
    /// # use casper_types::system::auction::Error;
    /// assert_eq!(13, Error::GetBalance as u8);
    /// ```
    GetBalance = 13,
    /// Raised when an entry point is called from invalid account context.
    /// ```
    /// # use casper_types::system::auction::Error;
    /// assert_eq!(14, Error::InvalidContext as u8);
    /// ```
    InvalidContext = 14,
    /// Raised whenever a validator's funds are still locked in but an attempt to withdraw was
    /// made.
    /// ```
    /// # use casper_types::system::auction::Error;
    /// assert_eq!(15, Error::ValidatorFundsLocked as u8);
    /// ```
    ValidatorFundsLocked = 15,
    /// Raised when caller is not the system account.
    /// ```
    /// # use casper_types::system::auction::Error;
    /// assert_eq!(16, Error::InvalidCaller as u8);
    /// ```
    InvalidCaller = 16,
    /// Raised when function is supplied a public key that does match the caller's or does not have
    /// an associated account.
    /// ```
    /// # use casper_types::system::auction::Error;
    /// assert_eq!(17, Error::InvalidPublicKey as u8);
    /// ```
    InvalidPublicKey = 17,
    /// Validator is not not bonded.
    /// ```
    /// # use casper_types::system::auction::Error;
    /// assert_eq!(18, Error::BondNotFound as u8);
    /// ```
    BondNotFound = 18,
    /// Unable to create purse.
    /// ```
    /// # use casper_types::system::auction::Error;
    /// assert_eq!(19, Error::CreatePurseFailed as u8);
    /// ```
    CreatePurseFailed = 19,
    /// Attempted to unbond an amount which was too large.
    /// ```
    /// # use casper_types::system::auction::Error;
    /// assert_eq!(20, Error::UnbondTooLarge as u8);
    /// ```
    UnbondTooLarge = 20,
    /// Attempted to bond with a stake which was too small.
    /// ```
    /// # use casper_types::system::auction::Error;
    /// assert_eq!(21, Error::BondTooSmall as u8);
    /// ```
    BondTooSmall = 21,
    /// Raised when rewards are to be distributed to delegators, but the validator has no
    /// delegations.
    /// ```
    /// # use casper_types::system::auction::Error;
    /// assert_eq!(22, Error::MissingDelegations as u8);
    /// ```
    MissingDelegations = 22,
    /// The validators returned by the consensus component should match
    /// current era validators when distributing rewards.
    /// ```
    /// # use casper_types::system::auction::Error;
    /// assert_eq!(23, Error::MismatchedEraValidators as u8);
    /// ```
    MismatchedEraValidators = 23,
    /// Failed to mint reward tokens.
    /// ```
    /// # use casper_types::system::auction::Error;
    /// assert_eq!(24, Error::MintReward as u8);
    /// ```
    MintReward = 24,
    /// Invalid number of validator slots.
    /// ```
    /// # use casper_types::system::auction::Error;
    /// assert_eq!(25, Error::InvalidValidatorSlotsValue as u8);
    /// ```
    InvalidValidatorSlotsValue = 25,
    /// Failed to reduce total supply.
    /// ```
    /// # use casper_types::system::auction::Error;
    /// assert_eq!(26, Error::MintReduceTotalSupply as u8);
    /// ```
    MintReduceTotalSupply = 26,
    /// Triggered when contract was unable to transfer desired amount of tokens into a delegators
    /// purse.
    /// ```
    /// # use casper_types::system::auction::Error;
    /// assert_eq!(27, Error::TransferToDelegatorPurse as u8);
    /// ```
    TransferToDelegatorPurse = 27,
    /// Triggered when contract was unable to perform a transfer to distribute validators reward.
    /// ```
    /// # use casper_types::system::auction::Error;
    /// assert_eq!(28, Error::ValidatorRewardTransfer as u8);
    /// ```
    ValidatorRewardTransfer = 28,
    /// Triggered when contract was unable to perform a transfer to distribute delegators rewards.
    /// ```
    /// # use casper_types::system::auction::Error;
    /// assert_eq!(29, Error::DelegatorRewardTransfer as u8);
    /// ```
    DelegatorRewardTransfer = 29,
    /// Failed to transfer desired amount while withdrawing delegators reward.
    /// ```
    /// # use casper_types::system::auction::Error;
    /// assert_eq!(30, Error::WithdrawDelegatorReward as u8);
    /// ```
    WithdrawDelegatorReward = 30,
    /// Failed to transfer desired amount while withdrawing validators reward.
    /// ```
    /// # use casper_types::system::auction::Error;
    /// assert_eq!(31, Error::WithdrawValidatorReward as u8);
    /// ```
    WithdrawValidatorReward = 31,
    /// Failed to transfer desired amount into unbonding purse.
    /// ```
    /// # use casper_types::system::auction::Error;
    /// assert_eq!(32, Error::TransferToUnbondingPurse as u8);
    /// ```
    TransferToUnbondingPurse = 32,
    /// Failed to record era info.
    /// ```
    /// # use casper_types::system::auction::Error;
    /// assert_eq!(33, Error::RecordEraInfo as u8);
    /// ```
    RecordEraInfo = 33,
    /// Failed to create a [`crate::CLValue`].
    /// ```
    /// # use casper_types::system::auction::Error;
    /// assert_eq!(34, Error::CLValue as u8);
    /// ```
    CLValue = 34,
    /// Missing seigniorage recipients for given era.
    /// ```
    /// # use casper_types::system::auction::Error;
    /// assert_eq!(35, Error::MissingSeigniorageRecipients as u8);
    /// ```
    MissingSeigniorageRecipients = 35,
    /// Failed to transfer funds.
    /// ```
    /// # use casper_types::system::auction::Error;
    /// assert_eq!(36, Error::Transfer as u8);
    /// ```
    Transfer = 36,
    /// Delegation rate exceeds rate.
    /// ```
    /// # use casper_types::system::auction::Error;
    /// assert_eq!(37, Error::DelegationRateTooLarge as u8);
    /// ```
    DelegationRateTooLarge = 37,
    /// Raised whenever a delegator's funds are still locked in but an attempt to undelegate was
    /// made.
    /// ```
    /// # use casper_types::system::auction::Error;
    /// assert_eq!(38, Error::DelegatorFundsLocked as u8);
    /// ```
    DelegatorFundsLocked = 38,
    /// An arithmetic overflow has occurred.
    /// ```
    /// # use casper_types::system::auction::Error;
    /// assert_eq!(39, Error::ArithmeticOverflow as u8);
    /// ```
    ArithmeticOverflow = 39,

    // NOTE: These variants below and related plumbing will be removed once support for WASM
    // system contracts will be dropped.
    #[doc(hidden)]
    GasLimit = 40,
    /// Too many frames on the runtime stack.
    /// ```
    /// # use casper_types::system::auction::Error;
    /// assert_eq!(41, Error::RuntimeStackOverflow as u8);
    /// ```
    RuntimeStackOverflow = 41,
    /// An error that is raised when there is an error in the mint contract that cannot
    /// be mapped to a specific auction error.
<<<<<<< HEAD
    /// ```
    /// # use casper_types::system::auction::Error;
    /// assert_eq!(42, Error::MintError as u8);
    /// ```
    MintError = 42,
=======
    MintError = 42,
    /// The validator has exceeded the maximum amount of delegators allowed.
    /// ```
    /// # use casper_types::system::auction::Error;
    /// assert_eq!(43, Error::ExceededDelegatorSizeLimit as u8);
    /// ```
    ExceededDelegatorSizeLimit = 43,
    /// The global delegator capacity for the auction has been reached.
    /// ```
    /// # use casper_types::system::auction::Error;
    /// assert_eq!(44, Error::GlobalDelegatorCapacityReached as u8);
    /// ```
    GlobalDelegatorCapacityReached = 44,
    /// The delegated amount is below the minimum allowed.
    /// ```
    /// # use casper_types::system::auction::Error;
    /// assert_eq!(45, Error::DelegationAmountTooSmall as u8);
    /// ```
    DelegationAmountTooSmall = 45,
    /// Runtime stack error.
    /// ```
    /// # use casper_types::system::auction::Error;
    /// assert_eq!(46, Error::RuntimeStack as u8);
    /// ```
    RuntimeStack = 46,
>>>>>>> a7f6a648
}

impl Display for Error {
    fn fmt(&self, formatter: &mut Formatter) -> fmt::Result {
        match self {
            Error::MissingKey => formatter.write_str("Missing key"),
            Error::InvalidKeyVariant => formatter.write_str("Invalid key variant"),
            Error::MissingValue => formatter.write_str("Missing value"),
            Error::Serialization => formatter.write_str("Serialization error"),
            Error::TransferToBidPurse => formatter.write_str("Transfer to bid purse error"),
            Error::InvalidAmount => formatter.write_str("Invalid amount"),
            Error::BidNotFound => formatter.write_str("Bid not found"),
            Error::ValidatorNotFound => formatter.write_str("Validator not found"),
            Error::DelegatorNotFound => formatter.write_str("Delegator not found"),
            Error::Storage => formatter.write_str("Storage error"),
            Error::Bonding => formatter.write_str("Bonding error"),
            Error::Unbonding => formatter.write_str("Unbonding error"),
            Error::ReleaseFounderStake => formatter.write_str("Unable to release founder stake"),
            Error::GetBalance => formatter.write_str("Unable to get purse balance"),
            Error::InvalidContext => formatter.write_str("Invalid context"),
            Error::ValidatorFundsLocked => formatter.write_str("Validator's funds are locked"),
            Error::InvalidCaller => formatter.write_str("Function must be called by system account"),
            Error::InvalidPublicKey => formatter.write_str("Supplied public key does not match caller's public key or has no associated account"),
            Error::BondNotFound => formatter.write_str("Validator's bond not found"),
            Error::CreatePurseFailed => formatter.write_str("Unable to create purse"),
            Error::UnbondTooLarge => formatter.write_str("Unbond is too large"),
            Error::BondTooSmall => formatter.write_str("Bond is too small"),
            Error::MissingDelegations => formatter.write_str("Validators has not received any delegations"),
            Error::MismatchedEraValidators => formatter.write_str("Mismatched era validator sets to distribute rewards"),
            Error::MintReward => formatter.write_str("Failed to mint rewards"),
            Error::InvalidValidatorSlotsValue => formatter.write_str("Invalid number of validator slots"),
            Error::MintReduceTotalSupply => formatter.write_str("Failed to reduce total supply"),
            Error::TransferToDelegatorPurse => formatter.write_str("Transfer to delegators purse error"),
            Error::ValidatorRewardTransfer => formatter.write_str("Reward transfer to validator error"),
            Error::DelegatorRewardTransfer => formatter.write_str("Rewards transfer to delegator error"),
            Error::WithdrawDelegatorReward => formatter.write_str("Withdraw delegator reward error"),
            Error::WithdrawValidatorReward => formatter.write_str("Withdraw validator reward error"),
            Error::TransferToUnbondingPurse => formatter.write_str("Transfer to unbonding purse error"),
            Error::RecordEraInfo => formatter.write_str("Record era info error"),
            Error::CLValue => formatter.write_str("CLValue error"),
            Error::MissingSeigniorageRecipients => formatter.write_str("Missing seigniorage recipients for given era"),
            Error::Transfer => formatter.write_str("Transfer error"),
            Error::DelegationRateTooLarge => formatter.write_str("Delegation rate too large"),
            Error::DelegatorFundsLocked => formatter.write_str("Delegator's funds are locked"),
            Error::ArithmeticOverflow => formatter.write_str("Arithmetic overflow"),
            Error::RuntimeStackOverflow => formatter.write_str("Runtime stack overflow"),
            Error::MintError => formatter.write_str("An error in the mint contract execution"),
<<<<<<< HEAD
=======
            Error::ExceededDelegatorSizeLimit => formatter.write_str("The amount of delegators per validator has been exceeded"),
            Error::GlobalDelegatorCapacityReached => formatter.write_str("The global delegator capacity has been reached"),
            Error::DelegationAmountTooSmall => formatter.write_str("The delegated amount is below the minimum allowed"),
>>>>>>> a7f6a648
            Error::GasLimit => formatter.write_str("GasLimit"),
            Error::RuntimeStack => formatter.write_str("Runtime stack error"),
        }
    }
}

impl CLTyped for Error {
    fn cl_type() -> CLType {
        CLType::U8
    }
}

// This error type is not intended to be used by third party crates.
#[doc(hidden)]
#[derive(Debug, PartialEq, Eq)]
pub struct TryFromU8ForError(());

// This conversion is not intended to be used by third party crates.
#[doc(hidden)]
impl TryFrom<u8> for Error {
    type Error = TryFromU8ForError;

    fn try_from(value: u8) -> result::Result<Self, Self::Error> {
        match value {
            d if d == Error::MissingKey as u8 => Ok(Error::MissingKey),
            d if d == Error::InvalidKeyVariant as u8 => Ok(Error::InvalidKeyVariant),
            d if d == Error::MissingValue as u8 => Ok(Error::MissingValue),
            d if d == Error::Serialization as u8 => Ok(Error::Serialization),
            d if d == Error::TransferToBidPurse as u8 => Ok(Error::TransferToBidPurse),
            d if d == Error::InvalidAmount as u8 => Ok(Error::InvalidAmount),
            d if d == Error::BidNotFound as u8 => Ok(Error::BidNotFound),
            d if d == Error::ValidatorNotFound as u8 => Ok(Error::ValidatorNotFound),
            d if d == Error::DelegatorNotFound as u8 => Ok(Error::DelegatorNotFound),
            d if d == Error::Storage as u8 => Ok(Error::Storage),
            d if d == Error::Bonding as u8 => Ok(Error::Bonding),
            d if d == Error::Unbonding as u8 => Ok(Error::Unbonding),
            d if d == Error::ReleaseFounderStake as u8 => Ok(Error::ReleaseFounderStake),
            d if d == Error::GetBalance as u8 => Ok(Error::GetBalance),
            d if d == Error::InvalidContext as u8 => Ok(Error::InvalidContext),
            d if d == Error::ValidatorFundsLocked as u8 => Ok(Error::ValidatorFundsLocked),
            d if d == Error::InvalidCaller as u8 => Ok(Error::InvalidCaller),
            d if d == Error::InvalidPublicKey as u8 => Ok(Error::InvalidPublicKey),
            d if d == Error::BondNotFound as u8 => Ok(Error::BondNotFound),
            d if d == Error::CreatePurseFailed as u8 => Ok(Error::CreatePurseFailed),
            d if d == Error::UnbondTooLarge as u8 => Ok(Error::UnbondTooLarge),
            d if d == Error::BondTooSmall as u8 => Ok(Error::BondTooSmall),
            d if d == Error::MissingDelegations as u8 => Ok(Error::MissingDelegations),
            d if d == Error::MismatchedEraValidators as u8 => Ok(Error::MismatchedEraValidators),
            d if d == Error::MintReward as u8 => Ok(Error::MintReward),
            d if d == Error::MintReduceTotalSupply as u8 => Ok(Error::MintReduceTotalSupply),
            d if d == Error::InvalidValidatorSlotsValue as u8 => {
                Ok(Error::InvalidValidatorSlotsValue)
            }
            d if d == Error::TransferToDelegatorPurse as u8 => Ok(Error::TransferToDelegatorPurse),
            d if d == Error::TransferToDelegatorPurse as u8 => Ok(Error::TransferToDelegatorPurse),
            d if d == Error::ValidatorRewardTransfer as u8 => Ok(Error::ValidatorRewardTransfer),
            d if d == Error::DelegatorRewardTransfer as u8 => Ok(Error::DelegatorRewardTransfer),
            d if d == Error::WithdrawDelegatorReward as u8 => Ok(Error::WithdrawDelegatorReward),
            d if d == Error::WithdrawValidatorReward as u8 => Ok(Error::WithdrawValidatorReward),
            d if d == Error::TransferToUnbondingPurse as u8 => Ok(Error::TransferToUnbondingPurse),

            d if d == Error::RecordEraInfo as u8 => Ok(Error::RecordEraInfo),
            d if d == Error::CLValue as u8 => Ok(Error::CLValue),
            d if d == Error::MissingSeigniorageRecipients as u8 => {
                Ok(Error::MissingSeigniorageRecipients)
            }
            d if d == Error::Transfer as u8 => Ok(Error::Transfer),
            d if d == Error::DelegationRateTooLarge as u8 => Ok(Error::DelegationRateTooLarge),
            d if d == Error::DelegatorFundsLocked as u8 => Ok(Error::DelegatorFundsLocked),
            d if d == Error::ArithmeticOverflow as u8 => Ok(Error::ArithmeticOverflow),
<<<<<<< HEAD
            d if d == Error::GasLimit as u8 => Ok(Error::GasLimit),
            d if d == Error::RuntimeStackOverflow as u8 => Ok(Error::RuntimeStackOverflow),
            d if d == Error::MintError as u8 => Ok(Error::MintError),
=======
            d if d == Error::RuntimeStackOverflow as u8 => Ok(Error::RuntimeStackOverflow),
            d if d == Error::MintError as u8 => Ok(Error::MintError),
            d if d == Error::ExceededDelegatorSizeLimit as u8 => {
                Ok(Error::ExceededDelegatorSizeLimit)
            }
            d if d == Error::GlobalDelegatorCapacityReached as u8 => {
                Ok(Error::GlobalDelegatorCapacityReached)
            }
            d if d == Error::DelegationAmountTooSmall as u8 => Ok(Error::DelegationAmountTooSmall),
            d if d == Error::RuntimeStack as u8 => Ok(Error::RuntimeStack),
>>>>>>> a7f6a648
            _ => Err(TryFromU8ForError(())),
        }
    }
}

impl ToBytes for Error {
    fn to_bytes(&self) -> result::Result<Vec<u8>, bytesrepr::Error> {
        let value = *self as u8;
        value.to_bytes()
    }

    fn serialized_length(&self) -> usize {
        U8_SERIALIZED_LENGTH
    }
}

impl FromBytes for Error {
    fn from_bytes(bytes: &[u8]) -> result::Result<(Self, &[u8]), bytesrepr::Error> {
        let (value, rem): (u8, _) = FromBytes::from_bytes(bytes)?;
        let error: Error = value
            .try_into()
            // In case an Error variant is unable to be determined it would return an
            // Error::Formatting as if its unable to be correctly deserialized.
            .map_err(|_| bytesrepr::Error::Formatting)?;
        Ok((error, rem))
    }
}

impl From<bytesrepr::Error> for Error {
    fn from(_: bytesrepr::Error) -> Self {
        Error::Serialization
    }
}

// This error type is not intended to be used by third party crates.
#[doc(hidden)]
pub enum PurseLookupError {
    KeyNotFound,
    KeyUnexpectedType,
}

impl From<PurseLookupError> for Error {
    fn from(error: PurseLookupError) -> Self {
        match error {
            PurseLookupError::KeyNotFound => Error::MissingKey,
            PurseLookupError::KeyUnexpectedType => Error::InvalidKeyVariant,
        }
    }
}

#[cfg(test)]
mod tests {
    use std::convert::TryFrom;

    use strum::IntoEnumIterator;

    use super::Error;

    #[test]
    fn error_forward_trips() {
        for expected_error_variant in Error::iter() {
            assert_eq!(
                Error::try_from(expected_error_variant as u8),
                Ok(expected_error_variant)
            )
        }
    }

    #[test]
    fn error_backward_trips() {
        for u8 in 0..=u8::max_value() {
            match Error::try_from(u8) {
                Ok(error_variant) => {
                    assert_eq!(u8, error_variant as u8, "Error code mismatch")
                }
                Err(_) => continue,
            };
        }
    }
}<|MERGE_RESOLUTION|>--- conflicted
+++ resolved
@@ -275,13 +275,10 @@
     RuntimeStackOverflow = 41,
     /// An error that is raised when there is an error in the mint contract that cannot
     /// be mapped to a specific auction error.
-<<<<<<< HEAD
     /// ```
     /// # use casper_types::system::auction::Error;
     /// assert_eq!(42, Error::MintError as u8);
     /// ```
-    MintError = 42,
-=======
     MintError = 42,
     /// The validator has exceeded the maximum amount of delegators allowed.
     /// ```
@@ -307,7 +304,6 @@
     /// assert_eq!(46, Error::RuntimeStack as u8);
     /// ```
     RuntimeStack = 46,
->>>>>>> a7f6a648
 }
 
 impl Display for Error {
@@ -355,12 +351,9 @@
             Error::ArithmeticOverflow => formatter.write_str("Arithmetic overflow"),
             Error::RuntimeStackOverflow => formatter.write_str("Runtime stack overflow"),
             Error::MintError => formatter.write_str("An error in the mint contract execution"),
-<<<<<<< HEAD
-=======
             Error::ExceededDelegatorSizeLimit => formatter.write_str("The amount of delegators per validator has been exceeded"),
             Error::GlobalDelegatorCapacityReached => formatter.write_str("The global delegator capacity has been reached"),
             Error::DelegationAmountTooSmall => formatter.write_str("The delegated amount is below the minimum allowed"),
->>>>>>> a7f6a648
             Error::GasLimit => formatter.write_str("GasLimit"),
             Error::RuntimeStack => formatter.write_str("Runtime stack error"),
         }
@@ -430,12 +423,8 @@
             d if d == Error::Transfer as u8 => Ok(Error::Transfer),
             d if d == Error::DelegationRateTooLarge as u8 => Ok(Error::DelegationRateTooLarge),
             d if d == Error::DelegatorFundsLocked as u8 => Ok(Error::DelegatorFundsLocked),
+            d if d == Error::GasLimit as u8 => Ok(Error::GasLimit),
             d if d == Error::ArithmeticOverflow as u8 => Ok(Error::ArithmeticOverflow),
-<<<<<<< HEAD
-            d if d == Error::GasLimit as u8 => Ok(Error::GasLimit),
-            d if d == Error::RuntimeStackOverflow as u8 => Ok(Error::RuntimeStackOverflow),
-            d if d == Error::MintError as u8 => Ok(Error::MintError),
-=======
             d if d == Error::RuntimeStackOverflow as u8 => Ok(Error::RuntimeStackOverflow),
             d if d == Error::MintError as u8 => Ok(Error::MintError),
             d if d == Error::ExceededDelegatorSizeLimit as u8 => {
@@ -446,7 +435,6 @@
             }
             d if d == Error::DelegationAmountTooSmall as u8 => Ok(Error::DelegationAmountTooSmall),
             d if d == Error::RuntimeStack as u8 => Ok(Error::RuntimeStack),
->>>>>>> a7f6a648
             _ => Err(TryFromU8ForError(())),
         }
     }
