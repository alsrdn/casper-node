// TODO - remove once schemars stops causing warning.
#![allow(clippy::field_reassign_with_default)]

use alloc::vec::Vec;

use serde::{Deserialize, Serialize};

use crate::{
    bytesrepr::{self, FromBytes, ToBytes},
    system::auction::{bid::VestingSchedule, Error},
    CLType, CLTyped, PublicKey, URef, U512,
};

/// Represents a party delegating their stake to a validator (or "delegatee")
#[derive(Debug, Copy, Clone, PartialEq, Eq, Serialize, Deserialize)]
pub struct Delegator {
    delegator_public_key: PublicKey,
    staked_amount: U512,
    bonding_purse: URef,
<<<<<<< HEAD
    validator_public_key: PublicKey,
=======
    delegatee: PublicKey,
    vesting_schedule: Option<VestingSchedule>,
>>>>>>> acf08ab2
}

impl Delegator {
    /// Creates a new [`Delegator`]
<<<<<<< HEAD
    pub fn new(
        delegator_public_key: PublicKey,
        staked_amount: U512,
        bonding_purse: URef,
        validator_public_key: PublicKey,
    ) -> Self {
=======
    pub fn unlocked(staked_amount: U512, bonding_purse: URef, delegatee: PublicKey) -> Self {
        let vesting_schedule = None;
>>>>>>> acf08ab2
        Delegator {
            delegator_public_key,
            staked_amount,
            bonding_purse,
<<<<<<< HEAD
            validator_public_key,
=======
            delegatee,
            vesting_schedule,
        }
    }

    /// Creates new instance of a [`Delegator`] with locked funds.
    pub fn locked(
        staked_amount: U512,
        bonding_purse: URef,
        delegatee: PublicKey,
        release_timestamp_millis: u64,
    ) -> Self {
        let vesting_schedule = Some(VestingSchedule::new(release_timestamp_millis));
        Delegator {
            staked_amount,
            bonding_purse,
            delegatee,
            vesting_schedule,
>>>>>>> acf08ab2
        }
    }

    /// Returns the staked amount
    pub fn staked_amount(&self) -> &U512 {
        &self.staked_amount
    }

    /// Returns the bonding purse
    pub fn bonding_purse(&self) -> &URef {
        &self.bonding_purse
    }

    /// Returns delegatee
    pub fn delegatee(&self) -> &PublicKey {
        &self.delegatee
    }

    /// Decreases the stake of the provided bid
    pub fn decrease_stake(
        &mut self,
        amount: U512,
        era_end_timestamp_millis: u64,
    ) -> Result<U512, Error> {
        let updated_staked_amount = self
            .staked_amount
            .checked_sub(amount)
            .ok_or(Error::InvalidAmount)?;

        let vesting_schedule = match self.vesting_schedule.as_ref() {
            Some(vesting_sechdule) => vesting_sechdule,
            None => {
                self.staked_amount = updated_staked_amount;
                return Ok(updated_staked_amount);
            }
        };

        match vesting_schedule.locked_amount(era_end_timestamp_millis) {
            Some(locked_amount) if updated_staked_amount < locked_amount => {
                Err(Error::DelegatorFundsLocked)
            }
            None => {
                // If `None`, then the locked amounts table has yet to be initialized (likely
                // pre-90 day mark)
                Err(Error::DelegatorFundsLocked)
            }
            Some(_) => {
                self.staked_amount = updated_staked_amount;
                Ok(updated_staked_amount)
            }
        }
    }

    /// Increases the stake of the provided bid
    pub fn increase_stake(&mut self, amount: U512) -> Result<U512, Error> {
        let updated_staked_amount = self
            .staked_amount
            .checked_add(amount)
            .ok_or(Error::InvalidAmount)?;

        self.staked_amount = updated_staked_amount;

        Ok(updated_staked_amount)
    }

    /// Returns a reference to the vesting schedule of the provided
    /// delegator bid.  `None` if a non-genesis validator.
    pub fn vesting_schedule(&self) -> Option<&VestingSchedule> {
        self.vesting_schedule.as_ref()
    }

    /// Returns a mutable reference to the vesting schedule of the provided
    /// delegator bid.  `None` if a non-genesis validator.
    pub fn vesting_schedule_mut(&mut self) -> Option<&mut VestingSchedule> {
        self.vesting_schedule.as_mut()
    }
}

impl CLTyped for Delegator {
    fn cl_type() -> CLType {
        CLType::Any
    }
}

impl ToBytes for Delegator {
    fn to_bytes(&self) -> Result<Vec<u8>, bytesrepr::Error> {
        let mut buffer = bytesrepr::allocate_buffer(self)?;
        buffer.extend(self.delegator_public_key.to_bytes()?);
        buffer.extend(self.staked_amount.to_bytes()?);
        buffer.extend(self.bonding_purse.to_bytes()?);
<<<<<<< HEAD
        buffer.extend(self.validator_public_key.to_bytes()?);
=======
        buffer.extend(self.delegatee.to_bytes()?);
        buffer.extend(self.vesting_schedule.to_bytes()?);
>>>>>>> acf08ab2
        Ok(buffer)
    }

    fn serialized_length(&self) -> usize {
        self.delegator_public_key.serialized_length()
            + self.staked_amount.serialized_length()
            + self.bonding_purse.serialized_length()
<<<<<<< HEAD
            + self.validator_public_key.serialized_length()
=======
            + self.delegatee.serialized_length()
            + self.vesting_schedule.serialized_length()
>>>>>>> acf08ab2
    }
}

impl FromBytes for Delegator {
    fn from_bytes(bytes: &[u8]) -> Result<(Self, &[u8]), bytesrepr::Error> {
        let (delegator_public_key, bytes) = PublicKey::from_bytes(bytes)?;
        let (staked_amount, bytes) = U512::from_bytes(bytes)?;
        let (bonding_purse, bytes) = URef::from_bytes(bytes)?;
<<<<<<< HEAD
        let (validator_public_key, bytes) = PublicKey::from_bytes(bytes)?;
=======
        let (delegatee, bytes) = PublicKey::from_bytes(bytes)?;
        let (vesting_schedule, bytes) = FromBytes::from_bytes(bytes)?;
>>>>>>> acf08ab2
        Ok((
            Delegator {
                delegator_public_key,
                staked_amount,
                bonding_purse,
<<<<<<< HEAD
                validator_public_key,
=======
                delegatee,
                vesting_schedule,
>>>>>>> acf08ab2
            },
            bytes,
        ))
    }
}

#[cfg(test)]
mod tests {
    use crate::{bytesrepr, system::auction::Delegator, AccessRights, SecretKey, URef, U512};

    #[test]
    fn serialization_roundtrip() {
        let staked_amount = U512::one();
        let bonding_purse = URef::new([42; 32], AccessRights::READ_ADD_WRITE);
        let delegatee = SecretKey::ed25519([43; 32]).into();
        let unlocked_delegator = Delegator::unlocked(staked_amount, bonding_purse, delegatee);
        bytesrepr::test_serialization_roundtrip(&unlocked_delegator);

        let release_timestamp_millis = 42;
        let locked_delegator = Delegator::locked(
            staked_amount,
            bonding_purse,
            delegatee,
            release_timestamp_millis,
        );
        bytesrepr::test_serialization_roundtrip(&locked_delegator);
    }
}<|MERGE_RESOLUTION|>--- conflicted
+++ resolved
@@ -17,53 +17,43 @@
     delegator_public_key: PublicKey,
     staked_amount: U512,
     bonding_purse: URef,
-<<<<<<< HEAD
     validator_public_key: PublicKey,
-=======
-    delegatee: PublicKey,
     vesting_schedule: Option<VestingSchedule>,
->>>>>>> acf08ab2
 }
 
 impl Delegator {
     /// Creates a new [`Delegator`]
-<<<<<<< HEAD
-    pub fn new(
+    pub fn unlocked(
         delegator_public_key: PublicKey,
         staked_amount: U512,
         bonding_purse: URef,
         validator_public_key: PublicKey,
     ) -> Self {
-=======
-    pub fn unlocked(staked_amount: U512, bonding_purse: URef, delegatee: PublicKey) -> Self {
         let vesting_schedule = None;
->>>>>>> acf08ab2
         Delegator {
             delegator_public_key,
             staked_amount,
             bonding_purse,
-<<<<<<< HEAD
-            validator_public_key,
-=======
-            delegatee,
+            validator_public_key,
             vesting_schedule,
         }
     }
 
     /// Creates new instance of a [`Delegator`] with locked funds.
     pub fn locked(
+        delegator_public_key: PublicKey,
         staked_amount: U512,
         bonding_purse: URef,
-        delegatee: PublicKey,
+        validator_public_key: PublicKey,
         release_timestamp_millis: u64,
     ) -> Self {
         let vesting_schedule = Some(VestingSchedule::new(release_timestamp_millis));
         Delegator {
-            staked_amount,
-            bonding_purse,
-            delegatee,
+            delegator_public_key,
+            staked_amount,
+            bonding_purse,
+            validator_public_key,
             vesting_schedule,
->>>>>>> acf08ab2
         }
     }
 
@@ -78,8 +68,8 @@
     }
 
     /// Returns delegatee
-    pub fn delegatee(&self) -> &PublicKey {
-        &self.delegatee
+    pub fn validator_public_key(&self) -> &PublicKey {
+        &self.validator_public_key
     }
 
     /// Decreases the stake of the provided bid
@@ -154,12 +144,8 @@
         buffer.extend(self.delegator_public_key.to_bytes()?);
         buffer.extend(self.staked_amount.to_bytes()?);
         buffer.extend(self.bonding_purse.to_bytes()?);
-<<<<<<< HEAD
         buffer.extend(self.validator_public_key.to_bytes()?);
-=======
-        buffer.extend(self.delegatee.to_bytes()?);
         buffer.extend(self.vesting_schedule.to_bytes()?);
->>>>>>> acf08ab2
         Ok(buffer)
     }
 
@@ -167,12 +153,8 @@
         self.delegator_public_key.serialized_length()
             + self.staked_amount.serialized_length()
             + self.bonding_purse.serialized_length()
-<<<<<<< HEAD
             + self.validator_public_key.serialized_length()
-=======
-            + self.delegatee.serialized_length()
             + self.vesting_schedule.serialized_length()
->>>>>>> acf08ab2
     }
 }
 
@@ -181,23 +163,15 @@
         let (delegator_public_key, bytes) = PublicKey::from_bytes(bytes)?;
         let (staked_amount, bytes) = U512::from_bytes(bytes)?;
         let (bonding_purse, bytes) = URef::from_bytes(bytes)?;
-<<<<<<< HEAD
         let (validator_public_key, bytes) = PublicKey::from_bytes(bytes)?;
-=======
-        let (delegatee, bytes) = PublicKey::from_bytes(bytes)?;
         let (vesting_schedule, bytes) = FromBytes::from_bytes(bytes)?;
->>>>>>> acf08ab2
         Ok((
             Delegator {
                 delegator_public_key,
                 staked_amount,
                 bonding_purse,
-<<<<<<< HEAD
                 validator_public_key,
-=======
-                delegatee,
                 vesting_schedule,
->>>>>>> acf08ab2
             },
             bytes,
         ))
@@ -212,15 +186,22 @@
     fn serialization_roundtrip() {
         let staked_amount = U512::one();
         let bonding_purse = URef::new([42; 32], AccessRights::READ_ADD_WRITE);
-        let delegatee = SecretKey::ed25519([43; 32]).into();
-        let unlocked_delegator = Delegator::unlocked(staked_amount, bonding_purse, delegatee);
+        let delegator_public_key = SecretKey::ed25519([42; SecretKey::ED25519_LENGTH]).into();
+        let validator_public_key = SecretKey::ed25519([43; SecretKey::ED25519_LENGTH]).into();
+        let unlocked_delegator = Delegator::unlocked(
+            delegator_public_key,
+            staked_amount,
+            bonding_purse,
+            validator_public_key,
+        );
         bytesrepr::test_serialization_roundtrip(&unlocked_delegator);
 
         let release_timestamp_millis = 42;
         let locked_delegator = Delegator::locked(
-            staked_amount,
-            bonding_purse,
-            delegatee,
+            delegator_public_key,
+            staked_amount,
+            bonding_purse,
+            validator_public_key,
             release_timestamp_millis,
         );
         bytesrepr::test_serialization_roundtrip(&locked_delegator);
