//! Global state.

/// Lmdb implementation of global state.
pub mod lmdb;

/// Lmdb implementation of global state with cache.
pub mod scratch;

use std::{
    cell::RefCell,
    collections::{BTreeSet, HashMap},
    convert::TryFrom,
    rc::Rc,
};

use tracing::{debug, error, warn};

use casper_types::{
    addressable_entity::{EntityKindTag, NamedKeys},
    bytesrepr::{self, FromBytes, ToBytes},
    execution::{Effects, Transform, TransformError, TransformInstruction, TransformKind},
    global_state::TrieMerkleProof,
    system::{
        self,
        auction::SEIGNIORAGE_RECIPIENTS_SNAPSHOT_KEY,
        handle_payment::ACCUMULATION_PURSE_KEY,
        mint::{ARG_AMOUNT, ROUND_SEIGNIORAGE_RATE_KEY, TOTAL_SUPPLY_KEY},
        AUCTION, HANDLE_PAYMENT, MINT,
    },
<<<<<<< HEAD
    Account, AddressableEntity, Digest, EntityAddr, Gas, InitiatorAddr, Key, KeyTag, Phase,
    PublicKey, RuntimeArgs, StoredValue, TransactionHash, TransactionInfo, TransactionV1Hash, U512,
=======
    AccessRights, Account, AddressableEntity, DeployHash, Digest, EntityAddr, Key, KeyTag, Phase,
    PublicKey, RuntimeArgs, StoredValue, TransactionHash, TransactionV1Hash, U512,
>>>>>>> 62231472
};

#[cfg(test)]
pub use self::lmdb::make_temporary_global_state;
use crate::{
    data_access_layer::{
        bidding::{AuctionMethodRet, BiddingRequest, BiddingResult},
        era_validators::EraValidatorsResult,
        tagged_values::{TaggedValuesRequest, TaggedValuesResult},
        transfer::{TransferRequest, TransferRequestArgs, TransferResult},
        AddressableEntityRequest, AddressableEntityResult, AuctionMethod, BalanceIdentifier,
        BalanceRequest, BalanceResult, BidsRequest, BidsResult, BlockRewardsError,
        BlockRewardsRequest, BlockRewardsResult, EraValidatorsRequest,
        ExecutionResultsChecksumRequest, ExecutionResultsChecksumResult, FeeError, FeeRequest,
        FeeResult, FlushRequest, FlushResult, GenesisRequest, GenesisResult,
        ProtocolUpgradeRequest, ProtocolUpgradeResult, PruneRequest, PruneResult, PutTrieRequest,
        PutTrieResult, QueryRequest, QueryResult, RoundSeigniorageRateRequest,
        RoundSeigniorageRateResult, StepError, StepRequest, StepResult,
        SystemEntityRegistryPayload, SystemEntityRegistryRequest, SystemEntityRegistryResult,
        SystemEntityRegistrySelector, TotalSupplyRequest, TotalSupplyResult, TrieRequest,
        TrieResult, EXECUTION_RESULTS_CHECKSUM_NAME,
    },
    global_state::{
        error::Error as GlobalStateError,
        state::scratch::ScratchGlobalState,
        transaction_source::{Transaction, TransactionSource},
        trie::Trie,
        trie_store::{
            operations::{prune, read, write, ReadResult, TriePruneResult, WriteResult},
            TrieStore,
        },
    },
    system::{
        auction,
        auction::Auction,
        genesis::{GenesisError, GenesisInstaller},
        mint::Mint,
        protocol_upgrade::{ProtocolUpgradeError, ProtocolUpgrader},
        runtime_native::RuntimeNative,
        transfer::{
            NewTransferTargetMode, TransferArgs, TransferError, TransferRuntimeArgsBuilder,
        },
    },
    tracking_copy::{TrackingCopy, TrackingCopyEntityExt, TrackingCopyError, TrackingCopyExt},
};

/// A trait expressing the reading of state. This trait is used to abstract the underlying store.
pub trait StateReader<K, V> {
    /// An error which occurs when reading state
    type Error;

    /// Returns the state value from the corresponding key
    fn read(&self, key: &K) -> Result<Option<V>, Self::Error>;

    /// Returns the merkle proof of the state value from the corresponding key
    fn read_with_proof(&self, key: &K) -> Result<Option<TrieMerkleProof<K, V>>, Self::Error>;

    /// Returns the keys in the trie matching `prefix`.
    fn keys_with_prefix(&self, prefix: &[u8]) -> Result<Vec<K>, Self::Error>;
}

/// An error emitted by the execution engine on commit
#[derive(Clone, Debug, thiserror::Error, Eq, PartialEq)]
pub enum CommitError {
    /// Root not found.
    #[error("Root not found: {0:?}")]
    RootNotFound(Digest),
    /// Root not found while attempting to read.
    #[error("Root not found while attempting to read: {0:?}")]
    ReadRootNotFound(Digest),
    /// Root not found while attempting to write.
    #[error("Root not found while writing: {0:?}")]
    WriteRootNotFound(Digest),
    /// Key not found.
    #[error("Key not found: {0}")]
    KeyNotFound(Key),
    /// Transform error.
    #[error(transparent)]
    TransformError(TransformError),
    /// Trie not found while attempting to validate cache write.
    #[error("Trie not found in cache {0}")]
    TrieNotFoundInCache(Digest),
}

pub trait ScratchProvider: CommitProvider {
    fn get_scratch_global_state(&self) -> ScratchGlobalState;
    fn write_scratch_to_db(
        &self,
        state_root_hash: Digest,
        scratch_global_state: ScratchGlobalState,
    ) -> Result<Digest, GlobalStateError>;
    fn prune_keys(&self, state_root_hash: Digest, keys: &[Key]) -> TriePruneResult;
}

/// Provides `commit` method.
pub trait CommitProvider: StateProvider {
    /// Applies changes and returns a new post state hash.
    /// block_hash is used for computing a deterministic and unique keys.
    fn commit(&self, state_hash: Digest, effects: Effects) -> Result<Digest, GlobalStateError>;

    /// Runs and commits the genesis process, once per network.
    fn genesis(&self, request: GenesisRequest) -> GenesisResult {
        let initial_root = self.empty_root();
        let tc = match self.tracking_copy(initial_root) {
            Ok(Some(tc)) => Rc::new(RefCell::new(tc)),
            Ok(None) => return GenesisResult::Fatal("state uninitialized".to_string()),
            Err(err) => {
                return GenesisResult::Failure(GenesisError::TrackingCopy(
                    TrackingCopyError::Storage(err),
                ))
            }
        };
        let chainspec_hash = request.chainspec_hash();
        let protocol_version = request.protocol_version();
        let config = request.config();

        let mut genesis_installer: GenesisInstaller<Self> =
            GenesisInstaller::new(chainspec_hash, protocol_version, config.clone(), tc);

        let chainspec_registry = request.chainspec_registry();
        if let Err(gen_err) = genesis_installer.install(chainspec_registry.clone()) {
            return GenesisResult::Failure(*gen_err);
        }

        let effects = genesis_installer.finalize();
        match self.commit(initial_root, effects.clone()) {
            Ok(post_state_hash) => GenesisResult::Success {
                post_state_hash,
                effects,
            },
            Err(err) => {
                GenesisResult::Failure(GenesisError::TrackingCopy(TrackingCopyError::Storage(err)))
            }
        }
    }

    /// Runs and commits the protocol upgrade process.
    fn protocol_upgrade(&self, request: ProtocolUpgradeRequest) -> ProtocolUpgradeResult {
        let pre_state_hash = request.pre_state_hash();
        let tc = match self.tracking_copy(pre_state_hash) {
            Ok(Some(tc)) => Rc::new(RefCell::new(tc)),
            Ok(None) => return ProtocolUpgradeResult::RootNotFound,
            Err(err) => {
                return ProtocolUpgradeResult::Failure(ProtocolUpgradeError::TrackingCopy(
                    TrackingCopyError::Storage(err),
                ))
            }
        };

        let protocol_upgrader: ProtocolUpgrader<Self> =
            ProtocolUpgrader::new(request.config().clone(), tc.clone());

        if let Err(err) = protocol_upgrader.upgrade(pre_state_hash) {
            return err.into();
        }

        let effects = tc.borrow().effects();

        // commit
        match self.commit(pre_state_hash, effects.clone()) {
            Ok(post_state_hash) => ProtocolUpgradeResult::Success {
                post_state_hash,
                effects,
            },
            Err(err) => ProtocolUpgradeResult::Failure(ProtocolUpgradeError::TrackingCopy(
                TrackingCopyError::Storage(err),
            )),
        }
    }

    /// Safely prune specified keys from global state, using a tracking copy.
    fn prune(&self, request: PruneRequest) -> PruneResult {
        let pre_state_hash = request.state_hash();
        let tc = match self.tracking_copy(pre_state_hash) {
            Ok(Some(tc)) => Rc::new(RefCell::new(tc)),
            Ok(None) => return PruneResult::RootNotFound,
            Err(err) => return PruneResult::Failure(TrackingCopyError::Storage(err)),
        };

        let keys_to_delete = request.keys_to_prune();
        if keys_to_delete.is_empty() {
            // effectively a noop
            return PruneResult::Success {
                post_state_hash: pre_state_hash,
                effects: Effects::default(),
            };
        }

        for key in keys_to_delete {
            tc.borrow_mut().prune(*key)
        }

        let effects = tc.borrow().effects();

        match self.commit(pre_state_hash, effects.clone()) {
            Ok(post_state_hash) => PruneResult::Success {
                post_state_hash,
                effects,
            },
            Err(tce) => PruneResult::Failure(tce.into()),
        }
    }

    /// Step auction state at era end.
    fn step(&self, request: StepRequest) -> StepResult {
        let state_hash = request.state_hash();
        let tc = match self.tracking_copy(state_hash) {
            Ok(Some(tc)) => Rc::new(RefCell::new(tc)),
            Ok(None) => return StepResult::RootNotFound,
            Err(err) => {
                return StepResult::Failure(StepError::TrackingCopy(TrackingCopyError::Storage(
                    err,
                )))
            }
        };
        let protocol_version = request.protocol_version();

        let seed = {
            // seeds address generator w/ era_end_timestamp_millis
            let mut bytes = match request.era_end_timestamp_millis().into_bytes() {
                Ok(bytes) => bytes,
                Err(bre) => {
                    return StepResult::Failure(StepError::TrackingCopy(
                        TrackingCopyError::BytesRepr(bre),
                    ))
                }
            };
            match &mut protocol_version.into_bytes() {
                Ok(next) => bytes.append(next),
                Err(bre) => {
                    return StepResult::Failure(StepError::TrackingCopy(
                        TrackingCopyError::BytesRepr(*bre),
                    ))
                }
            };
            match &mut request.next_era_id().into_bytes() {
                Ok(next) => bytes.append(next),
                Err(bre) => {
                    return StepResult::Failure(StepError::TrackingCopy(
                        TrackingCopyError::BytesRepr(*bre),
                    ))
                }
            };

            crate::system::runtime_native::Id::Seed(bytes)
        };

        let config = request.config();
        // this runtime uses the system's context
        let mut runtime = match RuntimeNative::new_system_runtime(
            config.clone(),
            protocol_version,
            seed,
            Rc::clone(&tc),
            Phase::Session,
        ) {
            Ok(rt) => rt,
            Err(tce) => return StepResult::Failure(StepError::TrackingCopy(tce)),
        };

        let slashed_validators: Vec<PublicKey> = request.slashed_validators();
        if !slashed_validators.is_empty() {
            if let Err(err) = runtime.slash(slashed_validators) {
                error!("{}", err);
                return StepResult::Failure(StepError::SlashingError);
            }
        }

        let era_end_timestamp_millis = request.era_end_timestamp_millis();
        let evicted_validators = request
            .evict_items()
            .iter()
            .map(|item| item.validator_id.clone())
            .collect::<Vec<PublicKey>>();
        let max_delegators_per_validator = config.max_delegators_per_validator();
        let minimum_delegation_amount = config.minimum_delegation_amount();

        if let Err(err) = runtime.run_auction(
            era_end_timestamp_millis,
            evicted_validators,
            max_delegators_per_validator,
            minimum_delegation_amount,
        ) {
            error!("{}", err);
            return StepResult::Failure(StepError::Auction);
        }

        let effects = tc.borrow().effects();

        match self.commit(state_hash, effects.clone()) {
            Ok(post_state_hash) => StepResult::Success {
                post_state_hash,
                effects,
            },
            Err(gse) => StepResult::Failure(gse.into()),
        }
    }

    /// Distribute block rewards.
    fn distribute_block_rewards(&self, request: BlockRewardsRequest) -> BlockRewardsResult {
        let state_hash = request.state_hash();
        let rewards = request.rewards();
        if rewards.is_empty() {
            warn!("rewards are empty");
            // if there are no rewards to distribute, this is effectively a noop
            return BlockRewardsResult::Success {
                post_state_hash: state_hash,
                effects: Effects::new(),
            };
        }

        let tc = match self.tracking_copy(state_hash) {
            Ok(Some(tc)) => Rc::new(RefCell::new(tc)),
            Ok(None) => return BlockRewardsResult::RootNotFound,
            Err(err) => {
                return BlockRewardsResult::Failure(BlockRewardsError::TrackingCopy(
                    TrackingCopyError::Storage(err),
                ))
            }
        };

        let config = request.config();
        let protocol_version = request.protocol_version();
        let seed = {
            let mut bytes = match request.block_time().into_bytes() {
                Ok(bytes) => bytes,
                Err(bre) => {
                    return BlockRewardsResult::Failure(BlockRewardsError::TrackingCopy(
                        TrackingCopyError::BytesRepr(bre),
                    ))
                }
            };
            match &mut protocol_version.into_bytes() {
                Ok(next) => bytes.append(next),
                Err(bre) => {
                    return BlockRewardsResult::Failure(BlockRewardsError::TrackingCopy(
                        TrackingCopyError::BytesRepr(*bre),
                    ))
                }
            };

            crate::system::runtime_native::Id::Seed(bytes)
        };

        // this runtime uses the system's context
        let mut runtime = match RuntimeNative::new_system_runtime(
            config.clone(),
            protocol_version,
            seed,
            Rc::clone(&tc),
            Phase::Session,
        ) {
            Ok(rt) => rt,
            Err(tce) => {
                return BlockRewardsResult::Failure(BlockRewardsError::TrackingCopy(tce));
            }
        };

        if let Err(auction_error) = runtime.distribute(rewards.clone()) {
            error!(
                "distribute block rewards failed due to auction error {:?}",
                auction_error
            );
            return BlockRewardsResult::Failure(BlockRewardsError::Auction(auction_error));
        }

        let effects = tc.borrow().effects();

        match self.commit(state_hash, effects.clone()) {
            Ok(post_state_hash) => BlockRewardsResult::Success {
                post_state_hash,
                effects,
            },
            Err(gse) => BlockRewardsResult::Failure(BlockRewardsError::TrackingCopy(
                TrackingCopyError::Storage(gse),
            )),
        }
    }

    /// Distribute fees, if relevant to the chainspec configured behavior.
    fn distribute_fees(&self, request: FeeRequest) -> FeeResult {
        let state_hash = request.state_hash();
        if !request.should_distribute_fees() {
            // effectively noop
            return FeeResult::Success {
                post_state_hash: state_hash,
                effects: Effects::new(),
                transfers: vec![],
            };
        }

        let administrative_accounts = match request.administrative_accounts() {
            Some(administrative_accounts) => administrative_accounts,
            None => {
                return FeeResult::Failure(FeeError::AdministrativeAccountsNotFound);
            }
        };

        let tc = match self.tracking_copy(state_hash) {
            Ok(Some(tracking_copy)) => Rc::new(RefCell::new(tracking_copy)),
            Ok(None) => return FeeResult::RootNotFound,
            Err(gse) => {
                return FeeResult::Failure(FeeError::TrackingCopy(TrackingCopyError::Storage(gse)))
            }
        };

        // need the accumulation purse
        let entity_hash = match tc.borrow_mut().get_system_entity_registry() {
            Ok(scr) => match scr.get(HANDLE_PAYMENT).copied() {
                Some(entity_hash) => entity_hash,
                None => {
                    return FeeResult::Failure(FeeError::RegistryEntryNotFound(
                        HANDLE_PAYMENT.to_string(),
                    ))
                }
            },
            Err(tce) => return FeeResult::Failure(FeeError::TrackingCopy(tce)),
        };
        let named_keys = match tc
            .borrow_mut()
            .get_named_keys(EntityAddr::System(entity_hash.value()))
        {
            Ok(named_keys) => named_keys,
            Err(tce) => return FeeResult::Failure(FeeError::TrackingCopy(tce)),
        };

        let accumulation_purse = match named_keys.get(ACCUMULATION_PURSE_KEY) {
            Some(key) => {
                if let Key::URef(uref) = key {
                    *uref
                } else {
                    return FeeResult::Failure(FeeError::TrackingCopy(
                        TrackingCopyError::UnexpectedKeyVariant(*key),
                    ));
                }
            }
            None => {
                return FeeResult::Failure(FeeError::TrackingCopy(
                    TrackingCopyError::NamedKeyNotFound(ACCUMULATION_PURSE_KEY.to_string()),
                ))
            }
        };

        let protocol_version = request.protocol_version();

        let accumulated_balance = {
            let balance_req =
                BalanceRequest::from_purse(state_hash, protocol_version, accumulation_purse);
            let balance_result = self.balance(balance_req);
            match balance_result {
                BalanceResult::RootNotFound => {
                    return FeeResult::RootNotFound;
                }
                BalanceResult::Failure(tce) => {
                    return FeeResult::Failure(FeeError::TrackingCopy(tce));
                }
                BalanceResult::Success { motes, .. } => motes,
            }
        };

        let mut current_state_hash = state_hash;
        let mut effects = Effects::new();
        let mut transfers = vec![];
        let recipient_count = U512::from(administrative_accounts.len());

        // distribute fees to administrators
        // this is basically just a series of transfers from the accumulated purse to
        // configured accounts. this is a behavior used by some (but not all) private chains.
        if let Some(fee_portion) = accumulated_balance.checked_div(recipient_count) {
            if fee_portion.is_zero() {
                // If there are no fees to be paid out, it is effectively noop
                return FeeResult::Success {
                    effects: Effects::default(),
                    post_state_hash: state_hash,
                    transfers: vec![],
                };
            }

            let system_account_key = PublicKey::System;
            let id = {
                let mut bytes = match request.block_time().into_bytes() {
                    Ok(bytes) => bytes,
                    Err(bre) => {
                        return FeeResult::Failure(FeeError::TrackingCopy(
                            TrackingCopyError::BytesRepr(bre),
                        ))
                    }
                };
                match &mut state_hash.into_bytes() {
                    Ok(more_bytes) => bytes.append(more_bytes),
                    Err(bre) => {
                        return FeeResult::Failure(FeeError::TrackingCopy(
                            TrackingCopyError::BytesRepr(*bre),
                        ))
                    }
                };

                crate::system::runtime_native::Id::Seed(bytes)
            };

            let config = request.config();
            let block_time = request.block_time();
            let authorization_keys = {
                let mut auth_keys = BTreeSet::new();
                auth_keys.insert(system_account_key.to_account_hash());
                auth_keys
            };

            // TODO: the transfer logic needs to be tweaked once Fraser's logic w/ version handling
            // merges
            let tmp_hash = match TransactionV1Hash::from_bytes(&id.seed()) {
                Ok((hash, _rem)) => TransactionHash::V1(hash),
                Err(bre) => {
                    return FeeResult::Failure(FeeError::TrackingCopy(
                        TrackingCopyError::BytesRepr(bre),
                    ))
                }
            };
            for target in administrative_accounts {
                let target_purse = match tc
                    .borrow_mut()
                    .get_addressable_entity_by_account_hash(protocol_version, *target)
                {
                    Ok(entity) => entity.main_purse(),
                    Err(tce) => return FeeResult::Failure(FeeError::TrackingCopy(tce)),
                };
                let args = TransferArgs::new(
                    Some(*target),
                    accumulation_purse,
                    target_purse,
                    fee_portion,
                    None,
                );

                let transfer_req = TransferRequest::new(
                    config.clone(),
                    current_state_hash,
                    block_time,
                    protocol_version,
                    tmp_hash,
                    InitiatorAddr::from(system_account_key.clone()),
                    authorization_keys.clone(),
                    args,
                    Gas::zero(),
                );
                match self.transfer(transfer_req) {
                    TransferResult::RootNotFound => return FeeResult::RootNotFound,
                    TransferResult::Failure(transfer_error) => {
                        return FeeResult::Failure(FeeError::Transfer(transfer_error))
                    }
                    TransferResult::Success {
                        effects: transfer_effects,
                        transfers: more_transfers,
                    } => match self.commit(current_state_hash, transfer_effects.clone()) {
                        Ok(post_state_hash) => {
                            current_state_hash = post_state_hash;
                            effects.append(transfer_effects);
                            transfers.extend(more_transfers);
                        }
                        Err(gse) => {
                            return FeeResult::Failure(FeeError::TrackingCopy(
                                TrackingCopyError::Storage(gse),
                            ))
                        }
                    },
                }
            }

            return FeeResult::Success {
                post_state_hash: current_state_hash,
                effects,
                transfers,
            };
        }
        FeeResult::Failure(FeeError::NoFeesDistributed)
    }

<<<<<<< HEAD
    /// Direct transfer.
    fn transfer(&self, request: TransferRequest) -> TransferResult {
        let state_hash = request.state_hash();
        let tc = match self.tracking_copy(state_hash) {
            Ok(Some(tc)) => Rc::new(RefCell::new(tc)),
            Ok(None) => return TransferResult::RootNotFound,
            Err(err) => {
                return TransferResult::Failure(TransferError::TrackingCopy(
                    TrackingCopyError::Storage(err),
                ))
            }
        };

        let source_account_hash = request.initiator().account_hash();
        let protocol_version = request.protocol_version();
        if let Err(tce) = tc
            .borrow_mut()
            .migrate_account(source_account_hash, protocol_version)
        {
            return TransferResult::Failure(tce.into());
        }

        let authorization_keys = request.authorization_keys();

        let config = request.config();
        let transfer_config = config.transfer_config();
        let administrative_accounts = transfer_config.administrative_accounts();

        let runtime_args = match request.args() {
            TransferRequestArgs::Raw(runtime_args) => runtime_args.clone(),
            TransferRequestArgs::Explicit(transfer_args) => {
                match RuntimeArgs::try_from(*transfer_args) {
                    Ok(runtime_args) => runtime_args,
                    Err(cve) => return TransferResult::Failure(TransferError::CLValue(cve)),
                }
            }
        };

        let remaining_spending_limit = match runtime_args.try_get_number(ARG_AMOUNT) {
            Ok(amount) => amount,
            Err(cve) => {
                debug!("failed to derive remaining_spending_limit");
                return TransferResult::Failure(TransferError::CLValue(cve));
            }
        };

        let mut runtime_args_builder = TransferRuntimeArgsBuilder::new(runtime_args);

        let transfer_target_mode = match runtime_args_builder
            .resolve_transfer_target_mode(protocol_version, Rc::clone(&tc))
        {
            Ok(transfer_target_mode) => transfer_target_mode,
            Err(error) => return TransferResult::Failure(error),
        };

        // On some private networks, transfers are restricted.
        // This means that they must either the source or target are an admin account.
        // This behavior is not used on public networks.
        if transfer_config.enforce_transfer_restrictions(&source_account_hash) {
            // if the source is an admin, enforce_transfer_restrictions == false
            // if the source is not an admin, enforce_transfer_restrictions == true
            // and we must check to see if the target is an admin.
            // if the target is also not an admin, this transfer is not permitted.
            match transfer_target_mode.target_account_hash() {
                Some(target_account_hash) => {
                    let is_target_system_account =
                        target_account_hash == PublicKey::System.to_account_hash();
                    let is_target_administrator =
                        transfer_config.is_administrator(&target_account_hash);
                    if !(is_target_system_account || is_target_administrator) {
                        // Transferring from normal account to a purse doesn't work.
                        return TransferResult::Failure(TransferError::RestrictedTransferAttempted);
                    }
                }
                None => {
                    // can't allow this transfer because we are not sure if the target is an admin.
                    return TransferResult::Failure(TransferError::UnableToVerifyTargetIsAdmin);
                }
            }
        }

        let (entity, entity_named_keys, entity_access_rights) =
            match tc.borrow_mut().resolved_entity(
                protocol_version,
                source_account_hash,
                authorization_keys,
                &administrative_accounts,
            ) {
                Ok(ret) => ret,
                Err(tce) => {
                    return TransferResult::Failure(TransferError::TrackingCopy(tce));
                }
            };

        let id = crate::system::runtime_native::Id::Transaction(request.transaction_hash());
        // IMPORTANT: this runtime _must_ use the payer's context.
        let mut runtime = RuntimeNative::new(
            protocol_version,
            config.clone(),
            id,
            Rc::clone(&tc),
            source_account_hash,
            entity.clone(),
            entity_named_keys.clone(),
            entity_access_rights,
            remaining_spending_limit,
            Phase::Session,
        );

        match transfer_target_mode {
            NewTransferTargetMode::ExistingAccount { .. }
            | NewTransferTargetMode::PurseExists { .. } => {
                // Noop
            }
            NewTransferTargetMode::CreateAccount(account_hash) => {
                let main_purse = match runtime.mint(U512::zero()) {
                    Ok(uref) => uref,
                    Err(mint_error) => {
                        return TransferResult::Failure(TransferError::Mint(mint_error))
                    }
                };
                // TODO: KARAN TO FIX: this should create a shiny new addressable entity instance,
                // not create a legacy account and then uplift it.
                let account = Account::create(account_hash, NamedKeys::new(), main_purse);
                if let Err(tce) = tc
                    .borrow_mut()
                    .create_addressable_entity_from_account(account, protocol_version)
                {
                    return TransferResult::Failure(tce.into());
                }
            }
        }

        let transfer_args = {
            match runtime_args_builder.build(
                &entity,
                entity_named_keys,
                protocol_version,
                Rc::clone(&tc),
            ) {
                Ok(transfer_args) => transfer_args,
                Err(error) => return TransferResult::Failure(error),
            }
        };
        if let Err(mint_error) = runtime.transfer(
            transfer_args.to(),
            transfer_args.source(),
            transfer_args.target(),
            transfer_args.amount(),
            transfer_args.arg_id(),
        ) {
            return TransferResult::Failure(TransferError::Mint(mint_error));
        }

        let transfers = runtime.into_transfers();

        let txn_info = TransactionInfo::new(
            request.transaction_hash(),
            transfers.clone(),
            request.initiator().clone(),
            entity.main_purse(),
            request.gas(),
        );
        tc.borrow_mut().write(
            Key::TransactionInfo(txn_info.transaction_hash),
            StoredValue::TransactionInfo(txn_info),
        );

        let effects = tc.borrow_mut().effects();

        // commit
        match self.commit(state_hash, effects.clone()) {
            Ok(post_state_hash) => TransferResult::Success {
                transfers,
                post_state_hash,
                effects,
            },
            Err(tce) => TransferResult::Failure(tce.into()),
        }
    }

=======
>>>>>>> 62231472
    /// Direct biddings.
    fn bidding(&self, request: BiddingRequest) -> BiddingResult {
        let state_hash = request.state_hash();
        let tc = match self.tracking_copy(state_hash) {
            Ok(Some(tc)) => Rc::new(RefCell::new(tc)),
            Ok(None) => return BiddingResult::RootNotFound,
            Err(err) => return BiddingResult::Failure(TrackingCopyError::Storage(err)),
        };

        let protocol_version = request.protocol_version();
        let config = request.config();
        let id = crate::system::runtime_native::Id::Transaction(request.transaction_hash());

        let initiating_address = request.address();
        let authorization_keys = request.authorization_keys();
        let transfer_config = config.transfer_config();
        let administrative_accounts = transfer_config.administrative_accounts();
        let (entity, entity_named_keys, entity_access_rights) =
            match tc.borrow_mut().resolved_entity(
                protocol_version,
                initiating_address,
                authorization_keys,
                &administrative_accounts,
            ) {
                Ok(ret) => ret,
                Err(tce) => {
                    return BiddingResult::Failure(tce);
                }
            };

        // IMPORTANT: this runtime _must_ use the initiators's context.
        let mut runtime = RuntimeNative::new(
            protocol_version,
            config.clone(),
            id,
            Rc::clone(&tc),
            initiating_address,
            entity,
            entity_named_keys,
            entity_access_rights,
            U512::MAX,
            Phase::Session,
        );

        let auction_method = request.auction_method();

        let result = match auction_method {
            AuctionMethod::ActivateBid {
                validator_public_key,
            } => runtime
                .activate_bid(validator_public_key)
                .map(|_| AuctionMethodRet::Unit)
                .map_err(|auc_err| {
                    TrackingCopyError::SystemContract(system::Error::Auction(auc_err))
                }),
            AuctionMethod::AddBid {
                public_key,
                delegation_rate,
                amount,
            } => runtime
                .add_bid(public_key, delegation_rate, amount)
                .map(AuctionMethodRet::UpdatedAmount)
                .map_err(TrackingCopyError::Api),
            AuctionMethod::WithdrawBid { public_key, amount } => runtime
                .withdraw_bid(public_key, amount)
                .map(AuctionMethodRet::UpdatedAmount)
                .map_err(|auc_err| {
                    TrackingCopyError::SystemContract(system::Error::Auction(auc_err))
                }),
            AuctionMethod::Delegate {
                delegator_public_key,
                validator_public_key,
                amount,
                max_delegators_per_validator,
                minimum_delegation_amount,
            } => runtime
                .delegate(
                    delegator_public_key,
                    validator_public_key,
                    amount,
                    max_delegators_per_validator,
                    minimum_delegation_amount,
                )
                .map(AuctionMethodRet::UpdatedAmount)
                .map_err(TrackingCopyError::Api),
            AuctionMethod::Undelegate {
                delegator_public_key,
                validator_public_key,
                amount,
            } => runtime
                .undelegate(delegator_public_key, validator_public_key, amount)
                .map(AuctionMethodRet::UpdatedAmount)
                .map_err(|auc_err| {
                    TrackingCopyError::SystemContract(system::Error::Auction(auc_err))
                }),
            AuctionMethod::Redelegate {
                delegator_public_key,
                validator_public_key,
                amount,
                new_validator,
                minimum_delegation_amount,
            } => runtime
                .redelegate(
                    delegator_public_key,
                    validator_public_key,
                    amount,
                    new_validator,
                    minimum_delegation_amount,
                )
                .map(AuctionMethodRet::UpdatedAmount)
                .map_err(|auc_err| {
                    TrackingCopyError::SystemContract(system::Error::Auction(auc_err))
                }),
        };

        let effects = tc.borrow_mut().effects();

        // commit
        match result {
            Ok(ret) => match self.commit(state_hash, effects.clone()) {
                Ok(post_state_hash) => BiddingResult::Success {
                    ret,
                    post_state_hash,
                    effects,
                },
                Err(tce) => BiddingResult::Failure(tce.into()),
            },
            Err(tce) => BiddingResult::Failure(tce),
        }
    }
}

/// A trait expressing operations over the trie.
pub trait StateProvider {
    /// Associated reader type for `StateProvider`.
    type Reader: StateReader<Key, StoredValue, Error = GlobalStateError>;

    /// Flush the state provider.
    fn flush(&self, request: FlushRequest) -> FlushResult;

    /// Returns an empty root hash.
    fn empty_root(&self) -> Digest;

    /// Get a tracking copy.
    fn tracking_copy(
        &self,
        state_hash: Digest,
    ) -> Result<Option<TrackingCopy<Self::Reader>>, GlobalStateError>;

    /// Checkouts a slice of initial state using root state hash.
    fn checkout(&self, state_hash: Digest) -> Result<Option<Self::Reader>, GlobalStateError>;

    /// Query state.
    fn query(&self, request: QueryRequest) -> QueryResult {
        match self.tracking_copy(request.state_hash()) {
            Ok(Some(tc)) => match tc.query(request.key(), request.path()) {
                Ok(ret) => ret.into(),
                Err(err) => QueryResult::Failure(err),
            },
            Ok(None) => QueryResult::RootNotFound,
            Err(err) => QueryResult::Failure(TrackingCopyError::Storage(err)),
        }
    }

    /// Balance inquiry.
    fn balance(&self, request: BalanceRequest) -> BalanceResult {
        let mut tc = match self.tracking_copy(request.state_hash()) {
            Ok(Some(tracking_copy)) => tracking_copy,
            Ok(None) => return BalanceResult::RootNotFound,
            Err(err) => return BalanceResult::Failure(TrackingCopyError::Storage(err)),
        };
        let protocol_version = request.protocol_version();
        let purse_uref = match request.identifier() {
            BalanceIdentifier::Purse(purse_uref) => *purse_uref,
            BalanceIdentifier::Public(public_key) => {
                let account_hash = public_key.to_account_hash();
                match tc.get_addressable_entity_by_account_hash(protocol_version, account_hash) {
                    Ok(entity) => entity.main_purse(),
                    Err(tce) => return BalanceResult::Failure(tce),
                }
            }
            BalanceIdentifier::Account(account_hash) => {
                match tc.get_addressable_entity_by_account_hash(protocol_version, *account_hash) {
                    Ok(entity) => entity.main_purse(),
                    Err(tce) => return BalanceResult::Failure(tce),
                }
            }
            BalanceIdentifier::Entity(entity_addr) => {
                match tc.get_addressable_entity(*entity_addr) {
                    Ok(entity) => entity.main_purse(),
                    Err(tce) => return BalanceResult::Failure(tce),
                }
            }
            BalanceIdentifier::Internal(addr) => casper_types::URef::new(*addr, AccessRights::READ),
        };
        let purse_key = purse_uref.into();
        // read the new hold records if any exist
        // check their timestamps..if stale tc.prune(that item)
        // total bal - sum(hold balance) == avail
        match tc.get_purse_balance_key(purse_key) {
            Ok(purse_balance_key) => match tc.get_purse_balance_with_proof(purse_balance_key) {
                Ok((balance, proof)) => {
                    let proof = Box::new(proof);
                    let motes = balance.value();
                    BalanceResult::Success { motes, proof }
                }
                Err(err) => BalanceResult::Failure(err),
            },
            Err(err) => BalanceResult::Failure(err),
        }
    }

    /// Get the requested era validators.
    fn era_validators(&self, request: EraValidatorsRequest) -> EraValidatorsResult {
        let state_hash = request.state_hash();
        let mut tc = match self.tracking_copy(state_hash) {
            Ok(Some(tc)) => tc,
            Ok(None) => return EraValidatorsResult::RootNotFound,
            Err(err) => return EraValidatorsResult::Failure(TrackingCopyError::Storage(err)),
        };

        let query_request = match tc.get_system_entity_registry() {
            Ok(scr) => match scr.get(AUCTION).copied() {
                Some(auction_hash) => {
                    let key = if request.protocol_version().value().major < 2 {
                        Key::Hash(auction_hash.value())
                    } else {
                        Key::addressable_entity_key(EntityKindTag::System, auction_hash)
                    };
                    QueryRequest::new(
                        state_hash,
                        key,
                        vec![SEIGNIORAGE_RECIPIENTS_SNAPSHOT_KEY.to_string()],
                    )
                }
                None => return EraValidatorsResult::AuctionNotFound,
            },
            Err(err) => return EraValidatorsResult::Failure(err),
        };

        let snapshot = match self.query(query_request) {
            QueryResult::RootNotFound => return EraValidatorsResult::RootNotFound,
            QueryResult::Failure(error) => {
                error!(?error, "unexpected tracking copy error");
                return EraValidatorsResult::Failure(error);
            }
            QueryResult::ValueNotFound(msg) => {
                error!(%msg, "value not found");
                return EraValidatorsResult::ValueNotFound(msg);
            }
            QueryResult::Success { value, proofs: _ } => {
                let cl_value = match value.into_cl_value() {
                    Some(snapshot_cl_value) => snapshot_cl_value,
                    None => {
                        error!("unexpected query failure; seigniorage recipients snapshot is not a CLValue");
                        return EraValidatorsResult::Failure(
                            TrackingCopyError::UnexpectedStoredValueVariant,
                        );
                    }
                };

                match cl_value.into_t() {
                    Ok(snapshot) => snapshot,
                    Err(cve) => {
                        return EraValidatorsResult::Failure(TrackingCopyError::CLValue(cve));
                    }
                }
            }
        };

        let era_validators = auction::detail::era_validators_from_snapshot(snapshot);
        EraValidatorsResult::Success { era_validators }
    }

    /// Gets the bids.
    fn bids(&self, request: BidsRequest) -> BidsResult {
        let state_hash = request.state_hash();
        let mut tc = match self.tracking_copy(state_hash) {
            Ok(Some(tc)) => tc,
            Ok(None) => return BidsResult::RootNotFound,
            Err(err) => return BidsResult::Failure(TrackingCopyError::Storage(err)),
        };

        let bid_keys = match tc.get_keys(&KeyTag::BidAddr) {
            Ok(ret) => ret,
            Err(err) => return BidsResult::Failure(err),
        };

        let mut bids = vec![];
        for key in bid_keys.iter() {
            match tc.get(key) {
                Ok(ret) => match ret {
                    Some(StoredValue::BidKind(bid_kind)) => {
                        bids.push(bid_kind);
                    }
                    Some(_) => {
                        return BidsResult::Failure(TrackingCopyError::UnexpectedStoredValueVariant)
                    }
                    None => return BidsResult::Failure(TrackingCopyError::MissingBid(*key)),
                },
                Err(error) => return BidsResult::Failure(error),
            }
        }
        BidsResult::Success { bids }
    }

    /// Gets the execution result checksum.
    fn execution_result_checksum(
        &self,
        request: ExecutionResultsChecksumRequest,
    ) -> ExecutionResultsChecksumResult {
        let state_hash = request.state_hash();
        let mut tc = match self.tracking_copy(state_hash) {
            Ok(Some(tc)) => tc,
            Ok(None) => return ExecutionResultsChecksumResult::RootNotFound,
            Err(err) => {
                return ExecutionResultsChecksumResult::Failure(TrackingCopyError::Storage(err))
            }
        };
        match tc.get_checksum_registry() {
            Ok(Some(registry)) => match registry.get(EXECUTION_RESULTS_CHECKSUM_NAME) {
                Some(checksum) => ExecutionResultsChecksumResult::Success {
                    checksum: *checksum,
                },
                None => ExecutionResultsChecksumResult::ChecksumNotFound,
            },
            Ok(None) => ExecutionResultsChecksumResult::RegistryNotFound,
            Err(err) => ExecutionResultsChecksumResult::Failure(err),
        }
    }

    /// Gets an addressable entity.
    fn addressable_entity(&self, request: AddressableEntityRequest) -> AddressableEntityResult {
        let key = request.key();
        let query_key = match key {
            Key::Account(_) => {
                let query_request = QueryRequest::new(request.state_hash(), key, vec![]);
                match self.query(query_request) {
                    QueryResult::RootNotFound => return AddressableEntityResult::RootNotFound,
                    QueryResult::ValueNotFound(msg) => {
                        return AddressableEntityResult::ValueNotFound(msg)
                    }
                    QueryResult::Failure(err) => return AddressableEntityResult::Failure(err),
                    QueryResult::Success { value, .. } => {
                        if let StoredValue::Account(account) = *value {
                            // legacy account that has not been migrated
                            let entity = AddressableEntity::from(account);
                            return AddressableEntityResult::Success { entity };
                        }
                        if let StoredValue::CLValue(cl_value) = &*value {
                            // the corresponding entity key should be under the account's key
                            match cl_value.clone().into_t::<Key>() {
                                Ok(entity_key @ Key::AddressableEntity(_)) => entity_key,
                                Ok(invalid_key) => {
                                    warn!(
                                        %key,
                                        %invalid_key,
                                        type_name = %value.type_name(),
                                        "expected a Key::AddressableEntity to be stored under account hash"
                                    );
                                    return AddressableEntityResult::Failure(
                                        TrackingCopyError::UnexpectedStoredValueVariant,
                                    );
                                }
                                Err(error) => {
                                    error!(%key, %error, "expected a CLValue::Key to be stored under account hash");
                                    return AddressableEntityResult::Failure(
                                        TrackingCopyError::CLValue(error),
                                    );
                                }
                            }
                        } else {
                            warn!(
                                %key,
                                type_name = %value.type_name(),
                                "expected a CLValue::Key or Account to be stored under account hash"
                            );
                            return AddressableEntityResult::Failure(
                                TrackingCopyError::UnexpectedStoredValueVariant,
                            );
                        }
                    }
                }
            }
            Key::Hash(contract_hash) => {
                let query_request = QueryRequest::new(request.state_hash(), key, vec![]);
                match self.query(query_request) {
                    QueryResult::RootNotFound => return AddressableEntityResult::RootNotFound,
                    QueryResult::ValueNotFound(msg) => {
                        return AddressableEntityResult::ValueNotFound(msg)
                    }
                    QueryResult::Failure(err) => return AddressableEntityResult::Failure(err),
                    QueryResult::Success { value, .. } => {
                        if let StoredValue::Contract(contract) = *value {
                            // legacy contract that has not been migrated
                            let entity = AddressableEntity::from(contract);
                            return AddressableEntityResult::Success { entity };
                        }
                        Key::AddressableEntity(EntityAddr::SmartContract(contract_hash))
                    }
                }
            }
            Key::AddressableEntity(_) => key,
            _ => {
                return AddressableEntityResult::Failure(TrackingCopyError::UnexpectedKeyVariant(
                    key,
                ))
            }
        };

        let query_request = QueryRequest::new(request.state_hash(), query_key, vec![]);
        match self.query(query_request) {
            QueryResult::RootNotFound => AddressableEntityResult::RootNotFound,
            QueryResult::ValueNotFound(msg) => AddressableEntityResult::ValueNotFound(msg),
            QueryResult::Success { value, .. } => {
                let entity = match value.as_addressable_entity() {
                    Some(entity) => entity.clone(),
                    None => {
                        return AddressableEntityResult::Failure(
                            TrackingCopyError::UnexpectedStoredValueVariant,
                        )
                    }
                };
                AddressableEntityResult::Success { entity }
            }
            QueryResult::Failure(err) => AddressableEntityResult::Failure(err),
        }
    }

    /// Returns the system entity registry or the key for a system entity registered within it.
    fn system_entity_registry(
        &self,
        request: SystemEntityRegistryRequest,
    ) -> SystemEntityRegistryResult {
        let state_hash = request.state_hash();
        let mut tc = match self.tracking_copy(state_hash) {
            Ok(Some(tc)) => tc,
            Ok(None) => return SystemEntityRegistryResult::RootNotFound,
            Err(err) => {
                return SystemEntityRegistryResult::Failure(TrackingCopyError::Storage(err))
            }
        };

        let reg = match tc.get_system_entity_registry() {
            Ok(reg) => reg,
            Err(tce) => {
                return SystemEntityRegistryResult::Failure(tce);
            }
        };

        let selector = request.selector();
        match selector {
            SystemEntityRegistrySelector::All => SystemEntityRegistryResult::Success {
                selected: selector.clone(),
                payload: SystemEntityRegistryPayload::All(reg),
            },
            SystemEntityRegistrySelector::ByName(name) => match reg.get(name).copied() {
                Some(entity_hash) => {
                    let key = if request.protocol_version().value().major < 2 {
                        Key::Hash(entity_hash.value())
                    } else {
                        Key::addressable_entity_key(EntityKindTag::System, entity_hash)
                    };
                    SystemEntityRegistryResult::Success {
                        selected: selector.clone(),
                        payload: SystemEntityRegistryPayload::EntityKey(key),
                    }
                }
                None => {
                    error!("unexpected query failure; mint not found");
                    SystemEntityRegistryResult::NamedEntityNotFound(name.clone())
                }
            },
        }
    }

    /// Gets total supply.
    fn total_supply(&self, request: TotalSupplyRequest) -> TotalSupplyResult {
        let state_hash = request.state_hash();
        let mut tc = match self.tracking_copy(state_hash) {
            Ok(Some(tc)) => tc,
            Ok(None) => return TotalSupplyResult::RootNotFound,
            Err(err) => return TotalSupplyResult::Failure(TrackingCopyError::Storage(err)),
        };

        let query_request = match tc.get_system_entity_registry() {
            Ok(scr) => match scr.get(MINT).copied() {
                Some(mint_hash) => {
                    let key = if request.protocol_version().value().major < 2 {
                        Key::Hash(mint_hash.value())
                    } else {
                        Key::addressable_entity_key(EntityKindTag::System, mint_hash)
                    };
                    QueryRequest::new(state_hash, key, vec![TOTAL_SUPPLY_KEY.to_string()])
                }
                None => {
                    error!("unexpected query failure; mint not found");
                    return TotalSupplyResult::MintNotFound;
                }
            },
            Err(err) => return TotalSupplyResult::Failure(err),
        };

        match self.query(query_request) {
            QueryResult::RootNotFound => TotalSupplyResult::RootNotFound,
            QueryResult::ValueNotFound(msg) => TotalSupplyResult::ValueNotFound(msg),
            QueryResult::Failure(tce) => TotalSupplyResult::Failure(tce),
            QueryResult::Success { value, proofs: _ } => {
                let cl_value = match value.into_cl_value() {
                    Some(cl_value) => cl_value,
                    None => {
                        error!("unexpected query failure; total supply is not a CLValue");
                        return TotalSupplyResult::Failure(
                            TrackingCopyError::UnexpectedStoredValueVariant,
                        );
                    }
                };

                match cl_value.into_t() {
                    Ok(total_supply) => TotalSupplyResult::Success { total_supply },
                    Err(cve) => TotalSupplyResult::Failure(TrackingCopyError::CLValue(cve)),
                }
            }
        }
    }

    /// Gets the current round seigniorage rate.
    fn round_seigniorage_rate(
        &self,
        request: RoundSeigniorageRateRequest,
    ) -> RoundSeigniorageRateResult {
        let state_hash = request.state_hash();
        let mut tc = match self.tracking_copy(state_hash) {
            Ok(Some(tc)) => tc,
            Ok(None) => return RoundSeigniorageRateResult::RootNotFound,
            Err(err) => {
                return RoundSeigniorageRateResult::Failure(TrackingCopyError::Storage(err))
            }
        };

        let query_request = match tc.get_system_entity_registry() {
            Ok(scr) => match scr.get(MINT).copied() {
                Some(mint_hash) => {
                    let key = if request.protocol_version().value().major < 2 {
                        Key::Hash(mint_hash.value())
                    } else {
                        Key::addressable_entity_key(EntityKindTag::System, mint_hash)
                    };
                    QueryRequest::new(
                        state_hash,
                        key,
                        vec![ROUND_SEIGNIORAGE_RATE_KEY.to_string()],
                    )
                }
                None => {
                    error!("unexpected query failure; mint not found");
                    return RoundSeigniorageRateResult::MintNotFound;
                }
            },
            Err(err) => return RoundSeigniorageRateResult::Failure(err),
        };

        match self.query(query_request) {
            QueryResult::RootNotFound => RoundSeigniorageRateResult::RootNotFound,
            QueryResult::ValueNotFound(msg) => RoundSeigniorageRateResult::ValueNotFound(msg),
            QueryResult::Failure(tce) => RoundSeigniorageRateResult::Failure(tce),
            QueryResult::Success { value, proofs: _ } => {
                let cl_value = match value.into_cl_value() {
                    Some(cl_value) => cl_value,
                    None => {
                        error!("unexpected query failure; total supply is not a CLValue");
                        return RoundSeigniorageRateResult::Failure(
                            TrackingCopyError::UnexpectedStoredValueVariant,
                        );
                    }
                };

                match cl_value.into_t() {
                    Ok(rate) => RoundSeigniorageRateResult::Success { rate },
                    Err(cve) => {
                        RoundSeigniorageRateResult::Failure(TrackingCopyError::CLValue(cve))
                    }
                }
            }
        }
    }

    /// Direct transfer.
    fn transfer(&self, request: TransferRequest) -> TransferResult {
        let state_hash = request.state_hash();
        let tc = match self.tracking_copy(state_hash) {
            Ok(Some(tc)) => Rc::new(RefCell::new(tc)),
            Ok(None) => return TransferResult::RootNotFound,
            Err(err) => {
                return TransferResult::Failure(TransferError::TrackingCopy(
                    TrackingCopyError::Storage(err),
                ))
            }
        };

        let source_account_hash = request.address();
        let protocol_version = request.protocol_version();
        if let Err(tce) = tc
            .borrow_mut()
            .migrate_account(source_account_hash, protocol_version)
        {
            return TransferResult::Failure(tce.into());
        }

        let authorization_keys = request.authorization_keys();

        let config = request.config();
        let transfer_config = config.transfer_config();
        let administrative_accounts = transfer_config.administrative_accounts();

        let runtime_args = match request.args() {
            TransferRequestArgs::Raw(runtime_args) => runtime_args.clone(),
            TransferRequestArgs::Explicit(transfer_args) => {
                match RuntimeArgs::try_from(*transfer_args) {
                    Ok(runtime_args) => runtime_args,
                    Err(cve) => return TransferResult::Failure(TransferError::CLValue(cve)),
                }
            }
        };

        let remaining_spending_limit = match runtime_args.try_get_number(ARG_AMOUNT) {
            Ok(amount) => amount,
            Err(cve) => {
                debug!("failed to derive remaining_spending_limit");
                return TransferResult::Failure(TransferError::CLValue(cve));
            }
        };

        let mut runtime_args_builder = TransferRuntimeArgsBuilder::new(runtime_args);

        let transfer_target_mode = match runtime_args_builder
            .resolve_transfer_target_mode(protocol_version, Rc::clone(&tc))
        {
            Ok(transfer_target_mode) => transfer_target_mode,
            Err(error) => return TransferResult::Failure(error),
        };

        // On some private networks, transfers are restricted.
        // This means that they must either the source or target are an admin account.
        // This behavior is not used on public networks.
        if transfer_config.enforce_transfer_restrictions(&source_account_hash) {
            // if the source is an admin, enforce_transfer_restrictions == false
            // if the source is not an admin, enforce_transfer_restrictions == true
            // and we must check to see if the target is an admin.
            // if the target is also not an admin, this transfer is not permitted.
            match transfer_target_mode.target_account_hash() {
                Some(target_account_hash) => {
                    let is_target_system_account =
                        target_account_hash == PublicKey::System.to_account_hash();
                    let is_target_administrator =
                        transfer_config.is_administrator(&target_account_hash);
                    if !(is_target_system_account || is_target_administrator) {
                        // Transferring from normal account to a purse doesn't work.
                        return TransferResult::Failure(TransferError::RestrictedTransferAttempted);
                    }
                }
                None => {
                    // can't allow this transfer because we are not sure if the target is an admin.
                    return TransferResult::Failure(TransferError::UnableToVerifyTargetIsAdmin);
                }
            }
        }

        let (entity, entity_named_keys, entity_access_rights) =
            match tc.borrow_mut().resolved_entity(
                protocol_version,
                source_account_hash,
                authorization_keys,
                &administrative_accounts,
            ) {
                Ok(ret) => ret,
                Err(tce) => {
                    return TransferResult::Failure(TransferError::TrackingCopy(tce));
                }
            };

        let id = crate::system::runtime_native::Id::Transaction(request.transaction_hash());
        // IMPORTANT: this runtime _must_ use the payer's context.
        let mut runtime = RuntimeNative::new(
            protocol_version,
            config.clone(),
            id,
            Rc::clone(&tc),
            source_account_hash,
            entity.clone(),
            entity_named_keys.clone(),
            entity_access_rights,
            remaining_spending_limit,
            Phase::Session,
        );

        match transfer_target_mode {
            NewTransferTargetMode::ExistingAccount { .. }
            | NewTransferTargetMode::PurseExists { .. } => {
                // Noop
            }
            NewTransferTargetMode::CreateAccount(account_hash) => {
                let main_purse = match runtime.mint(U512::zero()) {
                    Ok(uref) => uref,
                    Err(mint_error) => {
                        return TransferResult::Failure(TransferError::Mint(mint_error))
                    }
                };
                // TODO: KARAN TO FIX: this should create a shiny new addressable entity instance,
                // not create a legacy account and then uplift it.
                let account = Account::create(account_hash, NamedKeys::new(), main_purse);
                if let Err(tce) = tc
                    .borrow_mut()
                    .create_addressable_entity_from_account(account, protocol_version)
                {
                    return TransferResult::Failure(tce.into());
                }
            }
        }

        let transfer_args = {
            match runtime_args_builder.build(
                &entity,
                entity_named_keys,
                protocol_version,
                Rc::clone(&tc),
            ) {
                Ok(transfer_args) => transfer_args,
                Err(error) => return TransferResult::Failure(error),
            }
        };
        if let Err(mint_error) = runtime.transfer(
            transfer_args.to(),
            transfer_args.source(),
            transfer_args.target(),
            transfer_args.amount(),
            transfer_args.arg_id(),
        ) {
            return TransferResult::Failure(TransferError::Mint(mint_error));
        }

        let transfers = runtime.into_transfers();

        {
            // TODO: this lexical block needs to be updated with the new versioned transaction types
            let deploy_hash = DeployHash::new(request.transaction_hash().digest());
            let deploy_info = casper_types::DeployInfo::new(
                deploy_hash,
                &transfers,
                source_account_hash,
                entity.main_purse(),
                request.cost(),
            );
            tc.borrow_mut().write(
                Key::DeployInfo(deploy_hash),
                StoredValue::DeployInfo(deploy_info),
            );
        }

        let effects = tc.borrow_mut().effects();

        TransferResult::Success { transfers, effects }
    }

    /// Gets all values under a given key tag.
    fn tagged_values(&self, request: TaggedValuesRequest) -> TaggedValuesResult {
        let state_hash = request.state_hash();
        let mut tc = match self.tracking_copy(state_hash) {
            Ok(Some(tc)) => tc,
            Ok(None) => return TaggedValuesResult::RootNotFound,
            Err(gse) => return TaggedValuesResult::Failure(TrackingCopyError::Storage(gse)),
        };

        let key_tag = request.key_tag();
        let keys = match tc.get_keys(&key_tag) {
            Ok(keys) => keys,
            Err(tce) => return TaggedValuesResult::Failure(tce),
        };

        let mut values = vec![];
        for key in keys {
            match tc.get(&key) {
                Ok(Some(value)) => {
                    values.push(value);
                }
                Ok(None) => {}
                Err(error) => return TaggedValuesResult::Failure(error),
            }
        }

        TaggedValuesResult::Success {
            values,
            selection: request.selection(),
        }
    }

    /// Reads a `Trie` from the state if it is present
    fn trie(&self, request: TrieRequest) -> TrieResult;

    /// Persists a trie element.
    fn put_trie(&self, request: PutTrieRequest) -> PutTrieResult;

    /// Finds all the children of `trie_raw` which aren't present in the state.
    fn missing_children(&self, trie_raw: &[u8]) -> Result<Vec<Digest>, GlobalStateError>;
}

/// Write multiple key/stored value pairs to the store in a single rw transaction.
pub fn put_stored_values<'a, R, S, E>(
    environment: &'a R,
    store: &S,
    prestate_hash: Digest,
    stored_values: HashMap<Key, StoredValue>,
) -> Result<Digest, E>
where
    R: TransactionSource<'a, Handle = S::Handle>,
    S: TrieStore<Key, StoredValue>,
    S::Error: From<R::Error>,
    E: From<R::Error> + From<S::Error> + From<bytesrepr::Error> + From<CommitError>,
{
    let mut txn = environment.create_read_write_txn()?;
    let mut state_root = prestate_hash;
    let maybe_root: Option<Trie<Key, StoredValue>> = store.get(&txn, &state_root)?;
    if maybe_root.is_none() {
        return Err(CommitError::RootNotFound(prestate_hash).into());
    };
    for (key, value) in stored_values.iter() {
        let write_result = write::<_, _, _, _, E>(&mut txn, store, &state_root, key, value)?;
        match write_result {
            WriteResult::Written(root_hash) => {
                state_root = root_hash;
            }
            WriteResult::AlreadyExists => (),
            WriteResult::RootNotFound => {
                error!(?state_root, ?key, ?value, "Error writing new value");
                return Err(CommitError::WriteRootNotFound(state_root).into());
            }
        }
    }
    txn.commit()?;
    Ok(state_root)
}

/// Commit `effects` to the store.
pub fn commit<'a, R, S, E>(
    environment: &'a R,
    store: &S,
    prestate_hash: Digest,
    effects: Effects,
) -> Result<Digest, E>
where
    R: TransactionSource<'a, Handle = S::Handle>,
    S: TrieStore<Key, StoredValue>,
    S::Error: From<R::Error>,
    E: From<R::Error>
        + From<S::Error>
        + From<bytesrepr::Error>
        + From<CommitError>
        + From<GlobalStateError>, /* even tho E is currently always GSE, this is required to
                                   * satisfy the compiler */
{
    let mut txn = environment.create_read_write_txn()?;
    let mut state_root = prestate_hash;

    let maybe_root: Option<Trie<Key, StoredValue>> = store.get(&txn, &state_root)?;

    if maybe_root.is_none() {
        return Err(CommitError::RootNotFound(prestate_hash).into());
    };

    for (key, kind) in effects.value().into_iter().map(Transform::destructure) {
        let read_result = read::<_, _, _, _, E>(&txn, store, &state_root, &key)?;

        let instruction = match (read_result, kind) {
            (_, TransformKind::Identity) => {
                // effectively a noop.
                debug!(?state_root, ?key, "commit: attempt to commit a read.");
                continue;
            }
            (ReadResult::NotFound, TransformKind::Write(new_value)) => {
                TransformInstruction::store(new_value)
            }
            (ReadResult::NotFound, TransformKind::Prune(key)) => {
                // effectively a noop.
                debug!(
                    ?state_root,
                    ?key,
                    "commit: attempt to prune nonexistent record; this may happen if a key is both added and pruned in the same commit."
                );
                continue;
            }
            (ReadResult::NotFound, transform_kind) => {
                error!(
                    ?state_root,
                    ?key,
                    ?transform_kind,
                    "commit: key not found while attempting to apply transform"
                );
                return Err(CommitError::KeyNotFound(key).into());
            }
            (ReadResult::Found(current_value), transform_kind) => {
                match transform_kind.apply(current_value) {
                    Ok(instruction) => instruction,
                    Err(err) => {
                        error!(
                            ?state_root,
                            ?key,
                            ?err,
                            "commit: key found, but could not apply transform"
                        );
                        return Err(CommitError::TransformError(err).into());
                    }
                }
            }
            (ReadResult::RootNotFound, transform_kind) => {
                error!(
                    ?state_root,
                    ?key,
                    ?transform_kind,
                    "commit: failed to read state root while processing transform"
                );
                return Err(CommitError::ReadRootNotFound(state_root).into());
            }
        };

        match instruction {
            TransformInstruction::Store(value) => {
                let write_result =
                    write::<_, _, _, _, E>(&mut txn, store, &state_root, &key, &value)?;

                match write_result {
                    WriteResult::Written(root_hash) => {
                        state_root = root_hash;
                    }
                    WriteResult::AlreadyExists => (),
                    WriteResult::RootNotFound => {
                        error!(?state_root, ?key, ?value, "commit: root not found");
                        return Err(CommitError::WriteRootNotFound(state_root).into());
                    }
                }
            }
            TransformInstruction::Prune(key) => {
                let prune_result = prune::<_, _, _, _, E>(&mut txn, store, &state_root, &key)?;

                match prune_result {
                    TriePruneResult::Pruned(root_hash) => {
                        state_root = root_hash;
                    }
                    TriePruneResult::MissingKey => {
                        warn!("commit: pruning attempt failed for {}", key);
                    }
                    TriePruneResult::RootNotFound => {
                        error!(?state_root, ?key, "commit: root not found");
                        return Err(CommitError::WriteRootNotFound(state_root).into());
                    }
                    TriePruneResult::Failure(gse) => {
                        return Err(gse.into()); // currently this is always reflexive
                    }
                }
            }
        }
    }

    txn.commit()?;

    Ok(state_root)
}<|MERGE_RESOLUTION|>--- conflicted
+++ resolved
@@ -27,13 +27,9 @@
         mint::{ARG_AMOUNT, ROUND_SEIGNIORAGE_RATE_KEY, TOTAL_SUPPLY_KEY},
         AUCTION, HANDLE_PAYMENT, MINT,
     },
-<<<<<<< HEAD
-    Account, AddressableEntity, Digest, EntityAddr, Gas, InitiatorAddr, Key, KeyTag, Phase,
-    PublicKey, RuntimeArgs, StoredValue, TransactionHash, TransactionInfo, TransactionV1Hash, U512,
-=======
-    AccessRights, Account, AddressableEntity, DeployHash, Digest, EntityAddr, Key, KeyTag, Phase,
-    PublicKey, RuntimeArgs, StoredValue, TransactionHash, TransactionV1Hash, U512,
->>>>>>> 62231472
+    AccessRights, Account, AddressableEntity, Digest, EntityAddr, Gas, InitiatorAddr, Key, KeyTag,
+    Phase, PublicKey, RuntimeArgs, StoredValue, TransactionHash, TransactionInfo,
+    TransactionV1Hash, U512,
 };
 
 #[cfg(test)]
@@ -611,190 +607,6 @@
         FeeResult::Failure(FeeError::NoFeesDistributed)
     }
 
-<<<<<<< HEAD
-    /// Direct transfer.
-    fn transfer(&self, request: TransferRequest) -> TransferResult {
-        let state_hash = request.state_hash();
-        let tc = match self.tracking_copy(state_hash) {
-            Ok(Some(tc)) => Rc::new(RefCell::new(tc)),
-            Ok(None) => return TransferResult::RootNotFound,
-            Err(err) => {
-                return TransferResult::Failure(TransferError::TrackingCopy(
-                    TrackingCopyError::Storage(err),
-                ))
-            }
-        };
-
-        let source_account_hash = request.initiator().account_hash();
-        let protocol_version = request.protocol_version();
-        if let Err(tce) = tc
-            .borrow_mut()
-            .migrate_account(source_account_hash, protocol_version)
-        {
-            return TransferResult::Failure(tce.into());
-        }
-
-        let authorization_keys = request.authorization_keys();
-
-        let config = request.config();
-        let transfer_config = config.transfer_config();
-        let administrative_accounts = transfer_config.administrative_accounts();
-
-        let runtime_args = match request.args() {
-            TransferRequestArgs::Raw(runtime_args) => runtime_args.clone(),
-            TransferRequestArgs::Explicit(transfer_args) => {
-                match RuntimeArgs::try_from(*transfer_args) {
-                    Ok(runtime_args) => runtime_args,
-                    Err(cve) => return TransferResult::Failure(TransferError::CLValue(cve)),
-                }
-            }
-        };
-
-        let remaining_spending_limit = match runtime_args.try_get_number(ARG_AMOUNT) {
-            Ok(amount) => amount,
-            Err(cve) => {
-                debug!("failed to derive remaining_spending_limit");
-                return TransferResult::Failure(TransferError::CLValue(cve));
-            }
-        };
-
-        let mut runtime_args_builder = TransferRuntimeArgsBuilder::new(runtime_args);
-
-        let transfer_target_mode = match runtime_args_builder
-            .resolve_transfer_target_mode(protocol_version, Rc::clone(&tc))
-        {
-            Ok(transfer_target_mode) => transfer_target_mode,
-            Err(error) => return TransferResult::Failure(error),
-        };
-
-        // On some private networks, transfers are restricted.
-        // This means that they must either the source or target are an admin account.
-        // This behavior is not used on public networks.
-        if transfer_config.enforce_transfer_restrictions(&source_account_hash) {
-            // if the source is an admin, enforce_transfer_restrictions == false
-            // if the source is not an admin, enforce_transfer_restrictions == true
-            // and we must check to see if the target is an admin.
-            // if the target is also not an admin, this transfer is not permitted.
-            match transfer_target_mode.target_account_hash() {
-                Some(target_account_hash) => {
-                    let is_target_system_account =
-                        target_account_hash == PublicKey::System.to_account_hash();
-                    let is_target_administrator =
-                        transfer_config.is_administrator(&target_account_hash);
-                    if !(is_target_system_account || is_target_administrator) {
-                        // Transferring from normal account to a purse doesn't work.
-                        return TransferResult::Failure(TransferError::RestrictedTransferAttempted);
-                    }
-                }
-                None => {
-                    // can't allow this transfer because we are not sure if the target is an admin.
-                    return TransferResult::Failure(TransferError::UnableToVerifyTargetIsAdmin);
-                }
-            }
-        }
-
-        let (entity, entity_named_keys, entity_access_rights) =
-            match tc.borrow_mut().resolved_entity(
-                protocol_version,
-                source_account_hash,
-                authorization_keys,
-                &administrative_accounts,
-            ) {
-                Ok(ret) => ret,
-                Err(tce) => {
-                    return TransferResult::Failure(TransferError::TrackingCopy(tce));
-                }
-            };
-
-        let id = crate::system::runtime_native::Id::Transaction(request.transaction_hash());
-        // IMPORTANT: this runtime _must_ use the payer's context.
-        let mut runtime = RuntimeNative::new(
-            protocol_version,
-            config.clone(),
-            id,
-            Rc::clone(&tc),
-            source_account_hash,
-            entity.clone(),
-            entity_named_keys.clone(),
-            entity_access_rights,
-            remaining_spending_limit,
-            Phase::Session,
-        );
-
-        match transfer_target_mode {
-            NewTransferTargetMode::ExistingAccount { .. }
-            | NewTransferTargetMode::PurseExists { .. } => {
-                // Noop
-            }
-            NewTransferTargetMode::CreateAccount(account_hash) => {
-                let main_purse = match runtime.mint(U512::zero()) {
-                    Ok(uref) => uref,
-                    Err(mint_error) => {
-                        return TransferResult::Failure(TransferError::Mint(mint_error))
-                    }
-                };
-                // TODO: KARAN TO FIX: this should create a shiny new addressable entity instance,
-                // not create a legacy account and then uplift it.
-                let account = Account::create(account_hash, NamedKeys::new(), main_purse);
-                if let Err(tce) = tc
-                    .borrow_mut()
-                    .create_addressable_entity_from_account(account, protocol_version)
-                {
-                    return TransferResult::Failure(tce.into());
-                }
-            }
-        }
-
-        let transfer_args = {
-            match runtime_args_builder.build(
-                &entity,
-                entity_named_keys,
-                protocol_version,
-                Rc::clone(&tc),
-            ) {
-                Ok(transfer_args) => transfer_args,
-                Err(error) => return TransferResult::Failure(error),
-            }
-        };
-        if let Err(mint_error) = runtime.transfer(
-            transfer_args.to(),
-            transfer_args.source(),
-            transfer_args.target(),
-            transfer_args.amount(),
-            transfer_args.arg_id(),
-        ) {
-            return TransferResult::Failure(TransferError::Mint(mint_error));
-        }
-
-        let transfers = runtime.into_transfers();
-
-        let txn_info = TransactionInfo::new(
-            request.transaction_hash(),
-            transfers.clone(),
-            request.initiator().clone(),
-            entity.main_purse(),
-            request.gas(),
-        );
-        tc.borrow_mut().write(
-            Key::TransactionInfo(txn_info.transaction_hash),
-            StoredValue::TransactionInfo(txn_info),
-        );
-
-        let effects = tc.borrow_mut().effects();
-
-        // commit
-        match self.commit(state_hash, effects.clone()) {
-            Ok(post_state_hash) => TransferResult::Success {
-                transfers,
-                post_state_hash,
-                effects,
-            },
-            Err(tce) => TransferResult::Failure(tce.into()),
-        }
-    }
-
-=======
->>>>>>> 62231472
     /// Direct biddings.
     fn bidding(&self, request: BiddingRequest) -> BiddingResult {
         let state_hash = request.state_hash();
@@ -1395,7 +1207,7 @@
             }
         };
 
-        let source_account_hash = request.address();
+        let source_account_hash = request.initiator().account_hash();
         let protocol_version = request.protocol_version();
         if let Err(tce) = tc
             .borrow_mut()
@@ -1537,22 +1349,17 @@
         }
 
         let transfers = runtime.into_transfers();
-
-        {
-            // TODO: this lexical block needs to be updated with the new versioned transaction types
-            let deploy_hash = DeployHash::new(request.transaction_hash().digest());
-            let deploy_info = casper_types::DeployInfo::new(
-                deploy_hash,
-                &transfers,
-                source_account_hash,
-                entity.main_purse(),
-                request.cost(),
-            );
-            tc.borrow_mut().write(
-                Key::DeployInfo(deploy_hash),
-                StoredValue::DeployInfo(deploy_info),
-            );
-        }
+        let txn_info = TransactionInfo::new(
+            request.transaction_hash(),
+            transfers.clone(),
+            request.initiator().clone(),
+            entity.main_purse(),
+            request.gas(),
+        );
+        tc.borrow_mut().write(
+            Key::TransactionInfo(txn_info.transaction_hash),
+            StoredValue::TransactionInfo(txn_info),
+        );
 
         let effects = tc.borrow_mut().effects();
 
