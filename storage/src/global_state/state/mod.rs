//! Global state.

/// Lmdb implementation of global state.
pub mod lmdb;

/// Lmdb implementation of global state with cache.
pub mod scratch;

use std::{
    cell::RefCell,
    collections::{BTreeSet, HashMap},
    convert::TryFrom,
    rc::Rc,
};

use tracing::{debug, error, warn};

use casper_types::{
    addressable_entity::{EntityKindTag, NamedKeys},
<<<<<<< HEAD
    bytesrepr::{self, FromBytes, ToBytes},
    execution::{Effects, Transform, TransformError, TransformInstruction, TransformKind},
=======
    bytesrepr,
    bytesrepr::{FromBytes, ToBytes},
    execution::{Effects, TransformError, TransformInstruction, TransformKindV2, TransformV2},
>>>>>>> 4ed6f904
    global_state::TrieMerkleProof,
    system::{
        self,
        auction::SEIGNIORAGE_RECIPIENTS_SNAPSHOT_KEY,
        handle_payment::ACCUMULATION_PURSE_KEY,
        mint::{ARG_AMOUNT, ROUND_SEIGNIORAGE_RATE_KEY, TOTAL_SUPPLY_KEY},
        AUCTION, HANDLE_PAYMENT, MINT,
    },
    AccessRights, Account, AddressableEntity, Digest, EntityAddr, Gas, InitiatorAddr, Key, KeyTag,
    Phase, PublicKey, RuntimeArgs, StoredValue, TransactionHash, TransactionInfo,
    TransactionV1Hash, U512,
};

#[cfg(test)]
pub use self::lmdb::make_temporary_global_state;
use crate::{
    data_access_layer::{
        bidding::{AuctionMethodRet, BiddingRequest, BiddingResult},
        era_validators::EraValidatorsResult,
        tagged_values::{TaggedValuesRequest, TaggedValuesResult},
        transfer::{TransferRequest, TransferRequestArgs, TransferResult},
        AddressableEntityRequest, AddressableEntityResult, AuctionMethod, BalanceIdentifier,
        BalanceRequest, BalanceResult, BidsRequest, BidsResult, BlockRewardsError,
        BlockRewardsRequest, BlockRewardsResult, EraValidatorsRequest,
        ExecutionResultsChecksumRequest, ExecutionResultsChecksumResult, FeeError, FeeRequest,
        FeeResult, FlushRequest, FlushResult, GenesisRequest, GenesisResult,
        ProtocolUpgradeRequest, ProtocolUpgradeResult, PruneRequest, PruneResult, PutTrieRequest,
        PutTrieResult, QueryRequest, QueryResult, RoundSeigniorageRateRequest,
        RoundSeigniorageRateResult, StepError, StepRequest, StepResult,
        SystemEntityRegistryPayload, SystemEntityRegistryRequest, SystemEntityRegistryResult,
        SystemEntityRegistrySelector, TotalSupplyRequest, TotalSupplyResult, TrieRequest,
        TrieResult, EXECUTION_RESULTS_CHECKSUM_NAME,
    },
    global_state::{
        error::Error as GlobalStateError,
        state::scratch::ScratchGlobalState,
        transaction_source::{Transaction, TransactionSource},
        trie::Trie,
        trie_store::{
            operations::{prune, read, write, ReadResult, TriePruneResult, WriteResult},
            TrieStore,
        },
    },
    system::{
        auction,
        auction::Auction,
        genesis::{GenesisError, GenesisInstaller},
        mint::Mint,
        protocol_upgrade::{ProtocolUpgradeError, ProtocolUpgrader},
        runtime_native::RuntimeNative,
        transfer::{
            NewTransferTargetMode, TransferArgs, TransferError, TransferRuntimeArgsBuilder,
        },
    },
    tracking_copy::{TrackingCopy, TrackingCopyEntityExt, TrackingCopyError, TrackingCopyExt},
};

/// A trait expressing the reading of state. This trait is used to abstract the underlying store.
pub trait StateReader<K, V> {
    /// An error which occurs when reading state
    type Error;

    /// Returns the state value from the corresponding key
    fn read(&self, key: &K) -> Result<Option<V>, Self::Error>;

    /// Returns the merkle proof of the state value from the corresponding key
    fn read_with_proof(&self, key: &K) -> Result<Option<TrieMerkleProof<K, V>>, Self::Error>;

    /// Returns the keys in the trie matching `prefix`.
    fn keys_with_prefix(&self, prefix: &[u8]) -> Result<Vec<K>, Self::Error>;
}

/// An error emitted by the execution engine on commit
#[derive(Clone, Debug, thiserror::Error, Eq, PartialEq)]
pub enum CommitError {
    /// Root not found.
    #[error("Root not found: {0:?}")]
    RootNotFound(Digest),
    /// Root not found while attempting to read.
    #[error("Root not found while attempting to read: {0:?}")]
    ReadRootNotFound(Digest),
    /// Root not found while attempting to write.
    #[error("Root not found while writing: {0:?}")]
    WriteRootNotFound(Digest),
    /// Key not found.
    #[error("Key not found: {0}")]
    KeyNotFound(Key),
    /// Transform error.
    #[error(transparent)]
    TransformError(TransformError),
    /// Trie not found while attempting to validate cache write.
    #[error("Trie not found in cache {0}")]
    TrieNotFoundInCache(Digest),
}

pub trait ScratchProvider: CommitProvider {
    fn get_scratch_global_state(&self) -> ScratchGlobalState;
    fn write_scratch_to_db(
        &self,
        state_root_hash: Digest,
        scratch_global_state: ScratchGlobalState,
    ) -> Result<Digest, GlobalStateError>;
    fn prune_keys(&self, state_root_hash: Digest, keys: &[Key]) -> TriePruneResult;
}

/// Provides `commit` method.
pub trait CommitProvider: StateProvider {
    /// Applies changes and returns a new post state hash.
    /// block_hash is used for computing a deterministic and unique keys.
    fn commit(&self, state_hash: Digest, effects: Effects) -> Result<Digest, GlobalStateError>;

    /// Runs and commits the genesis process, once per network.
    fn genesis(&self, request: GenesisRequest) -> GenesisResult {
        let initial_root = self.empty_root();
        let tc = match self.tracking_copy(initial_root) {
            Ok(Some(tc)) => Rc::new(RefCell::new(tc)),
            Ok(None) => return GenesisResult::Fatal("state uninitialized".to_string()),
            Err(err) => {
                return GenesisResult::Failure(GenesisError::TrackingCopy(
                    TrackingCopyError::Storage(err),
                ))
            }
        };
        let chainspec_hash = request.chainspec_hash();
        let protocol_version = request.protocol_version();
        let config = request.config();

        let mut genesis_installer: GenesisInstaller<Self> =
            GenesisInstaller::new(chainspec_hash, protocol_version, config.clone(), tc);

        let chainspec_registry = request.chainspec_registry();
        if let Err(gen_err) = genesis_installer.install(chainspec_registry.clone()) {
            return GenesisResult::Failure(*gen_err);
        }

        let effects = genesis_installer.finalize();
        match self.commit(initial_root, effects.clone()) {
            Ok(post_state_hash) => GenesisResult::Success {
                post_state_hash,
                effects,
            },
            Err(err) => {
                GenesisResult::Failure(GenesisError::TrackingCopy(TrackingCopyError::Storage(err)))
            }
        }
    }

    /// Runs and commits the protocol upgrade process.
    fn protocol_upgrade(&self, request: ProtocolUpgradeRequest) -> ProtocolUpgradeResult {
        let pre_state_hash = request.pre_state_hash();
        let tc = match self.tracking_copy(pre_state_hash) {
            Ok(Some(tc)) => Rc::new(RefCell::new(tc)),
            Ok(None) => return ProtocolUpgradeResult::RootNotFound,
            Err(err) => {
                return ProtocolUpgradeResult::Failure(ProtocolUpgradeError::TrackingCopy(
                    TrackingCopyError::Storage(err),
                ))
            }
        };

        let protocol_upgrader: ProtocolUpgrader<Self> =
            ProtocolUpgrader::new(request.config().clone(), tc.clone());

        if let Err(err) = protocol_upgrader.upgrade(pre_state_hash) {
            return err.into();
        }

        let effects = tc.borrow().effects();

        // commit
        match self.commit(pre_state_hash, effects.clone()) {
            Ok(post_state_hash) => ProtocolUpgradeResult::Success {
                post_state_hash,
                effects,
            },
            Err(err) => ProtocolUpgradeResult::Failure(ProtocolUpgradeError::TrackingCopy(
                TrackingCopyError::Storage(err),
            )),
        }
    }

    /// Safely prune specified keys from global state, using a tracking copy.
    fn prune(&self, request: PruneRequest) -> PruneResult {
        let pre_state_hash = request.state_hash();
        let tc = match self.tracking_copy(pre_state_hash) {
            Ok(Some(tc)) => Rc::new(RefCell::new(tc)),
            Ok(None) => return PruneResult::RootNotFound,
            Err(err) => return PruneResult::Failure(TrackingCopyError::Storage(err)),
        };

        let keys_to_delete = request.keys_to_prune();
        if keys_to_delete.is_empty() {
            // effectively a noop
            return PruneResult::Success {
                post_state_hash: pre_state_hash,
                effects: Effects::default(),
            };
        }

        for key in keys_to_delete {
            tc.borrow_mut().prune(*key)
        }

        let effects = tc.borrow().effects();

        match self.commit(pre_state_hash, effects.clone()) {
            Ok(post_state_hash) => PruneResult::Success {
                post_state_hash,
                effects,
            },
            Err(tce) => PruneResult::Failure(tce.into()),
        }
    }

    /// Step auction state at era end.
    fn step(&self, request: StepRequest) -> StepResult {
        let state_hash = request.state_hash();
        let tc = match self.tracking_copy(state_hash) {
            Ok(Some(tc)) => Rc::new(RefCell::new(tc)),
            Ok(None) => return StepResult::RootNotFound,
            Err(err) => {
                return StepResult::Failure(StepError::TrackingCopy(TrackingCopyError::Storage(
                    err,
                )))
            }
        };
        let protocol_version = request.protocol_version();

        let seed = {
            // seeds address generator w/ era_end_timestamp_millis
            let mut bytes = match request.era_end_timestamp_millis().into_bytes() {
                Ok(bytes) => bytes,
                Err(bre) => {
                    return StepResult::Failure(StepError::TrackingCopy(
                        TrackingCopyError::BytesRepr(bre),
                    ))
                }
            };
            match &mut protocol_version.into_bytes() {
                Ok(next) => bytes.append(next),
                Err(bre) => {
                    return StepResult::Failure(StepError::TrackingCopy(
                        TrackingCopyError::BytesRepr(*bre),
                    ))
                }
            };
            match &mut request.next_era_id().into_bytes() {
                Ok(next) => bytes.append(next),
                Err(bre) => {
                    return StepResult::Failure(StepError::TrackingCopy(
                        TrackingCopyError::BytesRepr(*bre),
                    ))
                }
            };

            crate::system::runtime_native::Id::Seed(bytes)
        };

        let config = request.config();
        // this runtime uses the system's context
        let mut runtime = match RuntimeNative::new_system_runtime(
            config.clone(),
            protocol_version,
            seed,
            Rc::clone(&tc),
            Phase::Session,
        ) {
            Ok(rt) => rt,
            Err(tce) => return StepResult::Failure(StepError::TrackingCopy(tce)),
        };

        let slashed_validators: Vec<PublicKey> = request.slashed_validators();
        if !slashed_validators.is_empty() {
            if let Err(err) = runtime.slash(slashed_validators) {
                error!("{}", err);
                return StepResult::Failure(StepError::SlashingError);
            }
        }

        let era_end_timestamp_millis = request.era_end_timestamp_millis();
        let evicted_validators = request
            .evict_items()
            .iter()
            .map(|item| item.validator_id.clone())
            .collect::<Vec<PublicKey>>();
        let max_delegators_per_validator = config.max_delegators_per_validator();
        let minimum_delegation_amount = config.minimum_delegation_amount();

        if let Err(err) = runtime.run_auction(
            era_end_timestamp_millis,
            evicted_validators,
            max_delegators_per_validator,
            minimum_delegation_amount,
        ) {
            error!("{}", err);
            return StepResult::Failure(StepError::Auction);
        }

        let effects = tc.borrow().effects();

        match self.commit(state_hash, effects.clone()) {
            Ok(post_state_hash) => StepResult::Success {
                post_state_hash,
                effects,
            },
            Err(gse) => StepResult::Failure(gse.into()),
        }
    }

    /// Distribute block rewards.
    fn distribute_block_rewards(&self, request: BlockRewardsRequest) -> BlockRewardsResult {
        let state_hash = request.state_hash();
        let rewards = request.rewards();
        if rewards.is_empty() {
            warn!("rewards are empty");
            // if there are no rewards to distribute, this is effectively a noop
            return BlockRewardsResult::Success {
                post_state_hash: state_hash,
                effects: Effects::new(),
            };
        }

        let tc = match self.tracking_copy(state_hash) {
            Ok(Some(tc)) => Rc::new(RefCell::new(tc)),
            Ok(None) => return BlockRewardsResult::RootNotFound,
            Err(err) => {
                return BlockRewardsResult::Failure(BlockRewardsError::TrackingCopy(
                    TrackingCopyError::Storage(err),
                ))
            }
        };

        let config = request.config();
        let protocol_version = request.protocol_version();
        let seed = {
            let mut bytes = match request.block_time().into_bytes() {
                Ok(bytes) => bytes,
                Err(bre) => {
                    return BlockRewardsResult::Failure(BlockRewardsError::TrackingCopy(
                        TrackingCopyError::BytesRepr(bre),
                    ))
                }
            };
            match &mut protocol_version.into_bytes() {
                Ok(next) => bytes.append(next),
                Err(bre) => {
                    return BlockRewardsResult::Failure(BlockRewardsError::TrackingCopy(
                        TrackingCopyError::BytesRepr(*bre),
                    ))
                }
            };

            crate::system::runtime_native::Id::Seed(bytes)
        };

        // this runtime uses the system's context
        let mut runtime = match RuntimeNative::new_system_runtime(
            config.clone(),
            protocol_version,
            seed,
            Rc::clone(&tc),
            Phase::Session,
        ) {
            Ok(rt) => rt,
            Err(tce) => {
                return BlockRewardsResult::Failure(BlockRewardsError::TrackingCopy(tce));
            }
        };

        if let Err(auction_error) = runtime.distribute(rewards.clone()) {
            error!(
                "distribute block rewards failed due to auction error {:?}",
                auction_error
            );
            return BlockRewardsResult::Failure(BlockRewardsError::Auction(auction_error));
        }

        let effects = tc.borrow().effects();

        match self.commit(state_hash, effects.clone()) {
            Ok(post_state_hash) => BlockRewardsResult::Success {
                post_state_hash,
                effects,
            },
            Err(gse) => BlockRewardsResult::Failure(BlockRewardsError::TrackingCopy(
                TrackingCopyError::Storage(gse),
            )),
        }
    }

    /// Distribute fees, if relevant to the chainspec configured behavior.
    fn distribute_fees(&self, request: FeeRequest) -> FeeResult {
        let state_hash = request.state_hash();
        if !request.should_distribute_fees() {
            // effectively noop
            return FeeResult::Success {
                post_state_hash: state_hash,
                effects: Effects::new(),
                transfers: vec![],
            };
        }

        let administrative_accounts = match request.administrative_accounts() {
            Some(administrative_accounts) => administrative_accounts,
            None => {
                return FeeResult::Failure(FeeError::AdministrativeAccountsNotFound);
            }
        };

        let tc = match self.tracking_copy(state_hash) {
            Ok(Some(tracking_copy)) => Rc::new(RefCell::new(tracking_copy)),
            Ok(None) => return FeeResult::RootNotFound,
            Err(gse) => {
                return FeeResult::Failure(FeeError::TrackingCopy(TrackingCopyError::Storage(gse)))
            }
        };

        // need the accumulation purse
        let entity_hash = match tc.borrow_mut().get_system_entity_registry() {
            Ok(scr) => match scr.get(HANDLE_PAYMENT).copied() {
                Some(entity_hash) => entity_hash,
                None => {
                    return FeeResult::Failure(FeeError::RegistryEntryNotFound(
                        HANDLE_PAYMENT.to_string(),
                    ))
                }
            },
            Err(tce) => return FeeResult::Failure(FeeError::TrackingCopy(tce)),
        };
        let named_keys = match tc
            .borrow_mut()
            .get_named_keys(EntityAddr::System(entity_hash.value()))
        {
            Ok(named_keys) => named_keys,
            Err(tce) => return FeeResult::Failure(FeeError::TrackingCopy(tce)),
        };

        let accumulation_purse = match named_keys.get(ACCUMULATION_PURSE_KEY) {
            Some(key) => {
                if let Key::URef(uref) = key {
                    *uref
                } else {
                    return FeeResult::Failure(FeeError::TrackingCopy(
                        TrackingCopyError::UnexpectedKeyVariant(*key),
                    ));
                }
            }
            None => {
                return FeeResult::Failure(FeeError::TrackingCopy(
                    TrackingCopyError::NamedKeyNotFound(ACCUMULATION_PURSE_KEY.to_string()),
                ))
            }
        };

        let protocol_version = request.protocol_version();

        let accumulated_balance = {
            let balance_req =
                BalanceRequest::from_purse(state_hash, protocol_version, accumulation_purse);
            let balance_result = self.balance(balance_req);
            match balance_result {
                BalanceResult::RootNotFound => {
                    return FeeResult::RootNotFound;
                }
                BalanceResult::Failure(tce) => {
                    return FeeResult::Failure(FeeError::TrackingCopy(tce));
                }
                BalanceResult::Success { motes, .. } => motes,
            }
        };

        let mut current_state_hash = state_hash;
        let mut effects = Effects::new();
        let mut transfers = vec![];
        let recipient_count = U512::from(administrative_accounts.len());

        // distribute fees to administrators
        // this is basically just a series of transfers from the accumulated purse to
        // configured accounts. this is a behavior used by some (but not all) private chains.
        if let Some(fee_portion) = accumulated_balance.checked_div(recipient_count) {
            if fee_portion.is_zero() {
                // If there are no fees to be paid out, it is effectively noop
                return FeeResult::Success {
                    effects: Effects::default(),
                    post_state_hash: state_hash,
                    transfers: vec![],
                };
            }

            let system_account_key = PublicKey::System;
            let id = {
                let mut bytes = match request.block_time().into_bytes() {
                    Ok(bytes) => bytes,
                    Err(bre) => {
                        return FeeResult::Failure(FeeError::TrackingCopy(
                            TrackingCopyError::BytesRepr(bre),
                        ))
                    }
                };
                match &mut state_hash.into_bytes() {
                    Ok(more_bytes) => bytes.append(more_bytes),
                    Err(bre) => {
                        return FeeResult::Failure(FeeError::TrackingCopy(
                            TrackingCopyError::BytesRepr(*bre),
                        ))
                    }
                };

                crate::system::runtime_native::Id::Seed(bytes)
            };

            let config = request.config();
            let block_time = request.block_time();
            let authorization_keys = {
                let mut auth_keys = BTreeSet::new();
                auth_keys.insert(system_account_key.to_account_hash());
                auth_keys
            };

            // TODO: the transfer logic needs to be tweaked once Fraser's logic w/ version handling
            // merges
            let tmp_hash = match TransactionV1Hash::from_bytes(&id.seed()) {
                Ok((hash, _rem)) => TransactionHash::V1(hash),
                Err(bre) => {
                    return FeeResult::Failure(FeeError::TrackingCopy(
                        TrackingCopyError::BytesRepr(bre),
                    ))
                }
            };
            for target in administrative_accounts {
                let target_purse = match tc
                    .borrow_mut()
                    .get_addressable_entity_by_account_hash(protocol_version, *target)
                {
                    Ok(entity) => entity.main_purse(),
                    Err(tce) => return FeeResult::Failure(FeeError::TrackingCopy(tce)),
                };
                let args = TransferArgs::new(
                    Some(*target),
                    accumulation_purse,
                    target_purse,
                    fee_portion,
                    None,
                );

                let transfer_req = TransferRequest::new(
                    config.clone(),
                    current_state_hash,
                    block_time,
                    protocol_version,
                    tmp_hash,
                    InitiatorAddr::from(system_account_key.clone()),
                    authorization_keys.clone(),
                    args,
                    Gas::zero(),
                );
                match self.transfer(transfer_req) {
                    TransferResult::RootNotFound => return FeeResult::RootNotFound,
                    TransferResult::Failure(transfer_error) => {
                        return FeeResult::Failure(FeeError::Transfer(transfer_error))
                    }
                    TransferResult::Success {
                        effects: transfer_effects,
                        transfers: more_transfers,
                    } => match self.commit(current_state_hash, transfer_effects.clone()) {
                        Ok(post_state_hash) => {
                            current_state_hash = post_state_hash;
                            effects.append(transfer_effects);
                            transfers.extend(more_transfers);
                        }
                        Err(gse) => {
                            return FeeResult::Failure(FeeError::TrackingCopy(
                                TrackingCopyError::Storage(gse),
                            ))
                        }
                    },
                }
            }

            return FeeResult::Success {
                post_state_hash: current_state_hash,
                effects,
                transfers,
            };
        }
        FeeResult::Failure(FeeError::NoFeesDistributed)
    }

    /// Direct biddings.
    fn bidding(&self, request: BiddingRequest) -> BiddingResult {
        let state_hash = request.state_hash();
        let tc = match self.tracking_copy(state_hash) {
            Ok(Some(tc)) => Rc::new(RefCell::new(tc)),
            Ok(None) => return BiddingResult::RootNotFound,
            Err(err) => return BiddingResult::Failure(TrackingCopyError::Storage(err)),
        };

        let protocol_version = request.protocol_version();
        let config = request.config();
        let id = crate::system::runtime_native::Id::Transaction(request.transaction_hash());

        let initiating_address = request.initiator().account_hash();
        let authorization_keys = request.authorization_keys();
        let transfer_config = config.transfer_config();
        let administrative_accounts = transfer_config.administrative_accounts();
        let (entity, entity_named_keys, entity_access_rights) =
            match tc.borrow_mut().resolved_entity(
                protocol_version,
                initiating_address,
                authorization_keys,
                &administrative_accounts,
            ) {
                Ok(ret) => ret,
                Err(tce) => {
                    return BiddingResult::Failure(tce);
                }
            };

        // IMPORTANT: this runtime _must_ use the initiators's context.
        let mut runtime = RuntimeNative::new(
            protocol_version,
            config.clone(),
            id,
            Rc::clone(&tc),
            initiating_address,
            entity,
            entity_named_keys,
            entity_access_rights,
            U512::MAX,
            Phase::Session,
        );

        let auction_method = request.auction_method().clone();

        let result = match auction_method {
            AuctionMethod::ActivateBid { validator } => runtime
                .activate_bid(validator)
                .map(|_| AuctionMethodRet::Unit)
                .map_err(|auc_err| {
                    TrackingCopyError::SystemContract(system::Error::Auction(auc_err))
                }),
            AuctionMethod::AddBid {
                public_key,
                delegation_rate,
                amount,
            } => runtime
                .add_bid(public_key, delegation_rate, amount)
                .map(AuctionMethodRet::UpdatedAmount)
                .map_err(TrackingCopyError::Api),
            AuctionMethod::WithdrawBid { public_key, amount } => runtime
                .withdraw_bid(public_key, amount)
                .map(AuctionMethodRet::UpdatedAmount)
                .map_err(|auc_err| {
                    TrackingCopyError::SystemContract(system::Error::Auction(auc_err))
                }),
            AuctionMethod::Delegate {
                delegator: delegator_public_key,
                validator: validator_public_key,
                amount,
                max_delegators_per_validator,
                minimum_delegation_amount,
            } => runtime
                .delegate(
                    delegator_public_key,
                    validator_public_key,
                    amount,
                    max_delegators_per_validator,
                    minimum_delegation_amount,
                )
                .map(AuctionMethodRet::UpdatedAmount)
                .map_err(TrackingCopyError::Api),
            AuctionMethod::Undelegate {
                delegator: delegator_public_key,
                validator: validator_public_key,
                amount,
            } => runtime
                .undelegate(delegator_public_key, validator_public_key, amount)
                .map(AuctionMethodRet::UpdatedAmount)
                .map_err(|auc_err| {
                    TrackingCopyError::SystemContract(system::Error::Auction(auc_err))
                }),
            AuctionMethod::Redelegate {
                delegator: delegator_public_key,
                validator: validator_public_key,
                amount,
                new_validator,
                minimum_delegation_amount,
            } => runtime
                .redelegate(
                    delegator_public_key,
                    validator_public_key,
                    amount,
                    new_validator,
                    minimum_delegation_amount,
                )
                .map(AuctionMethodRet::UpdatedAmount)
                .map_err(|auc_err| {
                    TrackingCopyError::SystemContract(system::Error::Auction(auc_err))
                }),
        };

        let effects = tc.borrow_mut().effects();

        // commit
        match result {
            Ok(ret) => match self.commit(state_hash, effects.clone()) {
                Ok(post_state_hash) => BiddingResult::Success {
                    ret,
                    post_state_hash,
                    effects,
                },
                Err(tce) => BiddingResult::Failure(tce.into()),
            },
            Err(tce) => BiddingResult::Failure(tce),
        }
    }
}

/// A trait expressing operations over the trie.
pub trait StateProvider {
    /// Associated reader type for `StateProvider`.
    type Reader: StateReader<Key, StoredValue, Error = GlobalStateError>;

    /// Flush the state provider.
    fn flush(&self, request: FlushRequest) -> FlushResult;

    /// Returns an empty root hash.
    fn empty_root(&self) -> Digest;

    /// Get a tracking copy.
    fn tracking_copy(
        &self,
        state_hash: Digest,
    ) -> Result<Option<TrackingCopy<Self::Reader>>, GlobalStateError>;

    /// Checkouts a slice of initial state using root state hash.
    fn checkout(&self, state_hash: Digest) -> Result<Option<Self::Reader>, GlobalStateError>;

    /// Query state.
    fn query(&self, request: QueryRequest) -> QueryResult {
        match self.tracking_copy(request.state_hash()) {
            Ok(Some(tc)) => match tc.query(request.key(), request.path()) {
                Ok(ret) => ret.into(),
                Err(err) => QueryResult::Failure(err),
            },
            Ok(None) => QueryResult::RootNotFound,
            Err(err) => QueryResult::Failure(TrackingCopyError::Storage(err)),
        }
    }

    /// Balance inquiry.
    fn balance(&self, request: BalanceRequest) -> BalanceResult {
        let mut tc = match self.tracking_copy(request.state_hash()) {
            Ok(Some(tracking_copy)) => tracking_copy,
            Ok(None) => return BalanceResult::RootNotFound,
            Err(err) => return BalanceResult::Failure(TrackingCopyError::Storage(err)),
        };
        let protocol_version = request.protocol_version();
        let purse_uref = match request.identifier() {
            BalanceIdentifier::Purse(purse_uref) => *purse_uref,
            BalanceIdentifier::Public(public_key) => {
                let account_hash = public_key.to_account_hash();
                match tc.get_addressable_entity_by_account_hash(protocol_version, account_hash) {
                    Ok(entity) => entity.main_purse(),
                    Err(tce) => return BalanceResult::Failure(tce),
                }
            }
            BalanceIdentifier::Account(account_hash) => {
                match tc.get_addressable_entity_by_account_hash(protocol_version, *account_hash) {
                    Ok(entity) => entity.main_purse(),
                    Err(tce) => return BalanceResult::Failure(tce),
                }
            }
            BalanceIdentifier::Entity(entity_addr) => {
                match tc.get_addressable_entity(*entity_addr) {
                    Ok(entity) => entity.main_purse(),
                    Err(tce) => return BalanceResult::Failure(tce),
                }
            }
            BalanceIdentifier::Internal(addr) => casper_types::URef::new(*addr, AccessRights::READ),
        };
        let purse_key = purse_uref.into();
        // read the new hold records if any exist
        // check their timestamps..if stale tc.prune(that item)
        // total bal - sum(hold balance) == avail
        match tc.get_purse_balance_key(purse_key) {
            Ok(purse_balance_key) => match tc.get_purse_balance_with_proof(purse_balance_key) {
                Ok((balance, proof)) => {
                    let proof = Box::new(proof);
                    let motes = balance.value();
                    BalanceResult::Success { motes, proof }
                }
                Err(err) => BalanceResult::Failure(err),
            },
            Err(err) => BalanceResult::Failure(err),
        }
    }

    /// Get the requested era validators.
    fn era_validators(&self, request: EraValidatorsRequest) -> EraValidatorsResult {
        let state_hash = request.state_hash();
        let mut tc = match self.tracking_copy(state_hash) {
            Ok(Some(tc)) => tc,
            Ok(None) => return EraValidatorsResult::RootNotFound,
            Err(err) => return EraValidatorsResult::Failure(TrackingCopyError::Storage(err)),
        };

        let query_request = match tc.get_system_entity_registry() {
            Ok(scr) => match scr.get(AUCTION).copied() {
                Some(auction_hash) => {
                    let key = if request.protocol_version().value().major < 2 {
                        Key::Hash(auction_hash.value())
                    } else {
                        Key::addressable_entity_key(EntityKindTag::System, auction_hash)
                    };
                    QueryRequest::new(
                        state_hash,
                        key,
                        vec![SEIGNIORAGE_RECIPIENTS_SNAPSHOT_KEY.to_string()],
                    )
                }
                None => return EraValidatorsResult::AuctionNotFound,
            },
            Err(err) => return EraValidatorsResult::Failure(err),
        };

        let snapshot = match self.query(query_request) {
            QueryResult::RootNotFound => return EraValidatorsResult::RootNotFound,
            QueryResult::Failure(error) => {
                error!(?error, "unexpected tracking copy error");
                return EraValidatorsResult::Failure(error);
            }
            QueryResult::ValueNotFound(msg) => {
                error!(%msg, "value not found");
                return EraValidatorsResult::ValueNotFound(msg);
            }
            QueryResult::Success { value, proofs: _ } => {
                let cl_value = match value.into_cl_value() {
                    Some(snapshot_cl_value) => snapshot_cl_value,
                    None => {
                        error!("unexpected query failure; seigniorage recipients snapshot is not a CLValue");
                        return EraValidatorsResult::Failure(
                            TrackingCopyError::UnexpectedStoredValueVariant,
                        );
                    }
                };

                match cl_value.into_t() {
                    Ok(snapshot) => snapshot,
                    Err(cve) => {
                        return EraValidatorsResult::Failure(TrackingCopyError::CLValue(cve));
                    }
                }
            }
        };

        let era_validators = auction::detail::era_validators_from_snapshot(snapshot);
        EraValidatorsResult::Success { era_validators }
    }

    /// Gets the bids.
    fn bids(&self, request: BidsRequest) -> BidsResult {
        let state_hash = request.state_hash();
        let mut tc = match self.tracking_copy(state_hash) {
            Ok(Some(tc)) => tc,
            Ok(None) => return BidsResult::RootNotFound,
            Err(err) => return BidsResult::Failure(TrackingCopyError::Storage(err)),
        };

        let bid_keys = match tc.get_keys(&KeyTag::BidAddr) {
            Ok(ret) => ret,
            Err(err) => return BidsResult::Failure(err),
        };

        let mut bids = vec![];
        for key in bid_keys.iter() {
            match tc.get(key) {
                Ok(ret) => match ret {
                    Some(StoredValue::BidKind(bid_kind)) => {
                        bids.push(bid_kind);
                    }
                    Some(_) => {
                        return BidsResult::Failure(TrackingCopyError::UnexpectedStoredValueVariant)
                    }
                    None => return BidsResult::Failure(TrackingCopyError::MissingBid(*key)),
                },
                Err(error) => return BidsResult::Failure(error),
            }
        }
        BidsResult::Success { bids }
    }

    /// Gets the execution result checksum.
    fn execution_result_checksum(
        &self,
        request: ExecutionResultsChecksumRequest,
    ) -> ExecutionResultsChecksumResult {
        let state_hash = request.state_hash();
        let mut tc = match self.tracking_copy(state_hash) {
            Ok(Some(tc)) => tc,
            Ok(None) => return ExecutionResultsChecksumResult::RootNotFound,
            Err(err) => {
                return ExecutionResultsChecksumResult::Failure(TrackingCopyError::Storage(err))
            }
        };
        match tc.get_checksum_registry() {
            Ok(Some(registry)) => match registry.get(EXECUTION_RESULTS_CHECKSUM_NAME) {
                Some(checksum) => ExecutionResultsChecksumResult::Success {
                    checksum: *checksum,
                },
                None => ExecutionResultsChecksumResult::ChecksumNotFound,
            },
            Ok(None) => ExecutionResultsChecksumResult::RegistryNotFound,
            Err(err) => ExecutionResultsChecksumResult::Failure(err),
        }
    }

    /// Gets an addressable entity.
    fn addressable_entity(&self, request: AddressableEntityRequest) -> AddressableEntityResult {
        let key = request.key();
        let query_key = match key {
            Key::Account(_) => {
                let query_request = QueryRequest::new(request.state_hash(), key, vec![]);
                match self.query(query_request) {
                    QueryResult::RootNotFound => return AddressableEntityResult::RootNotFound,
                    QueryResult::ValueNotFound(msg) => {
                        return AddressableEntityResult::ValueNotFound(msg)
                    }
                    QueryResult::Failure(err) => return AddressableEntityResult::Failure(err),
                    QueryResult::Success { value, .. } => {
                        if let StoredValue::Account(account) = *value {
                            // legacy account that has not been migrated
                            let entity = AddressableEntity::from(account);
                            return AddressableEntityResult::Success { entity };
                        }
                        if let StoredValue::CLValue(cl_value) = &*value {
                            // the corresponding entity key should be under the account's key
                            match cl_value.clone().into_t::<Key>() {
                                Ok(entity_key @ Key::AddressableEntity(_)) => entity_key,
                                Ok(invalid_key) => {
                                    warn!(
                                        %key,
                                        %invalid_key,
                                        type_name = %value.type_name(),
                                        "expected a Key::AddressableEntity to be stored under account hash"
                                    );
                                    return AddressableEntityResult::Failure(
                                        TrackingCopyError::UnexpectedStoredValueVariant,
                                    );
                                }
                                Err(error) => {
                                    error!(%key, %error, "expected a CLValue::Key to be stored under account hash");
                                    return AddressableEntityResult::Failure(
                                        TrackingCopyError::CLValue(error),
                                    );
                                }
                            }
                        } else {
                            warn!(
                                %key,
                                type_name = %value.type_name(),
                                "expected a CLValue::Key or Account to be stored under account hash"
                            );
                            return AddressableEntityResult::Failure(
                                TrackingCopyError::UnexpectedStoredValueVariant,
                            );
                        }
                    }
                }
            }
            Key::Hash(contract_hash) => {
                let query_request = QueryRequest::new(request.state_hash(), key, vec![]);
                match self.query(query_request) {
                    QueryResult::RootNotFound => return AddressableEntityResult::RootNotFound,
                    QueryResult::ValueNotFound(msg) => {
                        return AddressableEntityResult::ValueNotFound(msg)
                    }
                    QueryResult::Failure(err) => return AddressableEntityResult::Failure(err),
                    QueryResult::Success { value, .. } => {
                        if let StoredValue::Contract(contract) = *value {
                            // legacy contract that has not been migrated
                            let entity = AddressableEntity::from(contract);
                            return AddressableEntityResult::Success { entity };
                        }
                        Key::AddressableEntity(EntityAddr::SmartContract(contract_hash))
                    }
                }
            }
            Key::AddressableEntity(_) => key,
            _ => {
                return AddressableEntityResult::Failure(TrackingCopyError::UnexpectedKeyVariant(
                    key,
                ))
            }
        };

        let query_request = QueryRequest::new(request.state_hash(), query_key, vec![]);
        match self.query(query_request) {
            QueryResult::RootNotFound => AddressableEntityResult::RootNotFound,
            QueryResult::ValueNotFound(msg) => AddressableEntityResult::ValueNotFound(msg),
            QueryResult::Success { value, .. } => {
                let entity = match value.as_addressable_entity() {
                    Some(entity) => entity.clone(),
                    None => {
                        return AddressableEntityResult::Failure(
                            TrackingCopyError::UnexpectedStoredValueVariant,
                        )
                    }
                };
                AddressableEntityResult::Success { entity }
            }
            QueryResult::Failure(err) => AddressableEntityResult::Failure(err),
        }
    }

    /// Returns the system entity registry or the key for a system entity registered within it.
    fn system_entity_registry(
        &self,
        request: SystemEntityRegistryRequest,
    ) -> SystemEntityRegistryResult {
        let state_hash = request.state_hash();
        let mut tc = match self.tracking_copy(state_hash) {
            Ok(Some(tc)) => tc,
            Ok(None) => return SystemEntityRegistryResult::RootNotFound,
            Err(err) => {
                return SystemEntityRegistryResult::Failure(TrackingCopyError::Storage(err))
            }
        };

        let reg = match tc.get_system_entity_registry() {
            Ok(reg) => reg,
            Err(tce) => {
                return SystemEntityRegistryResult::Failure(tce);
            }
        };

        let selector = request.selector();
        match selector {
            SystemEntityRegistrySelector::All => SystemEntityRegistryResult::Success {
                selected: selector.clone(),
                payload: SystemEntityRegistryPayload::All(reg),
            },
            SystemEntityRegistrySelector::ByName(name) => match reg.get(name).copied() {
                Some(entity_hash) => {
                    let key = if request.protocol_version().value().major < 2 {
                        Key::Hash(entity_hash.value())
                    } else {
                        Key::addressable_entity_key(EntityKindTag::System, entity_hash)
                    };
                    SystemEntityRegistryResult::Success {
                        selected: selector.clone(),
                        payload: SystemEntityRegistryPayload::EntityKey(key),
                    }
                }
                None => {
                    error!("unexpected query failure; mint not found");
                    SystemEntityRegistryResult::NamedEntityNotFound(name.clone())
                }
            },
        }
    }

    /// Gets total supply.
    fn total_supply(&self, request: TotalSupplyRequest) -> TotalSupplyResult {
        let state_hash = request.state_hash();
        let mut tc = match self.tracking_copy(state_hash) {
            Ok(Some(tc)) => tc,
            Ok(None) => return TotalSupplyResult::RootNotFound,
            Err(err) => return TotalSupplyResult::Failure(TrackingCopyError::Storage(err)),
        };

        let query_request = match tc.get_system_entity_registry() {
            Ok(scr) => match scr.get(MINT).copied() {
                Some(mint_hash) => {
                    let key = if request.protocol_version().value().major < 2 {
                        Key::Hash(mint_hash.value())
                    } else {
                        Key::addressable_entity_key(EntityKindTag::System, mint_hash)
                    };
                    QueryRequest::new(state_hash, key, vec![TOTAL_SUPPLY_KEY.to_string()])
                }
                None => {
                    error!("unexpected query failure; mint not found");
                    return TotalSupplyResult::MintNotFound;
                }
            },
            Err(err) => return TotalSupplyResult::Failure(err),
        };

        match self.query(query_request) {
            QueryResult::RootNotFound => TotalSupplyResult::RootNotFound,
            QueryResult::ValueNotFound(msg) => TotalSupplyResult::ValueNotFound(msg),
            QueryResult::Failure(tce) => TotalSupplyResult::Failure(tce),
            QueryResult::Success { value, proofs: _ } => {
                let cl_value = match value.into_cl_value() {
                    Some(cl_value) => cl_value,
                    None => {
                        error!("unexpected query failure; total supply is not a CLValue");
                        return TotalSupplyResult::Failure(
                            TrackingCopyError::UnexpectedStoredValueVariant,
                        );
                    }
                };

                match cl_value.into_t() {
                    Ok(total_supply) => TotalSupplyResult::Success { total_supply },
                    Err(cve) => TotalSupplyResult::Failure(TrackingCopyError::CLValue(cve)),
                }
            }
        }
    }

    /// Gets the current round seigniorage rate.
    fn round_seigniorage_rate(
        &self,
        request: RoundSeigniorageRateRequest,
    ) -> RoundSeigniorageRateResult {
        let state_hash = request.state_hash();
        let mut tc = match self.tracking_copy(state_hash) {
            Ok(Some(tc)) => tc,
            Ok(None) => return RoundSeigniorageRateResult::RootNotFound,
            Err(err) => {
                return RoundSeigniorageRateResult::Failure(TrackingCopyError::Storage(err))
            }
        };

        let query_request = match tc.get_system_entity_registry() {
            Ok(scr) => match scr.get(MINT).copied() {
                Some(mint_hash) => {
                    let key = if request.protocol_version().value().major < 2 {
                        Key::Hash(mint_hash.value())
                    } else {
                        Key::addressable_entity_key(EntityKindTag::System, mint_hash)
                    };
                    QueryRequest::new(
                        state_hash,
                        key,
                        vec![ROUND_SEIGNIORAGE_RATE_KEY.to_string()],
                    )
                }
                None => {
                    error!("unexpected query failure; mint not found");
                    return RoundSeigniorageRateResult::MintNotFound;
                }
            },
            Err(err) => return RoundSeigniorageRateResult::Failure(err),
        };

        match self.query(query_request) {
            QueryResult::RootNotFound => RoundSeigniorageRateResult::RootNotFound,
            QueryResult::ValueNotFound(msg) => RoundSeigniorageRateResult::ValueNotFound(msg),
            QueryResult::Failure(tce) => RoundSeigniorageRateResult::Failure(tce),
            QueryResult::Success { value, proofs: _ } => {
                let cl_value = match value.into_cl_value() {
                    Some(cl_value) => cl_value,
                    None => {
                        error!("unexpected query failure; total supply is not a CLValue");
                        return RoundSeigniorageRateResult::Failure(
                            TrackingCopyError::UnexpectedStoredValueVariant,
                        );
                    }
                };

                match cl_value.into_t() {
                    Ok(rate) => RoundSeigniorageRateResult::Success { rate },
                    Err(cve) => {
                        RoundSeigniorageRateResult::Failure(TrackingCopyError::CLValue(cve))
                    }
                }
            }
        }
    }

    /// Direct transfer.
    fn transfer(&self, request: TransferRequest) -> TransferResult {
        let state_hash = request.state_hash();
        let tc = match self.tracking_copy(state_hash) {
            Ok(Some(tc)) => Rc::new(RefCell::new(tc)),
            Ok(None) => return TransferResult::RootNotFound,
            Err(err) => {
                return TransferResult::Failure(TransferError::TrackingCopy(
                    TrackingCopyError::Storage(err),
                ))
            }
        };

        let source_account_hash = request.initiator().account_hash();
        let protocol_version = request.protocol_version();
        if let Err(tce) = tc
            .borrow_mut()
            .migrate_account(source_account_hash, protocol_version)
        {
            return TransferResult::Failure(tce.into());
        }

        let authorization_keys = request.authorization_keys();

        let config = request.config();
        let transfer_config = config.transfer_config();
        let administrative_accounts = transfer_config.administrative_accounts();

        let runtime_args = match request.args() {
            TransferRequestArgs::Raw(runtime_args) => runtime_args.clone(),
            TransferRequestArgs::Explicit(transfer_args) => {
                match RuntimeArgs::try_from(*transfer_args) {
                    Ok(runtime_args) => runtime_args,
                    Err(cve) => return TransferResult::Failure(TransferError::CLValue(cve)),
                }
            }
        };

        let remaining_spending_limit = match runtime_args.try_get_number(ARG_AMOUNT) {
            Ok(amount) => amount,
            Err(cve) => {
                debug!("failed to derive remaining_spending_limit");
                return TransferResult::Failure(TransferError::CLValue(cve));
            }
        };

        let mut runtime_args_builder = TransferRuntimeArgsBuilder::new(runtime_args);

        let transfer_target_mode = match runtime_args_builder
            .resolve_transfer_target_mode(protocol_version, Rc::clone(&tc))
        {
            Ok(transfer_target_mode) => transfer_target_mode,
            Err(error) => return TransferResult::Failure(error),
        };

        // On some private networks, transfers are restricted.
        // This means that they must either the source or target are an admin account.
        // This behavior is not used on public networks.
        if transfer_config.enforce_transfer_restrictions(&source_account_hash) {
            // if the source is an admin, enforce_transfer_restrictions == false
            // if the source is not an admin, enforce_transfer_restrictions == true
            // and we must check to see if the target is an admin.
            // if the target is also not an admin, this transfer is not permitted.
            match transfer_target_mode.target_account_hash() {
                Some(target_account_hash) => {
                    let is_target_system_account =
                        target_account_hash == PublicKey::System.to_account_hash();
                    let is_target_administrator =
                        transfer_config.is_administrator(&target_account_hash);
                    if !(is_target_system_account || is_target_administrator) {
                        // Transferring from normal account to a purse doesn't work.
                        return TransferResult::Failure(TransferError::RestrictedTransferAttempted);
                    }
                }
                None => {
                    // can't allow this transfer because we are not sure if the target is an admin.
                    return TransferResult::Failure(TransferError::UnableToVerifyTargetIsAdmin);
                }
            }
        }

        let (entity, entity_named_keys, entity_access_rights) =
            match tc.borrow_mut().resolved_entity(
                protocol_version,
                source_account_hash,
                authorization_keys,
                &administrative_accounts,
            ) {
                Ok(ret) => ret,
                Err(tce) => {
                    return TransferResult::Failure(TransferError::TrackingCopy(tce));
                }
            };

        let id = crate::system::runtime_native::Id::Transaction(request.transaction_hash());
        // IMPORTANT: this runtime _must_ use the payer's context.
        let mut runtime = RuntimeNative::new(
            protocol_version,
            config.clone(),
            id,
            Rc::clone(&tc),
            source_account_hash,
            entity.clone(),
            entity_named_keys.clone(),
            entity_access_rights,
            remaining_spending_limit,
            Phase::Session,
        );

        match transfer_target_mode {
            NewTransferTargetMode::ExistingAccount { .. }
            | NewTransferTargetMode::PurseExists { .. } => {
                // Noop
            }
            NewTransferTargetMode::CreateAccount(account_hash) => {
                let main_purse = match runtime.mint(U512::zero()) {
                    Ok(uref) => uref,
                    Err(mint_error) => {
                        return TransferResult::Failure(TransferError::Mint(mint_error))
                    }
                };
                // TODO: KARAN TO FIX: this should create a shiny new addressable entity instance,
                // not create a legacy account and then uplift it.
                let account = Account::create(account_hash, NamedKeys::new(), main_purse);
                if let Err(tce) = tc
                    .borrow_mut()
                    .create_addressable_entity_from_account(account, protocol_version)
                {
                    return TransferResult::Failure(tce.into());
                }
            }
        }

        let transfer_args = {
            match runtime_args_builder.build(
                &entity,
                entity_named_keys,
                protocol_version,
                Rc::clone(&tc),
            ) {
                Ok(transfer_args) => transfer_args,
                Err(error) => return TransferResult::Failure(error),
            }
        };
        if let Err(mint_error) = runtime.transfer(
            transfer_args.to(),
            transfer_args.source(),
            transfer_args.target(),
            transfer_args.amount(),
            transfer_args.arg_id(),
        ) {
            return TransferResult::Failure(TransferError::Mint(mint_error));
        }

        let transfers = runtime.into_transfers();
        let txn_info = TransactionInfo::new(
            request.transaction_hash(),
            transfers.clone(),
            request.initiator().clone(),
            entity.main_purse(),
            request.gas(),
        );
        tc.borrow_mut().write(
            Key::TransactionInfo(txn_info.transaction_hash),
            StoredValue::TransactionInfo(txn_info),
        );

        let effects = tc.borrow_mut().effects();

        TransferResult::Success { transfers, effects }
    }

    /// Gets all values under a given key tag.
    fn tagged_values(&self, request: TaggedValuesRequest) -> TaggedValuesResult {
        let state_hash = request.state_hash();
        let mut tc = match self.tracking_copy(state_hash) {
            Ok(Some(tc)) => tc,
            Ok(None) => return TaggedValuesResult::RootNotFound,
            Err(gse) => return TaggedValuesResult::Failure(TrackingCopyError::Storage(gse)),
        };

        let key_tag = request.key_tag();
        let keys = match tc.get_keys(&key_tag) {
            Ok(keys) => keys,
            Err(tce) => return TaggedValuesResult::Failure(tce),
        };

        let mut values = vec![];
        for key in keys {
            match tc.get(&key) {
                Ok(Some(value)) => {
                    values.push(value);
                }
                Ok(None) => {}
                Err(error) => return TaggedValuesResult::Failure(error),
            }
        }

        TaggedValuesResult::Success {
            values,
            selection: request.selection(),
        }
    }

    /// Reads a `Trie` from the state if it is present
    fn trie(&self, request: TrieRequest) -> TrieResult;

    /// Persists a trie element.
    fn put_trie(&self, request: PutTrieRequest) -> PutTrieResult;

    /// Finds all the children of `trie_raw` which aren't present in the state.
    fn missing_children(&self, trie_raw: &[u8]) -> Result<Vec<Digest>, GlobalStateError>;
}

/// Write multiple key/stored value pairs to the store in a single rw transaction.
pub fn put_stored_values<'a, R, S, E>(
    environment: &'a R,
    store: &S,
    prestate_hash: Digest,
    stored_values: HashMap<Key, StoredValue>,
) -> Result<Digest, E>
where
    R: TransactionSource<'a, Handle = S::Handle>,
    S: TrieStore<Key, StoredValue>,
    S::Error: From<R::Error>,
    E: From<R::Error> + From<S::Error> + From<bytesrepr::Error> + From<CommitError>,
{
    let mut txn = environment.create_read_write_txn()?;
    let mut state_root = prestate_hash;
    let maybe_root: Option<Trie<Key, StoredValue>> = store.get(&txn, &state_root)?;
    if maybe_root.is_none() {
        return Err(CommitError::RootNotFound(prestate_hash).into());
    };
    for (key, value) in stored_values.iter() {
        let write_result = write::<_, _, _, _, E>(&mut txn, store, &state_root, key, value)?;
        match write_result {
            WriteResult::Written(root_hash) => {
                state_root = root_hash;
            }
            WriteResult::AlreadyExists => (),
            WriteResult::RootNotFound => {
                error!(?state_root, ?key, ?value, "Error writing new value");
                return Err(CommitError::WriteRootNotFound(state_root).into());
            }
        }
    }
    txn.commit()?;
    Ok(state_root)
}

/// Commit `effects` to the store.
pub fn commit<'a, R, S, E>(
    environment: &'a R,
    store: &S,
    prestate_hash: Digest,
    effects: Effects,
) -> Result<Digest, E>
where
    R: TransactionSource<'a, Handle = S::Handle>,
    S: TrieStore<Key, StoredValue>,
    S::Error: From<R::Error>,
    E: From<R::Error>
        + From<S::Error>
        + From<bytesrepr::Error>
        + From<CommitError>
        + From<GlobalStateError>, /* even tho E is currently always GSE, this is required to
                                   * satisfy the compiler */
{
    let mut txn = environment.create_read_write_txn()?;
    let mut state_root = prestate_hash;

    let maybe_root: Option<Trie<Key, StoredValue>> = store.get(&txn, &state_root)?;

    if maybe_root.is_none() {
        return Err(CommitError::RootNotFound(prestate_hash).into());
    };

    for (key, kind) in effects.value().into_iter().map(TransformV2::destructure) {
        let read_result = read::<_, _, _, _, E>(&txn, store, &state_root, &key)?;

        let instruction = match (read_result, kind) {
            (_, TransformKindV2::Identity) => {
                // effectively a noop.
                debug!(?state_root, ?key, "commit: attempt to commit a read.");
                continue;
            }
            (ReadResult::NotFound, TransformKindV2::Write(new_value)) => {
                TransformInstruction::store(new_value)
            }
            (ReadResult::NotFound, TransformKindV2::Prune(key)) => {
                // effectively a noop.
                debug!(
                    ?state_root,
                    ?key,
                    "commit: attempt to prune nonexistent record; this may happen if a key is both added and pruned in the same commit."
                );
                continue;
            }
            (ReadResult::NotFound, transform_kind) => {
                error!(
                    ?state_root,
                    ?key,
                    ?transform_kind,
                    "commit: key not found while attempting to apply transform"
                );
                return Err(CommitError::KeyNotFound(key).into());
            }
            (ReadResult::Found(current_value), transform_kind) => {
                match transform_kind.apply(current_value) {
                    Ok(instruction) => instruction,
                    Err(err) => {
                        error!(
                            ?state_root,
                            ?key,
                            ?err,
                            "commit: key found, but could not apply transform"
                        );
                        return Err(CommitError::TransformError(err).into());
                    }
                }
            }
            (ReadResult::RootNotFound, transform_kind) => {
                error!(
                    ?state_root,
                    ?key,
                    ?transform_kind,
                    "commit: failed to read state root while processing transform"
                );
                return Err(CommitError::ReadRootNotFound(state_root).into());
            }
        };

        match instruction {
            TransformInstruction::Store(value) => {
                let write_result =
                    write::<_, _, _, _, E>(&mut txn, store, &state_root, &key, &value)?;

                match write_result {
                    WriteResult::Written(root_hash) => {
                        state_root = root_hash;
                    }
                    WriteResult::AlreadyExists => (),
                    WriteResult::RootNotFound => {
                        error!(?state_root, ?key, ?value, "commit: root not found");
                        return Err(CommitError::WriteRootNotFound(state_root).into());
                    }
                }
            }
            TransformInstruction::Prune(key) => {
                let prune_result = prune::<_, _, _, _, E>(&mut txn, store, &state_root, &key)?;

                match prune_result {
                    TriePruneResult::Pruned(root_hash) => {
                        state_root = root_hash;
                    }
                    TriePruneResult::MissingKey => {
                        warn!("commit: pruning attempt failed for {}", key);
                    }
                    TriePruneResult::RootNotFound => {
                        error!(?state_root, ?key, "commit: root not found");
                        return Err(CommitError::WriteRootNotFound(state_root).into());
                    }
                    TriePruneResult::Failure(gse) => {
                        return Err(gse.into()); // currently this is always reflexive
                    }
                }
            }
        }
    }

    txn.commit()?;

    Ok(state_root)
}<|MERGE_RESOLUTION|>--- conflicted
+++ resolved
@@ -17,14 +17,8 @@
 
 use casper_types::{
     addressable_entity::{EntityKindTag, NamedKeys},
-<<<<<<< HEAD
     bytesrepr::{self, FromBytes, ToBytes},
-    execution::{Effects, Transform, TransformError, TransformInstruction, TransformKind},
-=======
-    bytesrepr,
-    bytesrepr::{FromBytes, ToBytes},
     execution::{Effects, TransformError, TransformInstruction, TransformKindV2, TransformV2},
->>>>>>> 4ed6f904
     global_state::TrieMerkleProof,
     system::{
         self,
