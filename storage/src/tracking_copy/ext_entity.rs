use std::{collections::BTreeSet, convert::TryFrom};
use tracing::error;

use casper_types::{
    account::AccountHash,
    addressable_entity::{
        ActionThresholds, AssociatedKeys, MessageTopics, NamedKeyAddr, NamedKeyValue, NamedKeys,
        Weight,
    },
    bytesrepr,
<<<<<<< HEAD
    system::{AUCTION, HANDLE_PAYMENT, MINT},
    AccessRights, Account, AddressableEntity, AddressableEntityHash, ByteCodeHash, CLValue,
    ContextAccessRights, EntityAddr, EntityKind, EntityVersions, EntryPoints, Groups, Key, Package,
    PackageHash, PackageStatus, Phase, ProtocolVersion, PublicKey, StoredValue,
    StoredValueTypeMismatch,
=======
    package::{EntityVersions, Groups, PackageStatus},
    system::{handle_payment::ACCUMULATION_PURSE_KEY, AUCTION, HANDLE_PAYMENT, MINT},
    AccessRights, Account, AddressableEntity, AddressableEntityHash, ByteCodeHash, CLValue,
    ContextAccessRights, EntityAddr, EntityKind, EntryPoints, Key, Package, PackageHash, Phase,
    ProtocolVersion, PublicKey, StoredValue, StoredValueTypeMismatch, URef,
>>>>>>> 62231472
};

use crate::{
    global_state::{error::Error as GlobalStateError, state::StateReader},
    tracking_copy::{TrackingCopy, TrackingCopyError, TrackingCopyExt},
    AddressGenerator,
};

/// Fees purse handling.
#[derive(Debug, Clone, PartialEq, Eq)]
pub enum FeesPurseHandling {
    ToProposer(AccountHash),
    Accumulate,
    Burn,
    None(URef),
}

/// Higher-level operations on the state via a `TrackingCopy`.
pub trait TrackingCopyEntityExt<R> {
    /// The type for the returned errors.
    type Error;

    /// Gets an addressable entity by address.
    fn get_addressable_entity(
        &mut self,
        entity_addr: EntityAddr,
    ) -> Result<AddressableEntity, Self::Error>;

    /// Gets an addressable entity by hash.
    fn get_addressable_entity_by_hash(
        &mut self,
        addressable_entity_hash: AddressableEntityHash,
    ) -> Result<AddressableEntity, Self::Error>;

    /// Gets the entity hash for an account hash.
    fn get_entity_hash_by_account_hash(
        &mut self,
        account_hash: AccountHash,
    ) -> Result<AddressableEntityHash, Self::Error>;

    /// Gets the entity for a given account by its account hash.
    fn get_addressable_entity_by_account_hash(
        &mut self,
        protocol_version: ProtocolVersion,
        account_hash: AccountHash,
    ) -> Result<AddressableEntity, Self::Error>;

    /// Get entity if authorized, else error.
    fn get_authorized_addressable_entity(
        &mut self,
        protocol_version: ProtocolVersion,
        account_hash: AccountHash,
        authorization_keys: &BTreeSet<AccountHash>,
        administrative_accounts: &BTreeSet<AccountHash>,
    ) -> Result<(AddressableEntity, AddressableEntityHash), Self::Error>;

    /// Migrate the NamedKeys for a Contract or Account.
    fn migrate_named_keys(
        &mut self,
        entity_addr: EntityAddr,
        named_keys: NamedKeys,
    ) -> Result<(), Self::Error>;

    fn migrate_account(
        &mut self,
        account_hash: AccountHash,
        protocol_version: ProtocolVersion,
    ) -> Result<(), Self::Error>;

    fn create_addressable_entity_from_account(
        &mut self,
        account: Account,
        protocol_version: ProtocolVersion,
    ) -> Result<(), Self::Error>;

    /// Returns entity, named keys, and access rights for the system.
    fn system_entity(
        &mut self,
        protocol_version: ProtocolVersion,
    ) -> Result<(AddressableEntity, NamedKeys, ContextAccessRights), TrackingCopyError>;

    /// Returns entity, named keys, and access rights.
    fn resolved_entity(
        &mut self,
        protocol_version: ProtocolVersion,
        initiating_address: AccountHash,
        authorization_keys: &BTreeSet<AccountHash>,
        administrative_accounts: &BTreeSet<AccountHash>,
    ) -> Result<(AddressableEntity, NamedKeys, ContextAccessRights), TrackingCopyError>;

    /// Returns fee purse.
    fn fees_purse(
        &mut self,
        protocol_version: ProtocolVersion,
        fees_purse_handling: FeesPurseHandling,
    ) -> Result<URef, TrackingCopyError>;
}

impl<R> TrackingCopyEntityExt<R> for TrackingCopy<R>
where
    R: StateReader<Key, StoredValue, Error = GlobalStateError>,
{
    type Error = TrackingCopyError;

    fn get_addressable_entity(
        &mut self,
        entity_addr: EntityAddr,
    ) -> Result<AddressableEntity, Self::Error> {
        let key = Key::AddressableEntity(entity_addr);

        match self.read(&key)? {
            Some(StoredValue::AddressableEntity(entity)) => Ok(entity),
            Some(other) => Err(TrackingCopyError::TypeMismatch(
                StoredValueTypeMismatch::new(
                    "AddressableEntity or Contract".to_string(),
                    other.type_name(),
                ),
            )),
            None => Err(TrackingCopyError::KeyNotFound(key)),
        }
    }

    fn get_addressable_entity_by_hash(
        &mut self,
        entity_hash: AddressableEntityHash,
    ) -> Result<AddressableEntity, Self::Error> {
        let entity_addr = if self
            .get_system_entity_registry()?
            .has_contract_hash(&entity_hash)
        {
            EntityAddr::new_system_entity_addr(entity_hash.value())
        } else {
            EntityAddr::new_contract_entity_addr(entity_hash.value())
        };

        self.get_addressable_entity(entity_addr)
    }

    fn get_entity_hash_by_account_hash(
        &mut self,
        account_hash: AccountHash,
    ) -> Result<AddressableEntityHash, Self::Error> {
        let account_key = Key::Account(account_hash);
        match self.get(&account_key)? {
            Some(StoredValue::CLValue(cl_value)) => {
                let entity_key = CLValue::into_t::<Key>(cl_value)?;
                let entity_hash = AddressableEntityHash::try_from(entity_key)
                    .map_err(|_| TrackingCopyError::BytesRepr(bytesrepr::Error::Formatting))?;

                Ok(entity_hash)
            }
            Some(other) => Err(TrackingCopyError::TypeMismatch(
                StoredValueTypeMismatch::new("CLValue".to_string(), other.type_name()),
            )),
            None => Err(TrackingCopyError::KeyNotFound(account_key)),
        }
    }

    fn get_addressable_entity_by_account_hash(
        &mut self,
        protocol_version: ProtocolVersion,
        account_hash: AccountHash,
    ) -> Result<AddressableEntity, Self::Error> {
        let account_key = Key::Account(account_hash);

        let contract_key = match self.get(&account_key)? {
            Some(StoredValue::CLValue(contract_key_as_cl_value)) => {
                CLValue::into_t::<Key>(contract_key_as_cl_value)?
            }
            Some(StoredValue::Account(account)) => {
                // do a legacy account migration
                let mut generator =
                    AddressGenerator::new(account.main_purse().addr().as_ref(), Phase::System);

                let byte_code_hash = ByteCodeHash::default();
                let entity_hash = AddressableEntityHash::new(generator.new_hash_address());
                let package_hash = PackageHash::new(generator.new_hash_address());

                let entry_points = EntryPoints::new();

                self.migrate_named_keys(
                    EntityAddr::Account(entity_hash.value()),
                    account.named_keys().clone(),
                )?;

                let entity = AddressableEntity::new(
                    package_hash,
                    byte_code_hash,
                    entry_points,
                    protocol_version,
                    account.main_purse(),
                    account.associated_keys().clone().into(),
                    account.action_thresholds().clone().into(),
                    MessageTopics::default(),
                    EntityKind::Account(account_hash),
                );

                let access_key = generator.new_uref(AccessRights::READ_ADD_WRITE);

                let package = {
                    let mut package = Package::new(
                        access_key,
                        EntityVersions::default(),
                        BTreeSet::default(),
                        Groups::default(),
                        PackageStatus::Locked,
                    );
                    package.insert_entity_version(protocol_version.value().major, entity_hash);
                    package
                };

                let entity_key = entity.entity_key(entity_hash);

                self.write(entity_key, StoredValue::AddressableEntity(entity.clone()));
                self.write(package_hash.into(), package.into());

                let contract_by_account = match CLValue::from_t(entity_key) {
                    Ok(cl_value) => cl_value,
                    Err(error) => return Err(TrackingCopyError::CLValue(error)),
                };

                self.write(account_key, StoredValue::CLValue(contract_by_account));

                return Ok(entity);
            }

            Some(other) => {
                return Err(TrackingCopyError::TypeMismatch(
                    StoredValueTypeMismatch::new("Key".to_string(), other.type_name()),
                ));
            }
            None => return Err(TrackingCopyError::KeyNotFound(account_key)),
        };

        match self.get(&contract_key)? {
            Some(StoredValue::AddressableEntity(contract)) => Ok(contract),
            Some(other) => Err(TrackingCopyError::TypeMismatch(
                StoredValueTypeMismatch::new("Contract".to_string(), other.type_name()),
            )),
            None => Err(TrackingCopyError::KeyNotFound(contract_key)),
        }
    }

    fn get_authorized_addressable_entity(
        &mut self,
        protocol_version: ProtocolVersion,
        account_hash: AccountHash,
        authorization_keys: &BTreeSet<AccountHash>,
        administrative_accounts: &BTreeSet<AccountHash>,
    ) -> Result<(AddressableEntity, AddressableEntityHash), Self::Error> {
        let entity_record =
            self.get_addressable_entity_by_account_hash(protocol_version, account_hash)?;

        let entity_hash = self.get_entity_hash_by_account_hash(account_hash)?;

        if !administrative_accounts.is_empty()
            && administrative_accounts
                .intersection(authorization_keys)
                .next()
                .is_some()
        {
            // Exit early if there's at least a single signature coming from an admin.
            return Ok((entity_record, entity_hash));
        }

        // Authorize using provided authorization keys
        if !entity_record.can_authorize(authorization_keys) {
            return Err(Self::Error::Authorization);
        }

        // Check total key weight against deploy threshold
        if !entity_record.can_deploy_with(authorization_keys) {
            return Err(Self::Error::DeploymentAuthorizationFailure);
        }

        Ok((entity_record, entity_hash))
    }

    fn migrate_named_keys(
        &mut self,
        entity_addr: EntityAddr,
        named_keys: NamedKeys,
    ) -> Result<(), Self::Error> {
        for (string, key) in named_keys.into_inner().into_iter() {
            let entry_addr = NamedKeyAddr::new_from_string(entity_addr, string.clone())?;

            let named_key_value =
                StoredValue::NamedKey(NamedKeyValue::from_concrete_values(key, string.clone())?);

            let entry_key = Key::NamedKey(entry_addr);

            self.write(entry_key, named_key_value)
        }

        Ok(())
    }

    fn migrate_account(
        &mut self,
        account_hash: AccountHash,
        protocol_version: ProtocolVersion,
    ) -> Result<(), Self::Error> {
        let key = Key::Account(account_hash);
        let maybe_stored_value = self.read(&key)?;

        match maybe_stored_value {
            Some(StoredValue::Account(account)) => {
                self.create_addressable_entity_from_account(account, protocol_version)
            }
            Some(StoredValue::CLValue(_)) => Ok(()),
            // This means the Account does not exist, which we consider to be
            // an authorization error. As used by the node, this type of deploy
            // will have already been filtered out, but for other EE use cases
            // and testing it is reachable.
            Some(_) => Err(Self::Error::UnexpectedStoredValueVariant),
            None => Err(Self::Error::AccountNotFound(key)),
        }
    }

    fn create_addressable_entity_from_account(
        &mut self,
        account: Account,
        protocol_version: ProtocolVersion,
    ) -> Result<(), Self::Error> {
        let account_hash = account.account_hash();

        let mut generator =
            AddressGenerator::new(account.main_purse().addr().as_ref(), Phase::System);

        let byte_code_hash = ByteCodeHash::default();
        let entity_hash = AddressableEntityHash::new(generator.new_hash_address());
        let package_hash = PackageHash::new(generator.new_hash_address());

        let entry_points = EntryPoints::new();

        let associated_keys = AssociatedKeys::from(account.associated_keys().clone());
        let action_thresholds = {
            let account_threshold = account.action_thresholds().clone();
            ActionThresholds::new(
                Weight::new(account_threshold.deployment.value()),
                Weight::new(1u8),
                Weight::new(account_threshold.key_management.value()),
            )
            .map_err(Self::Error::SetThresholdFailure)?
        };

        let entity_addr = EntityAddr::new_account(entity_hash.value());

        self.migrate_named_keys(entity_addr, account.named_keys().clone())?;

        let entity = AddressableEntity::new(
            package_hash,
            byte_code_hash,
            entry_points,
            protocol_version,
            account.main_purse(),
            associated_keys,
            action_thresholds,
            MessageTopics::default(),
            EntityKind::Account(account_hash),
        );

        let access_key = generator.new_uref(AccessRights::READ_ADD_WRITE);

        let package = {
            let mut package = Package::new(
                access_key,
                EntityVersions::default(),
                BTreeSet::default(),
                Groups::default(),
                PackageStatus::Locked,
            );
            package.insert_entity_version(protocol_version.value().major, entity_hash);
            package
        };

        let entity_key: Key = entity.entity_key(entity_hash);

        self.write(entity_key, entity.into());
        self.write(package_hash.into(), package.into());
        let contract_by_account = match CLValue::from_t(entity_key) {
            Ok(cl_value) => cl_value,
            Err(err) => return Err(Self::Error::CLValue(err)),
        };

        self.write(
            Key::Account(account_hash),
            StoredValue::CLValue(contract_by_account),
        );
        Ok(())
    }

    fn system_entity(
        &mut self,
        protocol_version: ProtocolVersion,
    ) -> Result<(AddressableEntity, NamedKeys, ContextAccessRights), TrackingCopyError> {
        let system_account_hash = PublicKey::System.to_account_hash();
        let system_entity =
            self.get_addressable_entity_by_account_hash(protocol_version, system_account_hash)?;

        let system_entity_registry = self.get_system_entity_registry()?;

        let (auction_named_keys, mut auction_access_rights) = {
            let auction_hash = match system_entity_registry.get(AUCTION).copied() {
                Some(auction_hash) => auction_hash,
                None => {
                    error!("unexpected failure; auction not found");
                    return Err(TrackingCopyError::MissingSystemContractHash(
                        AUCTION.to_string(),
                    ));
                }
            };
<<<<<<< HEAD
            let auction = self.get_addressable_entity(auction_hash)?;
            let auction_addr = EntityAddr::new_of_kind(auction.kind(), auction_hash.value());
=======
            let auction = self.get_addressable_entity_by_hash(auction_hash)?;
            let auction_addr =
                EntityAddr::new_with_tag(auction.entity_kind(), auction_hash.value());
>>>>>>> 62231472
            let auction_named_keys = self.get_named_keys(auction_addr)?;
            let auction_access_rights =
                auction.extract_access_rights(auction_hash, &auction_named_keys);
            (auction_named_keys, auction_access_rights)
        };
        let (mint_named_keys, mint_access_rights) = {
            let mint_hash = match system_entity_registry.get(MINT).copied() {
                Some(mint_hash) => mint_hash,
                None => {
                    error!("unexpected failure; mint not found");
                    return Err(TrackingCopyError::MissingSystemContractHash(
                        MINT.to_string(),
                    ));
                }
            };
<<<<<<< HEAD
            let mint = self.get_addressable_entity(mint_hash)?;
            let mint_addr = EntityAddr::new_of_kind(mint.kind(), mint_hash.value());
=======
            let mint = self.get_addressable_entity_by_hash(mint_hash)?;
            let mint_addr = EntityAddr::new_with_tag(mint.entity_kind(), mint_hash.value());
>>>>>>> 62231472
            let mint_named_keys = self.get_named_keys(mint_addr)?;
            let mint_access_rights = mint.extract_access_rights(mint_hash, &mint_named_keys);
            (mint_named_keys, mint_access_rights)
        };

        let (payment_named_keys, payment_access_rights) = {
            let payment_hash = match system_entity_registry.get(HANDLE_PAYMENT).copied() {
                Some(payment_hash) => payment_hash,
                None => {
                    error!("unexpected failure; handle payment not found");
                    return Err(TrackingCopyError::MissingSystemContractHash(
                        HANDLE_PAYMENT.to_string(),
                    ));
                }
            };
<<<<<<< HEAD
            let payment = self.get_addressable_entity(payment_hash)?;
            let payment_addr = EntityAddr::new_of_kind(payment.kind(), payment_hash.value());
=======
            let payment = self.get_addressable_entity_by_hash(payment_hash)?;
            let payment_addr =
                EntityAddr::new_with_tag(payment.entity_kind(), payment_hash.value());
>>>>>>> 62231472
            let payment_named_keys = self.get_named_keys(payment_addr)?;
            let payment_access_rights =
                payment.extract_access_rights(payment_hash, &mint_named_keys);
            (payment_named_keys, payment_access_rights)
        };

        // the auction calls the mint for total supply behavior, so extending the context to include
        // mint named keys & access rights

        let mut named_keys = NamedKeys::new();
        named_keys.append(auction_named_keys);
        named_keys.append(mint_named_keys);
        named_keys.append(payment_named_keys);

        auction_access_rights.extend_access_rights(mint_access_rights.take_access_rights());
        auction_access_rights.extend_access_rights(payment_access_rights.take_access_rights());
        Ok((system_entity, named_keys, auction_access_rights))
    }

    fn resolved_entity(
        &mut self,
        protocol_version: ProtocolVersion,
        initiating_address: AccountHash,
        authorization_keys: &BTreeSet<AccountHash>,
        administrative_accounts: &BTreeSet<AccountHash>,
    ) -> Result<(AddressableEntity, NamedKeys, ContextAccessRights), TrackingCopyError> {
        if initiating_address == PublicKey::System.to_account_hash() {
            return self.system_entity(protocol_version);
        }

        let (entity, entity_hash) = self.get_authorized_addressable_entity(
            protocol_version,
            initiating_address,
            authorization_keys,
            administrative_accounts,
        )?;
        let entity_addr = EntityAddr::new_of_kind(entity.kind(), entity_hash.value());
        let named_keys = self.get_named_keys(entity_addr)?;
        let access_rights = entity
            .extract_access_rights(AddressableEntityHash::new(entity_addr.value()), &named_keys);
        Ok((entity, named_keys, access_rights))
    }

    fn fees_purse(
        &mut self,
        protocol_version: ProtocolVersion,
        fees_purse_handling: FeesPurseHandling,
    ) -> Result<URef, TrackingCopyError> {
        let protocol_version = protocol_version;
        let fee_handling = fees_purse_handling;
        match fee_handling {
            FeesPurseHandling::None(uref) => Ok(uref),
            FeesPurseHandling::ToProposer(proposer) => {
                let proposer_account: AddressableEntity =
                    self.get_addressable_entity_by_account_hash(protocol_version, proposer)?;

                Ok(proposer_account.main_purse())
            }
            FeesPurseHandling::Accumulate => {
                let registry = self.get_system_entity_registry()?;
                let entity_addr = {
                    let hash = match registry.get(HANDLE_PAYMENT) {
                        Some(hash) => hash,
                        None => {
                            return Err(TrackingCopyError::MissingSystemContractHash(
                                HANDLE_PAYMENT.to_string(),
                            ))
                        }
                    };
                    EntityAddr::new_system_entity_addr(hash.value())
                };

                let named_keys = self.get_named_keys(entity_addr)?;

                let accumulation_purse_uref = match named_keys.get(ACCUMULATION_PURSE_KEY) {
                    Some(Key::URef(accumulation_purse)) => *accumulation_purse,
                    Some(_) | None => {
                        error!(
                            "fee handling is configured to accumulate but handle payment does not \
                            have accumulation purse"
                        );
                        return Err(TrackingCopyError::NamedKeyNotFound(
                            ACCUMULATION_PURSE_KEY.to_string(),
                        ));
                    }
                };

                Ok(accumulation_purse_uref)
            }
            FeesPurseHandling::Burn => {
                // TODO: replace this with new burn logic once it merges
                Ok(casper_types::URef::default())
            }
        }
    }
}<|MERGE_RESOLUTION|>--- conflicted
+++ resolved
@@ -8,19 +8,11 @@
         Weight,
     },
     bytesrepr,
-<<<<<<< HEAD
-    system::{AUCTION, HANDLE_PAYMENT, MINT},
+    system::{handle_payment::ACCUMULATION_PURSE_KEY, AUCTION, HANDLE_PAYMENT, MINT},
     AccessRights, Account, AddressableEntity, AddressableEntityHash, ByteCodeHash, CLValue,
     ContextAccessRights, EntityAddr, EntityKind, EntityVersions, EntryPoints, Groups, Key, Package,
     PackageHash, PackageStatus, Phase, ProtocolVersion, PublicKey, StoredValue,
-    StoredValueTypeMismatch,
-=======
-    package::{EntityVersions, Groups, PackageStatus},
-    system::{handle_payment::ACCUMULATION_PURSE_KEY, AUCTION, HANDLE_PAYMENT, MINT},
-    AccessRights, Account, AddressableEntity, AddressableEntityHash, ByteCodeHash, CLValue,
-    ContextAccessRights, EntityAddr, EntityKind, EntryPoints, Key, Package, PackageHash, Phase,
-    ProtocolVersion, PublicKey, StoredValue, StoredValueTypeMismatch, URef,
->>>>>>> 62231472
+    StoredValueTypeMismatch, URef,
 };
 
 use crate::{
@@ -151,9 +143,9 @@
             .get_system_entity_registry()?
             .has_contract_hash(&entity_hash)
         {
-            EntityAddr::new_system_entity_addr(entity_hash.value())
+            EntityAddr::new_system(entity_hash.value())
         } else {
-            EntityAddr::new_contract_entity_addr(entity_hash.value())
+            EntityAddr::new_smart_contract(entity_hash.value())
         };
 
         self.get_addressable_entity(entity_addr)
@@ -433,14 +425,8 @@
                     ));
                 }
             };
-<<<<<<< HEAD
-            let auction = self.get_addressable_entity(auction_hash)?;
+            let auction = self.get_addressable_entity_by_hash(auction_hash)?;
             let auction_addr = EntityAddr::new_of_kind(auction.kind(), auction_hash.value());
-=======
-            let auction = self.get_addressable_entity_by_hash(auction_hash)?;
-            let auction_addr =
-                EntityAddr::new_with_tag(auction.entity_kind(), auction_hash.value());
->>>>>>> 62231472
             let auction_named_keys = self.get_named_keys(auction_addr)?;
             let auction_access_rights =
                 auction.extract_access_rights(auction_hash, &auction_named_keys);
@@ -456,13 +442,8 @@
                     ));
                 }
             };
-<<<<<<< HEAD
-            let mint = self.get_addressable_entity(mint_hash)?;
+            let mint = self.get_addressable_entity_by_hash(mint_hash)?;
             let mint_addr = EntityAddr::new_of_kind(mint.kind(), mint_hash.value());
-=======
-            let mint = self.get_addressable_entity_by_hash(mint_hash)?;
-            let mint_addr = EntityAddr::new_with_tag(mint.entity_kind(), mint_hash.value());
->>>>>>> 62231472
             let mint_named_keys = self.get_named_keys(mint_addr)?;
             let mint_access_rights = mint.extract_access_rights(mint_hash, &mint_named_keys);
             (mint_named_keys, mint_access_rights)
@@ -478,14 +459,8 @@
                     ));
                 }
             };
-<<<<<<< HEAD
-            let payment = self.get_addressable_entity(payment_hash)?;
+            let payment = self.get_addressable_entity_by_hash(payment_hash)?;
             let payment_addr = EntityAddr::new_of_kind(payment.kind(), payment_hash.value());
-=======
-            let payment = self.get_addressable_entity_by_hash(payment_hash)?;
-            let payment_addr =
-                EntityAddr::new_with_tag(payment.entity_kind(), payment_hash.value());
->>>>>>> 62231472
             let payment_named_keys = self.get_named_keys(payment_addr)?;
             let payment_access_rights =
                 payment.extract_access_rights(payment_hash, &mint_named_keys);
@@ -555,7 +530,7 @@
                             ))
                         }
                     };
-                    EntityAddr::new_system_entity_addr(hash.value())
+                    EntityAddr::new_system(hash.value())
                 };
 
                 let named_keys = self.get_named_keys(entity_addr)?;
