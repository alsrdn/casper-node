--- conflicted
+++ resolved
@@ -396,10 +396,6 @@
             // current era id + unbonding delay is equal or greater than the `era_of_creation` that
             // was calculated on `unbond` attempt.
             if current_era_id >= unbonding_purse.era_of_creation() + unbonding_delay {
-<<<<<<< HEAD
-                match handle_redelegation(provider, unbonding_purse, max_delegators_per_validator)?
-                {
-=======
                 // remember the validator's key, so that we can later check if we can prune their
                 // bid now that the unbond has been processed
                 processed_validators.insert(unbonding_purse.validator_public_key().clone());
@@ -407,9 +403,7 @@
                     provider,
                     unbonding_purse,
                     max_delegators_per_validator,
-                    minimum_delegation_amount,
                 )? {
->>>>>>> 94b132fd
                     UnbondRedelegationOutcome::SuccessfullyRedelegated => {
                         // noop; on successful redelegation, no actual unbond occurs
                     }
@@ -764,19 +758,17 @@
     let validator_bid_addr = BidAddr::from(validator_public_key.clone());
     // is there such a validator?
     let validator_bid = read_validator_bid(provider, &validator_bid_addr.into())?;
-<<<<<<< HEAD
     if amount < U512::from(validator_bid.minimum_delegation_amount()) {
         return Err(Error::DelegationAmountTooSmall.into());
     }
     if amount > U512::from(validator_bid.maximum_delegation_amount()) {
         return Err(Error::DelegationAmountTooLarge.into());
-=======
+    }
 
     if validator_bid.staked_amount().is_zero() {
         // The validator has unbonded, but the unbond has not yet been processed, and so an empty
         // bid still exists. Treat this case as if there was no such validator.
         return Err(Error::ValidatorNotFound.into());
->>>>>>> 94b132fd
     }
 
     // is there already a record for this delegator?
