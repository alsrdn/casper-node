#![no_std]
#![no_main]

extern crate alloc;

use alloc::{boxed::Box, format, string::ToString, vec};

use casper_contract::{
    contract_api::{account, runtime, storage, system},
    unwrap_or_revert::UnwrapOrRevert,
};
use casper_types::{
<<<<<<< HEAD
    ApiError, CLType, EntryPoint, EntryPointAccess, EntryPointType, EntryPoints, NamedKeys,
    Parameter, PublicKey, URef, U512,
=======
    addressable_entity::NamedKeys, ApiError, CLType, EntryPoint, EntryPointAccess, EntryPointType,
    EntryPoints, Parameter, PublicKey, URef, U512,
>>>>>>> a0147930
};

#[repr(u16)]
enum InstallerSessionError {
    FailedToTransfer = 101,
}

#[no_mangle]
pub extern "C" fn call_faucet() {
    faucet::delegate();
}

fn build_named_keys_and_purse() -> (NamedKeys, URef) {
    let mut named_keys = NamedKeys::new();
    let purse = system::create_purse();

    // This session constructs a NamedKeys struct and later passes it to the
    // storage::new_contract() function. This is simpler and more efficient than creating a custom
    // "init" entry point for the stored contract in this case but it is not the best approach for
    // every case. If you need to use the values that are stored under a new contract's named keys,
    // you may store them under the named keys of the account that was used to deploy the session.
    // However, this is not the best solution for every case, and there is another option.
    //
    // A custom "init" entrypoint would be useful for setting each required
    // named key for the contract, but can only be called after the contract has been created
    // using storage::new_contract(). Other entry points in the stored contract may require
    // extra logic to check for the presence of, load and validate data stored under named keys.
    // This would be useful in cases where a stored contract is creating another contract using
    // storage::new_contract(), especially if values computed for initializing the new contract are
    // also needed by the contract doing the initializing.
    named_keys.insert(faucet::FAUCET_PURSE.to_string(), purse.into());

    named_keys.insert(faucet::INSTALLER.to_string(), runtime::get_caller().into());
    named_keys.insert(
        faucet::TIME_INTERVAL.to_string(),
        storage::new_uref(faucet::TWO_HOURS_AS_MILLIS).into(),
    );
    named_keys.insert(
        faucet::LAST_DISTRIBUTION_TIME.to_string(),
        storage::new_uref(0u64).into(),
    );
    named_keys.insert(
        faucet::AVAILABLE_AMOUNT.to_string(),
        storage::new_uref(U512::zero()).into(),
    );
    named_keys.insert(
        faucet::REMAINING_REQUESTS.to_string(),
        storage::new_uref(U512::zero()).into(),
    );
    named_keys.insert(
        faucet::DISTRIBUTIONS_PER_INTERVAL.to_string(),
        storage::new_uref(0u64).into(),
    );

    // The AUTHORIZED_ACCOUNT named key holds an optional public key. If the public key is set,
    // the account referenced by this public key will be granted a special privilege as the only
    // authorized caller of the faucet's ENTRY_POINT_FAUCET.
    // Only the authorized account will be able to issue token distributions from the faucet. The
    // authorized account should call the faucet in the same way that the installer would,
    // passing faucet::ARG_AMOUNT, faucet::ARG_TARGET and faucet::ARG_ID runtime arguments.
    //
    // The AUTHORIZED_ACCOUNT and faucet installer account have different responsibilities. While
    // both of them may issue token using the ENTRY_POINT_FAUCET, only the faucet installer may
    // configure the contract through the ENTRY_POINT_SET_VARIABLES, and only the faucet installer
    // may set an authorized account through the ENTRY_POINT_AUTHORIZE_TO. The AUTHORIZED_ACCOUNT's
    // responsibility would be to determine to whom and what amount of token should be issued
    // through the faucet contract.
    //
    // While the AUTHORIZED_ACCOUNT named key is set to None::<PublicKey>, the ENTRY_POINT_FAUCET
    // will be publicly accessible and users may call ENTRY_POINT_FAUCET without a
    // faucet::ARG_TARGET or faucet::ARG_AMOUNT. The contract will automatically issue them a
    // computed amount of token.
    //
    // This enables the faucet contract to support a wider range of use cases, where in some cases
    // the faucet installer does not want the ENTRY_POINT_FAUCET to be called directly by users for
    // security reasons. Another case would be where this contract is deployed to a private Casper
    // Network where all users are trusted to use the faucet to issue themselves token
    // distributions responsibly.
    named_keys.insert(
        faucet::AUTHORIZED_ACCOUNT.to_string(),
        storage::new_uref(None::<PublicKey>).into(),
    );

    (named_keys, purse)
}

#[no_mangle]
pub extern "C" fn call() {
    let id: u64 = runtime::get_named_arg(faucet::ARG_ID);

    let entry_points = {
        let mut entry_points = EntryPoints::new();

        let faucet = EntryPoint::new(
            faucet::ENTRY_POINT_FAUCET,
            vec![
                Parameter::new(faucet::ARG_ID, CLType::Option(Box::new(CLType::U64))),
                Parameter::new(faucet::ARG_TARGET, CLType::PublicKey),
                Parameter::new(faucet::ARG_AMOUNT, CLType::U512),
            ],
            CLType::Unit,
            EntryPointAccess::Public,
            EntryPointType::Contract,
        );

        let set_variables = EntryPoint::new(
            faucet::ENTRY_POINT_SET_VARIABLES,
            vec![
                Parameter::new(
                    faucet::ARG_AVAILABLE_AMOUNT,
                    CLType::Option(Box::new(CLType::U512)),
                ),
                Parameter::new(
                    faucet::ARG_TIME_INTERVAL,
                    CLType::Option(Box::new(CLType::U64)),
                ),
                Parameter::new(
                    faucet::ARG_DISTRIBUTIONS_PER_INTERVAL,
                    CLType::Option(Box::new(CLType::U64)),
                ),
            ],
            CLType::Unit,
            EntryPointAccess::Public,
            EntryPointType::Contract,
        );

        let authorize_to = EntryPoint::new(
            faucet::ENTRY_POINT_AUTHORIZE_TO,
            vec![Parameter::new(
                faucet::ARG_TARGET,
                CLType::Option(Box::new(CLType::PublicKey)),
            )],
            CLType::Unit,
            EntryPointAccess::Public,
            EntryPointType::Contract,
        );

        entry_points.add_entry_point(faucet);
        entry_points.add_entry_point(set_variables);
        entry_points.add_entry_point(authorize_to);

        entry_points
    };

    // The installer will create the faucet purse and give it to the newly installed
    // contract so that the installing account and the newly installed contract will
    // have a handle on it via the shared purse URef.
    //
    // The faucet named keys include the faucet purse, these are the named keys that we pass to the
    // faucet.
    let (faucet_named_keys, faucet_purse) = build_named_keys_and_purse();

    // This is where the contract package is created and the first version of the faucet contract is
    // installed within it. The contract package hash for the created contract package will be
    // stored in the installing account's named keys under the faucet::PACKAGE_HASH_KEY_NAME, this
    // allows later usage via the installing account to easily refer to and access the contract
    // package and thus all versions stored in it.
    //
    // The access URef for the contract package will also be stored in the installing account's
    // named keys under faucet::ACCESS_KEY_NAME; this URef controls administrative access to the
    // contract package which includes the ability to install new versions of the contract
    // logic, administer group-based security (if any), and so on.
    //
    // The installing account may decide to grant this access uref to another account (not
    // demonstrated here), which would allow that account equivalent full administrative control
    // over the contract. This should only be done intentionally because it is not revocable.
    let (contract_hash, contract_version) = storage::new_contract(
        entry_points,
        Some(faucet_named_keys),
        Some(format!("{}_{}", faucet::HASH_KEY_NAME, id)),
        Some(format!("{}_{}", faucet::ACCESS_KEY_NAME, id)),
    );

    // As a convenience, a specific contract version can be referred to either by its contract hash
    // or by the combination of the contract package hash and a contract version key. This comes
    // down to developer preference. The contract package hash is a stable hash, so this may be
    // preferable if you don't want to worry about contract hashes changing. Existing contracts'
    // hashes can be stored under a URef under a named key and later used for calling the contract
    // by hash. If you wanted to change the hash stored under the named key, your contract would
    // have to have an entrypoint that would allow you to do so.
    //
    // Another option is to store a contract package hash that your contract depends on. When
    // calling a contract using the package hash alone, the execution engine will find the latest
    // contract version for you automatically. To avoid breaking changes, you may want to use a
    // contract package hash and a contract version. That way, whenever the contract package
    // that the calling contract depends on changes, the version can be updated through an
    // entrypoint that allows an authorized caller to set named keys.
    //
    // In some cases it may be desireable to pass one or both of the contract package hash and
    // version into contract or session code as a runtime argument. As an example, if a user
    // regularly makes calls to a contract package via session code, they could have the session
    // code take runtime arguments for one or both of the contract package hash and version. This
    // way, if the contract package is updated, they could easily use the latest version without
    // needing to edit their session code. The same technique could be applied to stored contracts
    // that need to call other contracts by their contract package hash and version.

    // Here we are saving newly created contracts hash, the contract package hash and contract
    // version, and an access URef under the installer's named keys. It's important to note that
    // you'll need the access URef if you ever want to modify the contract package in the future.
    // It's also important to note that it will be impossible to reference any of these values again
    // if they're not stored under named keys.
    //
    // These named keys all end with the "id" runtime argument that is passed into this session.
    // This is keep separate instances of this faucet contract namespaced in case the installer
    // wants to install multiple instances of the contract using the same account.
    runtime::put_key(
        &format!("{}_{}", faucet::CONTRACT_VERSION, id),
        storage::new_uref(contract_version).into(),
    );
    runtime::put_key(
        &format!("{}_{}", faucet::CONTRACT_NAME, id),
        contract_hash.into(),
    );

    // This is specifically for this installing account, which would allow one installing account
    // to potentially have multiple faucet contract packages.
    runtime::put_key(
        &format!("{}_{}", faucet::FAUCET_PURSE, id),
        faucet_purse.into(),
    );

    let main_purse = account::get_main_purse();

    // Initial funding amount. In other words, when the faucet contract is set up, this is its
    // starting tokens transferred from the installing account's main purse as a one-time
    // initialization.
    let amount = runtime::get_named_arg(faucet::ARG_AMOUNT);

    system::transfer_from_purse_to_purse(main_purse, faucet_purse, amount, Some(id))
        .unwrap_or_revert_with(ApiError::User(
            InstallerSessionError::FailedToTransfer as u16,
        ));
}<|MERGE_RESOLUTION|>--- conflicted
+++ resolved
@@ -10,13 +10,8 @@
     unwrap_or_revert::UnwrapOrRevert,
 };
 use casper_types::{
-<<<<<<< HEAD
-    ApiError, CLType, EntryPoint, EntryPointAccess, EntryPointType, EntryPoints, NamedKeys,
-    Parameter, PublicKey, URef, U512,
-=======
     addressable_entity::NamedKeys, ApiError, CLType, EntryPoint, EntryPointAccess, EntryPointType,
     EntryPoints, Parameter, PublicKey, URef, U512,
->>>>>>> a0147930
 };
 
 #[repr(u16)]
