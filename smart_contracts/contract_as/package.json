{
  "name": "casper-contract",
<<<<<<< HEAD
  "version": "1.4.8",
=======
  "version": "1.4.13",
>>>>>>> 33d46a3c
  "description": "Library for developing Casper smart contracts.",
  "homepage": "https://docs.casperlabs.io/en/latest/dapp-dev-guide/index.html",
  "repository": {
    "type": "git",
    "url": "https://github.com/casper-network/casper-node.git",
    "directory": "smart_contracts/contract_as"
  },
  "main": "index.js",
  "ascMain": "assembly/index.ts",
  "dependencies": {
    "@types/node": "^17.0.21"
  },
  "devDependencies": {
    "@assemblyscript/loader": "^0.9.4",
    "assemblyscript": "^0.10.0",
    "ava": "^3.12.1",
    "concat-md": "^0.3.5",
    "trim": "^0.0.3",
    "ts-loader": "^6.2.1",
    "ts-node": "^8.5.4",
    "typedoc": "^0.22.12",
    "typedoc-plugin-markdown": "^2.2.17",
    "typescript": "^3.8.3",
    "underscore": "^1.12.1"
  },
  "scripts": {
    "test": "npm run asbuild:test && npx ava -v --serial",
    "asbuild:untouched": "asc assembly/index.ts -b build/untouched.wasm -t build/untouched.wat --sourceMap  --debug --use abort=",
<<<<<<< HEAD
    "asbuild:optimized": "asc assembly/index.ts -b build/optimized.wasm -t build/optimized.wat --sourceMap  --disable bulk-memory --optimize  --optimizeLevel 3 --converge  --noAssert  --use abort=",
=======
    "asbuild:optimized": "asc assembly/index.ts -b build/optimized.wasm -t build/optimized.wat --sourceMap   --optimize  --optimizeLevel 3 --converge  --noAssert  --use abort=",
>>>>>>> 33d46a3c
    "asbuild:test:bytesrepr": "asc tests/assembly/bytesrepr.spec.as.ts -b build/bytesrepr.spec.as.wasm -t build/bytesrepr.spec.as.wat --sourceMap  --optimize",
    "asbuild:test:bignum": "asc tests/assembly/bignum.spec.as.ts -b build/bignum.spec.as.wasm -t build/bignum.spec.as.wat --sourceMap  --optimize",
    "asbuild:test:utils": "asc tests/assembly/utils.spec.as.ts -b build/utils.spec.as.wasm -t build/utils.spec.as.wat --sourceMap  --optimize",
    "asbuild:test:runtime_args": "asc tests/assembly/runtime_args.spec.as.ts -b build/runtime_args.spec.as.wasm -t build/runtime_args.spec.as.wat --sourceMap  --optimize",
    "asbuild:test:key": "asc tests/assembly/key.spec.as.ts -b build/key.spec.as.wasm -t build/key.spec.as.wat --sourceMap  --optimize",
    "asbuild:test": "npm run asbuild:test:runtime_args && npm run asbuild:test:bytesrepr && npm run asbuild:test:bignum && npm run asbuild:test:utils && npm run asbuild:test:key",
    "asbuild": "npm run asbuild:untouched && npm run asbuild:optimized",
    "prepublish-docs": "rm -rf apidoc && mkdir apidoc && node_modules/.bin/typedoc assembly/*.ts assembly/collections/*.ts --theme markdown --readme none --ignoreCompilerErrors --hideBreadcrumbs --skipSidebar --excludePrivate --excludeNotExported --out temp-apidoc/ && concat-md --decrease-title-levels --dir-name-as-title temp-apidoc >> README.md",
    "prepublishOnly": "cp README.md ._README.md && npm run prepublish-docs",
    "postpublish": "rm -rf temp-apidoc && mv ._README.md README.md",
    "preinstall": "npx npm-force-resolutions"
  },
  "author": "Michał Papierski <michal@papierski.net>",
  "license": "Apache-2.0",
  "ava": {
    "extensions": [
      "ts"
    ],
    "require": [
      "ts-node/register",
      "ts-node/register/transpile-only"
    ],
    "files": [
      "tests/**/*.spec.ts"
    ]
  },
  "resolutions": {
    "trim": "0.0.3",
    "underscore": "1.12.1"
  }
}<|MERGE_RESOLUTION|>--- conflicted
+++ resolved
@@ -1,10 +1,6 @@
 {
   "name": "casper-contract",
-<<<<<<< HEAD
-  "version": "1.4.8",
-=======
   "version": "1.4.13",
->>>>>>> 33d46a3c
   "description": "Library for developing Casper smart contracts.",
   "homepage": "https://docs.casperlabs.io/en/latest/dapp-dev-guide/index.html",
   "repository": {
@@ -33,11 +29,7 @@
   "scripts": {
     "test": "npm run asbuild:test && npx ava -v --serial",
     "asbuild:untouched": "asc assembly/index.ts -b build/untouched.wasm -t build/untouched.wat --sourceMap  --debug --use abort=",
-<<<<<<< HEAD
     "asbuild:optimized": "asc assembly/index.ts -b build/optimized.wasm -t build/optimized.wat --sourceMap  --disable bulk-memory --optimize  --optimizeLevel 3 --converge  --noAssert  --use abort=",
-=======
-    "asbuild:optimized": "asc assembly/index.ts -b build/optimized.wasm -t build/optimized.wat --sourceMap   --optimize  --optimizeLevel 3 --converge  --noAssert  --use abort=",
->>>>>>> 33d46a3c
     "asbuild:test:bytesrepr": "asc tests/assembly/bytesrepr.spec.as.ts -b build/bytesrepr.spec.as.wasm -t build/bytesrepr.spec.as.wat --sourceMap  --optimize",
     "asbuild:test:bignum": "asc tests/assembly/bignum.spec.as.ts -b build/bignum.spec.as.wasm -t build/bignum.spec.as.wat --sourceMap  --optimize",
     "asbuild:test:utils": "asc tests/assembly/utils.spec.as.ts -b build/utils.spec.as.wasm -t build/utils.spec.as.wat --sourceMap  --optimize",
